<project xmlns="http://maven.apache.org/POM/4.0.0" xmlns:xsi="http://www.w3.org/2001/XMLSchema-instance"
         xsi:schemaLocation="http://maven.apache.org/POM/4.0.0 http://maven.apache.org/xsd/maven-4.0.0.xsd">
    <parent>
        <artifactId>orientdb-parent</artifactId>
        <groupId>com.orientechnologies</groupId>
<<<<<<< HEAD
        <version>2.1.SONATYPE-SNAPSHOT</version>
=======
        <version>2.1.4-SNAPSHOT</version>
>>>>>>> c13e026a
        <relativePath>../pom.xml</relativePath>
    </parent>
    <modelVersion>4.0.0</modelVersion>

    <artifactId>orientdb-test-commons</artifactId>
    <packaging>jar</packaging>

    <name>OrientDB Test Commons</name>
    <properties>
        <project.build.sourceEncoding>UTF-8</project.build.sourceEncoding>
    </properties>

    <dependencies>
        <dependency>
            <groupId>org.testng</groupId>
            <artifactId>testng</artifactId>
            <version>6.9.6</version>
        </dependency>
        <dependency>
            <groupId>org.mockito</groupId>
            <artifactId>mockito-core</artifactId>
            <version>1.10.19</version>
        </dependency>
        <dependency>
            <groupId>org.assertj</groupId>
            <artifactId>assertj-core</artifactId>
            <version>2.2.0</version>
        </dependency>
    </dependencies>
</project><|MERGE_RESOLUTION|>--- conflicted
+++ resolved
@@ -3,11 +3,7 @@
     <parent>
         <artifactId>orientdb-parent</artifactId>
         <groupId>com.orientechnologies</groupId>
-<<<<<<< HEAD
         <version>2.1.SONATYPE-SNAPSHOT</version>
-=======
-        <version>2.1.4-SNAPSHOT</version>
->>>>>>> c13e026a
         <relativePath>../pom.xml</relativePath>
     </parent>
     <modelVersion>4.0.0</modelVersion>
