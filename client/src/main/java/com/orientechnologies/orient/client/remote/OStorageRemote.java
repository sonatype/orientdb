--- conflicted
+++ resolved
@@ -1,2055 +1,2047 @@
-/*
- * Copyright 2010-2012 Luca Garulli (l.garulli--at--orientechnologies.com)
- *
- * Licensed under the Apache License, Version 2.0 (the "License");
- * you may not use this file except in compliance with the License.
- * You may obtain a copy of the License at
- *
- *     http://www.apache.org/licenses/LICENSE-2.0
- *
- * Unless required by applicable law or agreed to in writing, software
- * distributed under the License is distributed on an "AS IS" BASIS,
- * WITHOUT WARRANTIES OR CONDITIONS OF ANY KIND, either express or implied.
- * See the License for the specific language governing permissions and
- * limitations under the License.
- */
-package com.orientechnologies.orient.client.remote;
-
-import java.io.IOException;
-import java.net.SocketException;
-import java.net.UnknownHostException;
-import java.util.*;
-import java.util.concurrent.*;
-
-import javax.naming.NamingException;
-import javax.naming.directory.Attribute;
-import javax.naming.directory.Attributes;
-import javax.naming.directory.DirContext;
-import javax.naming.directory.InitialDirContext;
-
-import com.orientechnologies.common.concur.OTimeoutException;
-import com.orientechnologies.common.concur.lock.OModificationOperationProhibitedException;
-import com.orientechnologies.common.exception.OException;
-import com.orientechnologies.common.io.OIOException;
-import com.orientechnologies.common.log.OLogManager;
-import com.orientechnologies.orient.core.OConstants;
-import com.orientechnologies.orient.core.Orient;
-import com.orientechnologies.orient.core.cache.OCacheLevelTwoLocatorRemote;
-import com.orientechnologies.orient.core.command.OCommandRequestAsynch;
-import com.orientechnologies.orient.core.command.OCommandRequestText;
-import com.orientechnologies.orient.core.config.OContextConfiguration;
-import com.orientechnologies.orient.core.config.OGlobalConfiguration;
-import com.orientechnologies.orient.core.config.OStorageConfiguration;
-import com.orientechnologies.orient.core.db.ODatabaseRecordThreadLocal;
-import com.orientechnologies.orient.core.db.document.ODatabaseDocument;
-import com.orientechnologies.orient.core.db.record.ODatabaseRecord;
-import com.orientechnologies.orient.core.db.record.OIdentifiable;
-import com.orientechnologies.orient.core.db.record.ORecordOperation;
-import com.orientechnologies.orient.core.exception.OCommandExecutionException;
-import com.orientechnologies.orient.core.exception.ODatabaseException;
-import com.orientechnologies.orient.core.exception.OStorageException;
-import com.orientechnologies.orient.core.exception.OTransactionException;
-import com.orientechnologies.orient.core.id.OClusterPosition;
-import com.orientechnologies.orient.core.id.ORID;
-import com.orientechnologies.orient.core.id.ORecordId;
-import com.orientechnologies.orient.core.record.ORecord;
-import com.orientechnologies.orient.core.record.ORecordInternal;
-import com.orientechnologies.orient.core.record.impl.ODocument;
-import com.orientechnologies.orient.core.serialization.OSerializableStream;
-import com.orientechnologies.orient.core.serialization.serializer.record.string.ORecordSerializerStringAbstract;
-import com.orientechnologies.orient.core.serialization.serializer.stream.OStreamSerializerAnyStreamable;
-import com.orientechnologies.orient.core.storage.*;
-import com.orientechnologies.orient.core.tx.OTransaction;
-import com.orientechnologies.orient.core.tx.OTransactionAbstract;
-import com.orientechnologies.orient.core.version.ORecordVersion;
-import com.orientechnologies.orient.core.version.OVersionFactory;
-<<<<<<< HEAD
-import com.orientechnologies.orient.enterprise.channel.binary.*;
-=======
-import com.orientechnologies.orient.enterprise.channel.binary.OChannelBinaryClient;
-import com.orientechnologies.orient.enterprise.channel.binary.OChannelBinaryProtocol;
-import com.orientechnologies.orient.enterprise.channel.binary.ONetworkProtocolException;
-import com.orientechnologies.orient.enterprise.channel.binary.ORemoteServerEventListener;
->>>>>>> 7c217f28
-
-/**
- * This object is bound to each remote ODatabase instances.
- */
-public class OStorageRemote extends OStorageAbstract implements OStorageProxy {
-  private static final String              DEFAULT_HOST         = "localhost";
-  private static final int                 DEFAULT_PORT         = 2424;
-  private static final String              ADDRESS_SEPARATOR    = ";";
-
-  public static final String               PARAM_MIN_POOL       = "minpool";
-  public static final String               PARAM_MAX_POOL       = "maxpool";
-  public static final String               PARAM_DB_TYPE        = "dbtype";
-
-  private static final String              DRIVER_NAME          = "OrientDB Java";
-
-  private final ExecutorService            asynchExecutor;
-  private OContextConfiguration            clientConfiguration;
-  private int                              connectionRetry;
-  private int                              connectionRetryDelay;
-
-  private final List<OChannelBinaryClient> networkPool          = new ArrayList<OChannelBinaryClient>();
-  private int                              networkPoolCursor    = 0;
-
-  protected final List<String>             serverURLs           = new ArrayList<String>();
-  private OCluster[]                       clusters             = new OCluster[0];
-  protected final Map<String, OCluster>    clusterMap           = new ConcurrentHashMap<String, OCluster>();
-  private int                              defaultClusterId;
-  private int                              minPool;
-  private int                              maxPool;
-  private final boolean                    debug                = false;
-  private ODocument                        clusterConfiguration = new ODocument();
-  private ORemoteServerEventListener       asynchEventListener;
-  private String                           connectionDbType;
-  private String                           connectionUserName;
-  private String                           connectionUserPassword;
-  private Map<String, Object>              connectionOptions;
-  private final String                     clientId;
-
-  private final int                        maxReadQueue;
-
-  public OStorageRemote(final String iClientId, final String iURL, final String iMode) throws IOException {
-<<<<<<< HEAD
-    super(iURL, iURL, iMode, 0); // NO TIMEOUT @SINCE 1.5
-=======
-    super(iURL, iURL, iMode, 0, new OCacheLevelTwoLocatorRemote()); // NO TIMEOUT @SINCE 1.5
->>>>>>> 7c217f28
-    clientId = iClientId;
-    configuration = null;
-
-    clientConfiguration = new OContextConfiguration();
-    connectionRetry = clientConfiguration.getValueAsInteger(OGlobalConfiguration.NETWORK_SOCKET_RETRY);
-    connectionRetryDelay = clientConfiguration.getValueAsInteger(OGlobalConfiguration.NETWORK_SOCKET_RETRY_DELAY);
-    asynchEventListener = new OStorageRemoteAsynchEventListener(this);
-    parseServerURLs();
-
-    asynchExecutor = Executors.newSingleThreadScheduledExecutor();
-
-    maxReadQueue = Runtime.getRuntime().availableProcessors() - 1;
-  }
-
-  public int getSessionId() {
-    return OStorageRemoteThreadLocal.INSTANCE.get().sessionId.intValue();
-  }
-
-  public void setSessionId(final int iSessionId) {
-    OStorageRemoteThreadLocal.INSTANCE.get().sessionId = iSessionId;
-  }
-
-  public ORemoteServerEventListener getAsynchEventListener() {
-    return asynchEventListener;
-  }
-
-  public void setAsynchEventListener(final ORemoteServerEventListener iListener) {
-    asynchEventListener = iListener;
-  }
-
-  public void removeRemoteServerEventListener() {
-    asynchEventListener = null;
-  }
-
-  public void open(final String iUserName, final String iUserPassword, final Map<String, Object> iOptions) {
-    addUser();
-
-    lock.acquireExclusiveLock();
-    try {
-
-      connectionUserName = iUserName;
-      connectionUserPassword = iUserPassword;
-      connectionOptions = iOptions != null ? new HashMap<String, Object>(iOptions) : null; // CREATE A COPY TO AVOID USER
-                                                                                           // MANIPULATION
-                                                                                           // POST OPEN
-      openRemoteDatabase();
-
-      configuration = new OStorageConfiguration(this);
-      configuration.load();
-
-    } catch (Exception e) {
-      if (!OGlobalConfiguration.STORAGE_KEEP_OPEN.getValueAsBoolean())
-        close();
-
-      if (e instanceof RuntimeException)
-        // PASS THROUGH
-        throw (RuntimeException) e;
-      else
-        throw new OStorageException("Cannot open the remote storage: " + name, e);
-
-    } finally {
-      lock.releaseExclusiveLock();
-    }
-  }
-
-  public void reload() {
-    checkConnection();
-
-    lock.acquireExclusiveLock();
-    try {
-
-      do {
-        try {
-
-          OChannelBinaryClient network = null;
-          try {
-            network = beginRequest(OChannelBinaryProtocol.REQUEST_DB_RELOAD);
-          } finally {
-            endRequest(network);
-          }
-
-          try {
-            beginResponse(network);
-
-            readDatabaseInformation(network);
-            break;
-
-          } finally {
-            endResponse(network);
-          }
-
-        } catch (Exception e) {
-          handleException("Error on reloading database information", e);
-
-        }
-      } while (true);
-
-    } finally {
-      lock.releaseExclusiveLock();
-    }
-  }
-
-  public void create(final Map<String, Object> iOptions) {
-    throw new UnsupportedOperationException(
-        "Cannot create a database in a remote server. Please use the console or the OServerAdmin class.");
-  }
-
-  public boolean exists() {
-    throw new UnsupportedOperationException(
-        "Cannot check the existance of a database in a remote server. Please use the console or the OServerAdmin class.");
-  }
-
-  public void close(final boolean iForce) {
-    OChannelBinaryClient network = null;
-
-    lock.acquireExclusiveLock();
-    try {
-
-      synchronized (networkPool) {
-        if (networkPool.size() > 0) {
-          try {
-            network = beginRequest(OChannelBinaryProtocol.REQUEST_DB_CLOSE);
-          } finally {
-            endRequest(network);
-          }
-        }
-      }
-
-      setSessionId(-1);
-
-      if (!checkForClose(iForce))
-        return;
-
-      synchronized (networkPool) {
-        for (OChannelBinaryClient n : networkPool)
-          n.close();
-        networkPool.clear();
-      }
-
-      level2Cache.shutdown();
-      super.close(iForce);
-      status = STATUS.CLOSED;
-
-      Orient.instance().unregisterStorage(this);
-
-    } catch (Exception e) {
-      OLogManager.instance().debug(this, "Error on closing remote connection: %s", network);
-      closeChannel(network);
-
-    } finally {
-      lock.releaseExclusiveLock();
-    }
-  }
-
-  public void delete() {
-    throw new UnsupportedOperationException(
-        "Cannot delete a database in a remote server. Please use the console or the OServerAdmin class.");
-  }
-
-  public Set<String> getClusterNames() {
-    lock.acquireSharedLock();
-    try {
-
-      return new HashSet<String>(clusterMap.keySet());
-
-    } finally {
-      lock.releaseSharedLock();
-    }
-  }
-
-  public OStorageOperationResult<OPhysicalPosition> createRecord(final int iDataSegmentId, final ORecordId iRid,
-      final byte[] iContent, ORecordVersion iRecordVersion, final byte iRecordType, int iMode,
-      final ORecordCallback<OClusterPosition> iCallback) {
-    checkConnection();
-
-    if (iMode == 1 && iCallback == null)
-      // ASYNCHRONOUS MODE NO ANSWER
-      iMode = 2;
-
-    final OPhysicalPosition ppos = new OPhysicalPosition(iDataSegmentId, -1, iRecordType);
-
-    do {
-      try {
-        final OChannelBinaryClient network = beginRequest(OChannelBinaryProtocol.REQUEST_RECORD_CREATE);
-        try {
-          if (network.getSrvProtocolVersion() >= 10)
-            // SEND THE DATA SEGMENT ID
-            network.writeInt(iDataSegmentId);
-          network.writeShort((short) iRid.clusterId);
-          network.writeBytes(iContent);
-          network.writeByte(iRecordType);
-          network.writeByte((byte) iMode);
-
-        } finally {
-          endRequest(network);
-        }
-
-        switch (iMode) {
-        case 0:
-          // SYNCHRONOUS
-          try {
-            beginResponse(network);
-            iRid.clusterPosition = network.readClusterPosition();
-            ppos.clusterPosition = iRid.clusterPosition;
-            if (network.getSrvProtocolVersion() >= 11) {
-              ppos.recordVersion = network.readVersion();
-            } else
-              ppos.recordVersion = OVersionFactory.instance().createVersion();
-            return new OStorageOperationResult<OPhysicalPosition>(ppos);
-          } finally {
-            endResponse(network);
-          }
-
-        case 1:
-          // ASYNCHRONOUS
-          if (iCallback != null) {
-            final int sessionId = getSessionId();
-            Callable<Object> response = new Callable<Object>() {
-              public Object call() throws Exception {
-                final OClusterPosition result;
-
-                try {
-                  OStorageRemoteThreadLocal.INSTANCE.get().sessionId = sessionId;
-                  System.out.println("BEGIN ASYNCH READ " + OStorageRemoteThreadLocal.INSTANCE.get().sessionId);
-                  beginResponse(network);
-                  result = network.readClusterPosition();
-                  if (network.getSrvProtocolVersion() >= 11)
-                    network.readVersion();
-                } finally {
-                  endResponse(network);
-                  System.out.println("END   ASYNCH READ " + OStorageRemoteThreadLocal.INSTANCE.get().sessionId);
-                  OStorageRemoteThreadLocal.INSTANCE.get().sessionId = -1;
-                }
-                iCallback.call(iRid, result);
-                return null;
-              }
-
-            };
-            asynchExecutor.submit(new FutureTask<Object>(response));
-          }
-        }
-        return new OStorageOperationResult<OPhysicalPosition>(ppos);
-
-      } catch (OModificationOperationProhibitedException mope) {
-        handleDBFreeze();
-      } catch (Exception e) {
-        handleException("Error on create record in cluster: " + iRid.clusterId, e);
-
-      }
-    } while (true);
-  }
-
-  @Override
-  public boolean updateReplica(int dataSegmentId, ORecordId rid, byte[] content, ORecordVersion recordVersion, byte recordType)
-      throws IOException {
-    throw new UnsupportedOperationException("updateReplica()");
-  }
-
-  @Override
-  public <V> V callInRecordLock(Callable<V> iCallable, ORID rid, boolean iExclusiveLock) {
-    throw new UnsupportedOperationException("callInRecordLock()");
-  }
-
-  @Override
-  public ORecordMetadata getRecordMetadata(final ORID rid) {
-
-    do {
-      try {
-        OChannelBinaryClient network = null;
-        try {
-          network = beginRequest(OChannelBinaryProtocol.REQUEST_RECORD_METADATA);
-          network.writeRID(rid);
-        } finally {
-          endRequest(network);
-        }
-
-        try {
-          beginResponse(network);
-          final ORID responseRid = network.readRID();
-          final ORecordVersion responseVersion = network.readVersion();
-
-          return new ORecordMetadata(responseRid, responseVersion);
-        } finally {
-          endResponse(network);
-        }
-      } catch (Exception e) {
-        handleException("Error on read record " + rid, e);
-      }
-    } while (true);
-  }
-
-  public OStorageOperationResult<ORawBuffer> readRecord(final ORecordId iRid, final String iFetchPlan, final boolean iIgnoreCache,
-      final ORecordCallback<ORawBuffer> iCallback, boolean loadTombstones) {
-    checkConnection();
-
-    if (OStorageRemoteThreadLocal.INSTANCE.get().commandExecuting)
-      // PENDING NETWORK OPERATION, CAN'T EXECUTE IT NOW
-      return new OStorageOperationResult<ORawBuffer>(null);
-
-    do {
-      try {
-
-        OChannelBinaryClient network = null;
-        try {
-          network = beginRequest(OChannelBinaryProtocol.REQUEST_RECORD_LOAD);
-          network.writeRID(iRid);
-          network.writeString(iFetchPlan != null ? iFetchPlan : "");
-          if (network.getSrvProtocolVersion() >= 9)
-            network.writeByte((byte) (iIgnoreCache ? 1 : 0));
-
-          if (network.getSrvProtocolVersion() >= 13)
-            network.writeByte(loadTombstones ? (byte) 1 : (byte) 0);
-        } finally {
-          endRequest(network);
-        }
-
-        try {
-          beginResponse(network);
-
-          if (network.readByte() == 0)
-            return new OStorageOperationResult<ORawBuffer>(null);
-
-          final ORawBuffer buffer = new ORawBuffer(network.readBytes(), network.readVersion(), network.readByte());
-
-          final ODatabaseRecord database = ODatabaseRecordThreadLocal.INSTANCE.getIfDefined();
-          ORecordInternal<?> record;
-          while (network.readByte() == 2) {
-            record = (ORecordInternal<?>) OChannelBinaryProtocol.readIdentifiable(network);
-
-            if (database != null)
-              // PUT IN THE CLIENT LOCAL CACHE
-              database.getLevel1Cache().updateRecord(record);
-          }
-          return new OStorageOperationResult<ORawBuffer>(buffer);
-
-        } finally {
-          endResponse(network);
-        }
-
-      } catch (Exception e) {
-        handleException("Error on read record " + iRid, e);
-
-      }
-    } while (true);
-  }
-
-  public OStorageOperationResult<ORecordVersion> updateRecord(final ORecordId iRid, final byte[] iContent,
-      final ORecordVersion iVersion, final byte iRecordType, int iMode, final ORecordCallback<ORecordVersion> iCallback) {
-    checkConnection();
-
-    if (iMode == 1 && iCallback == null)
-      // ASYNCHRONOUS MODE NO ANSWER
-      iMode = 2;
-
-    do {
-      try {
-        final OChannelBinaryClient network = beginRequest(OChannelBinaryProtocol.REQUEST_RECORD_UPDATE);
-        try {
-          network.writeRID(iRid);
-          network.writeBytes(iContent);
-          network.writeVersion(iVersion);
-          network.writeByte(iRecordType);
-          network.writeByte((byte) iMode);
-
-        } finally {
-          endRequest(network);
-        }
-
-        switch (iMode) {
-        case 0:
-          // SYNCHRONOUS
-          try {
-            beginResponse(network);
-            return new OStorageOperationResult<ORecordVersion>(network.readVersion());
-          } finally {
-            endResponse(network);
-          }
-
-        case 1:
-          // ASYNCHRONOUS
-          if (iCallback != null) {
-            final int sessionId = getSessionId();
-            Callable<Object> response = new Callable<Object>() {
-              public Object call() throws Exception {
-                ORecordVersion result;
-
-                try {
-                  OStorageRemoteThreadLocal.INSTANCE.get().sessionId = sessionId;
-                  beginResponse(network);
-                  result = network.readVersion();
-                } finally {
-                  endResponse(network);
-                  OStorageRemoteThreadLocal.INSTANCE.get().sessionId = -1;
-                }
-
-                iCallback.call(iRid, result);
-                return null;
-              }
-
-            };
-            asynchExecutor.submit(new FutureTask<Object>(response));
-          }
-        }
-        return new OStorageOperationResult<ORecordVersion>(iVersion);
-
-      } catch (OModificationOperationProhibitedException mope) {
-        handleDBFreeze();
-      } catch (Exception e) {
-        handleException("Error on update record " + iRid, e);
-
-      }
-    } while (true);
-  }
-
-  public OStorageOperationResult<Boolean> deleteRecord(final ORecordId iRid, final ORecordVersion iVersion, int iMode,
-      final ORecordCallback<Boolean> iCallback) {
-    checkConnection();
-
-    if (iMode == 1 && iCallback == null)
-      // ASYNCHRONOUS MODE NO ANSWER
-      iMode = 2;
-
-    do {
-      try {
-        final OChannelBinaryClient network = beginRequest(OChannelBinaryProtocol.REQUEST_RECORD_DELETE);
-        return new OStorageOperationResult<Boolean>(deleteRecord(iRid, iVersion, iMode, iCallback, network));
-      } catch (OModificationOperationProhibitedException mope) {
-        handleDBFreeze();
-      } catch (Exception e) {
-        handleException("Error on delete record " + iRid, e);
-
-      }
-    } while (true);
-  }
-
-  @Override
-  public boolean cleanOutRecord(ORecordId recordId, ORecordVersion recordVersion, int iMode, ORecordCallback<Boolean> callback) {
-    checkConnection();
-
-    if (iMode == 1 && callback == null)
-      // ASYNCHRONOUS MODE NO ANSWER
-      iMode = 2;
-
-    do {
-      try {
-        final OChannelBinaryClient network = beginRequest(OChannelBinaryProtocol.REQUEST_RECORD_CLEAN_OUT);
-        return deleteRecord(recordId, recordVersion, iMode, callback, network);
-      } catch (OModificationOperationProhibitedException mope) {
-        handleDBFreeze();
-      } catch (Exception e) {
-        handleException("Error on clean out record " + recordId, e);
-
-      }
-    } while (true);
-  }
-
-  private boolean deleteRecord(final ORecordId iRid, ORecordVersion iVersion, int iMode, final ORecordCallback<Boolean> iCallback,
-      final OChannelBinaryClient network) throws IOException {
-    try {
-
-      network.writeRID(iRid);
-      network.writeVersion(iVersion);
-      network.writeByte((byte) iMode);
-
-    } finally {
-      endRequest(network);
-    }
-
-    switch (iMode) {
-    case 0:
-      // SYNCHRONOUS
-      try {
-        beginResponse(network);
-        return network.readByte() == 1;
-      } finally {
-        endResponse(network);
-      }
-
-    case 1:
-      // ASYNCHRONOUS
-      if (iCallback != null) {
-        final int sessionId = getSessionId();
-        Callable<Object> response = new Callable<Object>() {
-          public Object call() throws Exception {
-            Boolean result;
-
-            try {
-              OStorageRemoteThreadLocal.INSTANCE.get().sessionId = sessionId;
-              beginResponse(network);
-              result = network.readByte() == 1;
-            } finally {
-              endResponse(network);
-              OStorageRemoteThreadLocal.INSTANCE.get().sessionId = -1;
-            }
-
-            iCallback.call(iRid, result);
-            return null;
-          }
-        };
-        asynchExecutor.submit(new FutureTask<Object>(response));
-      }
-    }
-    return false;
-  }
-
-  public long count(final int iClusterId) {
-    return count(new int[] { iClusterId });
-  }
-
-  @Override
-  public long count(int iClusterId, boolean countTombstones) {
-    return count(new int[] { iClusterId }, countTombstones);
-  }
-
-  public OClusterPosition[] getClusterDataRange(final int iClusterId) {
-    checkConnection();
-
-    do {
-      try {
-        OChannelBinaryClient network = null;
-        try {
-          network = beginRequest(OChannelBinaryProtocol.REQUEST_DATACLUSTER_DATARANGE);
-
-          network.writeShort((short) iClusterId);
-
-        } finally {
-          endRequest(network);
-        }
-
-        try {
-          beginResponse(network);
-          return new OClusterPosition[] { network.readClusterPosition(), network.readClusterPosition() };
-        } finally {
-          endResponse(network);
-        }
-
-      } catch (Exception e) {
-        handleException("Error on getting last entry position count in cluster: " + iClusterId, e);
-
-      }
-    } while (true);
-  }
-
-  @Override
-  public OPhysicalPosition[] higherPhysicalPositions(int iClusterId, OPhysicalPosition iClusterPosition) {
-    checkConnection();
-
-    do {
-      try {
-
-        OChannelBinaryClient network = null;
-        try {
-          network = beginRequest(OChannelBinaryProtocol.REQUEST_POSITIONS_HIGHER);
-          network.writeInt(iClusterId);
-          network.writeClusterPosition(iClusterPosition.clusterPosition);
-
-        } finally {
-          endRequest(network);
-        }
-
-        try {
-          beginResponse(network);
-          final int positionsCount = network.readInt();
-
-          if (positionsCount == 0) {
-            return new OPhysicalPosition[0];
-          } else {
-            return readPhysicalPositions(network, positionsCount);
-          }
-
-        } finally {
-          endResponse(network);
-        }
-
-      } catch (Exception e) {
-        handleException("Error on retrieving higher positions after " + iClusterPosition.clusterPosition, e);
-      }
-    } while (true);
-  }
-
-  @Override
-  public OPhysicalPosition[] ceilingPhysicalPositions(int clusterId, OPhysicalPosition physicalPosition) {
-    checkConnection();
-
-    do {
-      try {
-
-        OChannelBinaryClient network = null;
-        try {
-          network = beginRequest(OChannelBinaryProtocol.REQUEST_POSITIONS_CEILING);
-          network.writeInt(clusterId);
-          network.writeClusterPosition(physicalPosition.clusterPosition);
-
-        } finally {
-          endRequest(network);
-        }
-
-        try {
-          beginResponse(network);
-          final int positionsCount = network.readInt();
-
-          if (positionsCount == 0) {
-            return new OPhysicalPosition[0];
-          } else {
-            return readPhysicalPositions(network, positionsCount);
-          }
-
-        } finally {
-          endResponse(network);
-        }
-
-      } catch (Exception e) {
-        handleException("Error on retrieving ceiling positions after " + physicalPosition.clusterPosition, e);
-      }
-    } while (true);
-  }
-
-  private OPhysicalPosition[] readPhysicalPositions(OChannelBinaryClient network, int positionsCount) throws IOException {
-    final OPhysicalPosition[] physicalPositions = new OPhysicalPosition[positionsCount];
-
-    for (int i = 0; i < physicalPositions.length; i++) {
-      final OPhysicalPosition position = new OPhysicalPosition();
-
-      position.clusterPosition = network.readClusterPosition();
-      position.dataSegmentId = network.readInt();
-      position.dataSegmentPos = network.readLong();
-      position.recordSize = network.readInt();
-      position.recordVersion = network.readVersion();
-
-      physicalPositions[i] = position;
-    }
-    return physicalPositions;
-  }
-
-  @Override
-  public OPhysicalPosition[] lowerPhysicalPositions(int iClusterId, OPhysicalPosition physicalPosition) {
-    checkConnection();
-
-    do {
-      try {
-
-        OChannelBinaryClient network = null;
-        try {
-          network = beginRequest(OChannelBinaryProtocol.REQUEST_POSITIONS_LOWER);
-          network.writeInt(iClusterId);
-          network.writeClusterPosition(physicalPosition.clusterPosition);
-
-        } finally {
-          endRequest(network);
-        }
-
-        try {
-          beginResponse(network);
-
-          final int positionsCount = network.readInt();
-
-          if (positionsCount == 0) {
-            return new OPhysicalPosition[0];
-          } else {
-            return readPhysicalPositions(network, positionsCount);
-          }
-
-        } finally {
-          endResponse(network);
-        }
-
-      } catch (Exception e) {
-        handleException("Error on retrieving lower positions after " + physicalPosition.clusterPosition, e);
-
-      }
-    } while (true);
-  }
-
-  @Override
-  public OPhysicalPosition[] floorPhysicalPositions(int clusterId, OPhysicalPosition physicalPosition) {
-    checkConnection();
-
-    do {
-      try {
-
-        OChannelBinaryClient network = null;
-        try {
-          network = beginRequest(OChannelBinaryProtocol.REQUEST_POSITIONS_FLOOR);
-          network.writeInt(clusterId);
-          network.writeClusterPosition(physicalPosition.clusterPosition);
-
-        } finally {
-          endRequest(network);
-        }
-
-        try {
-          beginResponse(network);
-
-          final int positionsCount = network.readInt();
-
-          if (positionsCount == 0) {
-            return new OPhysicalPosition[0];
-          } else {
-            return readPhysicalPositions(network, positionsCount);
-          }
-
-        } finally {
-          endResponse(network);
-        }
-
-      } catch (Exception e) {
-        handleException("Error on retrieving floor positions after " + physicalPosition.clusterPosition, e);
-      }
-    } while (true);
-  }
-
-  public long getSize() {
-    checkConnection();
-
-    do {
-      try {
-        OChannelBinaryClient network = null;
-        try {
-
-          network = beginRequest(OChannelBinaryProtocol.REQUEST_DB_SIZE);
-
-        } finally {
-          endRequest(network);
-        }
-
-        try {
-          beginResponse(network);
-          return network.readLong();
-        } finally {
-          endResponse(network);
-        }
-
-      } catch (Exception e) {
-        handleException("Error on read database size", e);
-
-      }
-    } while (true);
-  }
-
-  @Override
-  public long countRecords() {
-    checkConnection();
-
-    do {
-      try {
-        OChannelBinaryClient network = null;
-        try {
-
-          network = beginRequest(OChannelBinaryProtocol.REQUEST_DB_COUNTRECORDS);
-
-        } finally {
-          endRequest(network);
-        }
-
-        try {
-          beginResponse(network);
-          return network.readLong();
-        } finally {
-          endResponse(network);
-        }
-
-      } catch (Exception e) {
-        handleException("Error on read database record count", e);
-
-      }
-    } while (true);
-  }
-
-  public long count(final int[] iClusterIds) {
-    return count(iClusterIds, false);
-  }
-
-  public long count(final int[] iClusterIds, boolean countTombstones) {
-    checkConnection();
-
-    do {
-      try {
-        OChannelBinaryClient network = null;
-        try {
-          network = beginRequest(OChannelBinaryProtocol.REQUEST_DATACLUSTER_COUNT);
-
-          network.writeShort((short) iClusterIds.length);
-          for (int iClusterId : iClusterIds)
-            network.writeShort((short) iClusterId);
-
-          if (network.getSrvProtocolVersion() >= 13)
-            network.writeByte(countTombstones ? (byte) 1 : (byte) 0);
-        } finally {
-          endRequest(network);
-        }
-
-        try {
-          beginResponse(network);
-          return network.readLong();
-        } finally {
-          endResponse(network);
-        }
-
-      } catch (Exception e) {
-        handleException("Error on read record count in clusters: " + Arrays.toString(iClusterIds), e);
-
-      }
-    } while (true);
-  }
-
-  @Override
-  public boolean isHashClustersAreUsed() {
-    checkConnection();
-
-    do {
-      try {
-        OChannelBinaryClient network = null;
-        try {
-          network = beginRequest(OChannelBinaryProtocol.REQUEST_DATACLUSTER_LH_CLUSTER_IS_USED);
-        } finally {
-          endRequest(network);
-        }
-
-        try {
-          beginResponse(network);
-
-          final boolean isLHClustersAreUsed = network.readByte() > 0;
-          return isLHClustersAreUsed;
-        } finally {
-          endResponse(network);
-        }
-
-      } catch (Exception e) {
-        handleException("Error during requesting of cluster persistence mode", e);
-      }
-    } while (true);
-
-  }
-
-  /**
-   * Execute the command remotely and get the results back.
-   */
-  public Object command(final OCommandRequestText iCommand) {
-    checkConnection();
-
-    if (!(iCommand instanceof OSerializableStream))
-      throw new OCommandExecutionException("Cannot serialize the command to be executed to the server side.");
-
-    OSerializableStream command = iCommand;
-    Object result = null;
-
-    final ODatabaseRecord database = ODatabaseRecordThreadLocal.INSTANCE.get();
-
-    do {
-
-      OStorageRemoteThreadLocal.INSTANCE.get().commandExecuting = true;
-      try {
-
-        final OCommandRequestText aquery = iCommand;
-
-        final boolean asynch = iCommand instanceof OCommandRequestAsynch && ((OCommandRequestAsynch) iCommand).isAsynchronous();
-
-        OChannelBinaryClient network = null;
-        try {
-          network = beginRequest(OChannelBinaryProtocol.REQUEST_COMMAND);
-
-          network.writeByte((byte) (asynch ? 'a' : 's')); // ASYNC / SYNC
-          network.writeBytes(OStreamSerializerAnyStreamable.INSTANCE.toStream(command));
-
-        } finally {
-          endRequest(network);
-        }
-
-        try {
-          beginResponse(network);
-
-          if (asynch) {
-            byte status;
-
-            // ASYNCH: READ ONE RECORD AT TIME
-            while ((status = network.readByte()) > 0) {
-              final ORecordInternal<?> record = (ORecordInternal<?>) OChannelBinaryProtocol.readIdentifiable(network);
-              if (record == null)
-                continue;
-
-              switch (status) {
-              case 1:
-                // PUT AS PART OF THE RESULT SET. INVOKE THE LISTENER
-                try {
-                  if (!aquery.getResultListener().result(record)) {
-                    // EMPTY THE INPUT CHANNEL
-                    while (network.in.available() > 0)
-                      network.in.read();
-
-                    break;
-                  }
-                } catch (Throwable t) {
-                  // ABSORBE ALL THE USER EXCEPTIONS
-                  t.printStackTrace();
-                }
-                database.getLevel1Cache().updateRecord(record);
-                break;
-
-              case 2:
-                // PUT IN THE CLIENT LOCAL CACHE
-                database.getLevel1Cache().updateRecord(record);
-              }
-            }
-          } else {
-            final byte type = network.readByte();
-            switch (type) {
-            case 'n':
-              result = null;
-              break;
-
-            case 'r':
-              result = OChannelBinaryProtocol.readIdentifiable(network);
-              if (result instanceof ORecord<?>)
-                database.getLevel1Cache().updateRecord((ORecordInternal<?>) result);
-              break;
-
-            case 'l':
-              final int tot = network.readInt();
-              final Collection<OIdentifiable> list = new ArrayList<OIdentifiable>(tot);
-              for (int i = 0; i < tot; ++i) {
-                final OIdentifiable resultItem = OChannelBinaryProtocol.readIdentifiable(network);
-                if (resultItem instanceof ORecord<?>)
-                  database.getLevel1Cache().updateRecord((ORecordInternal<?>) resultItem);
-                list.add(resultItem);
-              }
-              result = list;
-              break;
-
-            case 'a':
-              final String value = new String(network.readBytes());
-              result = ORecordSerializerStringAbstract.fieldTypeFromStream(null, ORecordSerializerStringAbstract.getType(value),
-                  value);
-              break;
-
-            default:
-              OLogManager.instance().warn(this, "Received unexpected result from query: %d", type);
-            }
-          }
-          break;
-        } finally {
-          endResponse(network);
-        }
-
-      } catch (OModificationOperationProhibitedException mope) {
-        handleDBFreeze();
-      } catch (Exception e) {
-        handleException("Error on executing command: " + iCommand, e);
-
-      } finally {
-        OStorageRemoteThreadLocal.INSTANCE.get().commandExecuting = false;
-      }
-    } while (true);
-
-    return result;
-  }
-
-  public void commit(final OTransaction iTx) {
-    checkConnection();
-
-    final List<ORecordOperation> committedEntries = new ArrayList<ORecordOperation>();
-    do {
-      try {
-        OStorageRemoteThreadLocal.INSTANCE.get().commandExecuting = true;
-
-        OChannelBinaryClient network = null;
-        try {
-          network = beginRequest(OChannelBinaryProtocol.REQUEST_TX_COMMIT);
-
-          network.writeInt(iTx.getId());
-          network.writeByte((byte) (iTx.isUsingLog() ? 1 : 0));
-
-          final List<ORecordOperation> tmpEntries = new ArrayList<ORecordOperation>();
-
-          if (iTx.getCurrentRecordEntries().iterator().hasNext()) {
-            while (iTx.getCurrentRecordEntries().iterator().hasNext()) {
-              for (ORecordOperation txEntry : iTx.getCurrentRecordEntries())
-                tmpEntries.add(txEntry);
-
-              iTx.clearRecordEntries();
-
-              if (tmpEntries.size() > 0) {
-                for (ORecordOperation txEntry : tmpEntries) {
-                  commitEntry(network, txEntry);
-                  committedEntries.add(txEntry);
-                }
-                tmpEntries.clear();
-              }
-            }
-          } else if (committedEntries.size() > 0) {
-            for (ORecordOperation txEntry : committedEntries)
-              commitEntry(network, txEntry);
-          }
-
-          // END OF RECORD ENTRIES
-          network.writeByte((byte) 0);
-
-          // SEND INDEX ENTRIES
-          network.writeBytes(iTx.getIndexChanges().toStream());
-        } finally {
-          endRequest(network);
-        }
-
-        try {
-          beginResponse(network);
-          final int createdRecords = network.readInt();
-          ORecordId currentRid;
-          ORecordId createdRid;
-          for (int i = 0; i < createdRecords; i++) {
-            currentRid = network.readRID();
-            createdRid = network.readRID();
-            for (ORecordOperation txEntry : iTx.getAllRecordEntries()) {
-              if (txEntry.getRecord().getIdentity().equals(currentRid)) {
-                txEntry.getRecord().setIdentity(createdRid);
-                break;
-              }
-            }
-          }
-          final int updatedRecords = network.readInt();
-          ORecordId rid;
-          for (int i = 0; i < updatedRecords; ++i) {
-            rid = network.readRID();
-
-            // SEARCH THE RECORD WITH THAT ID TO UPDATE THE VERSION
-            for (ORecordOperation txEntry : iTx.getAllRecordEntries()) {
-              if (txEntry.getRecord().getIdentity().equals(rid)) {
-                txEntry.getRecord().getRecordVersion().copyFrom(network.readVersion());
-                break;
-              }
-            }
-          }
-
-          committedEntries.clear();
-        } finally {
-          endResponse(network);
-        }
-
-        // SET ALL THE RECORDS AS UNDIRTY
-        for (ORecordOperation txEntry : iTx.getAllRecordEntries())
-          txEntry.getRecord().unload();
-
-        // UPDATE THE CACHE ONLY IF THE ITERATOR ALLOWS IT. USE THE STRATEGY TO ALWAYS REMOVE ALL THE RECORDS SINCE THEY COULD BE
-        // CHANGED AS CONTENT IN CASE OF TREE AND GRAPH DUE TO CROSS REFERENCES
-        OTransactionAbstract.updateCacheFromEntries(iTx, iTx.getAllRecordEntries(), false);
-
-        break;
-
-      } catch (OModificationOperationProhibitedException mope) {
-        handleDBFreeze();
-      } catch (Exception e) {
-        handleException("Error on commit", e);
-
-      } finally {
-        OStorageRemoteThreadLocal.INSTANCE.get().commandExecuting = false;
-
-      }
-    } while (true);
-  }
-
-  public void rollback(OTransaction iTx) {
-  }
-
-  public int getClusterIdByName(final String iClusterName) {
-    checkConnection();
-
-    if (iClusterName == null)
-      return -1;
-
-    if (Character.isDigit(iClusterName.charAt(0)))
-      return Integer.parseInt(iClusterName);
-
-    final OCluster cluster = clusterMap.get(iClusterName.toLowerCase());
-    if (cluster == null)
-      return -1;
-
-    return cluster.getId();
-  }
-
-  public String getClusterTypeByName(final String iClusterName) {
-    checkConnection();
-
-    if (iClusterName == null)
-      return null;
-
-    final OCluster cluster = clusterMap.get(iClusterName.toLowerCase());
-    if (cluster == null)
-      return null;
-
-    return cluster.getType();
-  }
-
-  public int getDefaultClusterId() {
-    return defaultClusterId;
-  }
-
-  public int addCluster(final String iClusterType, final String iClusterName, final String iLocation,
-      final String iDataSegmentName, boolean forceListBased, final Object... iArguments) {
-    checkConnection();
-
-    do {
-      try {
-        OChannelBinaryClient network = null;
-        try {
-          network = beginRequest(OChannelBinaryProtocol.REQUEST_DATACLUSTER_ADD);
-
-          network.writeString(iClusterType.toString());
-          network.writeString(iClusterName);
-          if (network.getSrvProtocolVersion() >= 10 || iClusterType.equalsIgnoreCase("PHYSICAL"))
-            network.writeString(iLocation);
-          if (network.getSrvProtocolVersion() >= 10)
-            network.writeString(iDataSegmentName);
-          else
-            network.writeInt(-1);
-
-        } finally {
-          endRequest(network);
-        }
-
-        try {
-          beginResponse(network);
-          final int clusterId = network.readShort();
-
-          final OClusterRemote cluster = new OClusterRemote();
-
-          cluster.setType(iClusterType);
-          cluster.configure(this, clusterId, iClusterName.toLowerCase(), null, 0);
-
-          if (clusters.length <= clusterId)
-            clusters = Arrays.copyOf(clusters, clusterId + 1);
-          clusters[cluster.getId()] = cluster;
-          clusterMap.put(cluster.getName().toLowerCase(), cluster);
-
-          return clusterId;
-        } finally {
-          endResponse(network);
-        }
-      } catch (OModificationOperationProhibitedException mphe) {
-        handleDBFreeze();
-      } catch (Exception e) {
-        handleException("Error on add new cluster", e);
-      }
-    } while (true);
-  }
-
-  public int addCluster(String iClusterType, String iClusterName, int iRequestedId, String iLocation, String iDataSegmentName,
-      boolean forceListBased, Object... iParameters) {
-    throw new UnsupportedOperationException();
-  }
-
-  public boolean dropCluster(final int iClusterId, final boolean iTruncate) {
-    checkConnection();
-
-    do {
-      try {
-        OChannelBinaryClient network = null;
-        try {
-          network = beginRequest(OChannelBinaryProtocol.REQUEST_DATACLUSTER_DROP);
-
-          network.writeShort((short) iClusterId);
-
-        } finally {
-          endRequest(network);
-        }
-
-        byte result = 0;
-        try {
-          beginResponse(network);
-          result = network.readByte();
-        } finally {
-          endResponse(network);
-        }
-
-        if (result == 1) {
-          // REMOVE THE CLUSTER LOCALLY
-          final OCluster cluster = clusters[iClusterId];
-          clusters[iClusterId] = null;
-          clusterMap.remove(cluster.getName());
-          if (configuration.clusters.size() > iClusterId)
-            configuration.dropCluster(iClusterId); // endResponse must be called before this line, which call updateRecord
-
-          getLevel2Cache().freeCluster(iClusterId);
-          return true;
-        }
-        return false;
-
-      } catch (OModificationOperationProhibitedException mope) {
-        handleDBFreeze();
-      } catch (Exception e) {
-        handleException("Error on removing of cluster", e);
-
-      }
-    } while (true);
-  }
-
-  public int addDataSegment(final String iDataSegmentName) {
-    return addDataSegment(iDataSegmentName, null);
-  }
-
-  public int addDataSegment(final String iSegmentName, final String iLocation) {
-    checkConnection();
-
-    do {
-      try {
-        OChannelBinaryClient network = null;
-        try {
-          network = beginRequest(OChannelBinaryProtocol.REQUEST_DATASEGMENT_ADD);
-
-          network.writeString(iSegmentName).writeString(iLocation);
-
-        } finally {
-          endRequest(network);
-        }
-
-        try {
-          beginResponse(network);
-          return network.readInt();
-        } finally {
-          endResponse(network);
-        }
-
-      } catch (OModificationOperationProhibitedException mphe) {
-        handleDBFreeze();
-      } catch (Exception e) {
-        handleException("Error on add new data segment", e);
-      }
-    } while (true);
-  }
-
-  public boolean dropDataSegment(final String iSegmentName) {
-    checkConnection();
-
-    do {
-      try {
-        OChannelBinaryClient network = null;
-        try {
-          network = beginRequest(OChannelBinaryProtocol.REQUEST_DATASEGMENT_DROP);
-
-          network.writeString(iSegmentName);
-
-        } finally {
-          endRequest(network);
-        }
-
-        try {
-          beginResponse(network);
-          return network.readByte() == 1;
-        } finally {
-          endResponse(network);
-        }
-
-      } catch (OModificationOperationProhibitedException mope) {
-        handleDBFreeze();
-      } catch (Exception e) {
-        handleException("Error on remove data segment", e);
-      }
-    } while (true);
-  }
-
-  public void synch() {
-  }
-
-  public String getPhysicalClusterNameById(final int iClusterId) {
-    lock.acquireSharedLock();
-    try {
-
-      if (iClusterId >= clusters.length)
-        return null;
-
-      final OCluster cluster = clusters[iClusterId];
-      return cluster != null ? cluster.getName() : null;
-
-    } finally {
-      lock.releaseSharedLock();
-    }
-  }
-
-  public int getClusterMap() {
-    return clusterMap.size();
-  }
-
-  public Collection<OCluster> getClusterInstances() {
-    lock.acquireSharedLock();
-    try {
-
-      return Arrays.asList(clusters);
-
-    } finally {
-      lock.releaseSharedLock();
-    }
-  }
-
-  public OCluster getClusterById(int iClusterId) {
-    lock.acquireSharedLock();
-    try {
-
-      if (iClusterId == ORID.CLUSTER_ID_INVALID)
-        // GET THE DEFAULT CLUSTER
-        iClusterId = defaultClusterId;
-
-      return clusters[iClusterId];
-
-    } finally {
-      lock.releaseSharedLock();
-    }
-  }
-
-  @Override
-  public long getVersion() {
-    throw new UnsupportedOperationException("getVersion");
-  }
-
-  public ODocument getClusterConfiguration() {
-    return clusterConfiguration;
-  }
-
-  /**
-   * Handles exceptions. In case of IO errors retries to reconnect until the configured retry times has reached.
-   * 
-   * @param message
-   * @param exception
-   */
-  protected void handleException(final String message, final Exception exception) {
-    if (exception instanceof OTimeoutException)
-      // TIMEOUT, AVOID LOOP, RE-THROW IT
-      throw (OTimeoutException) exception;
-    else if (exception instanceof SocketException)
-      throw new OStorageException("Can not  connect to remote database.", exception);
-    else if (exception instanceof OException)
-      // RE-THROW IT
-      throw (OException) exception;
-    else if (!(exception instanceof IOException))
-      throw new OStorageException(message, exception);
-
-    if (status != STATUS.OPEN)
-      // STORAGE CLOSED: DON'T HANDLE RECONNECTION
-      return;
-
-    final long lostConnectionTime = System.currentTimeMillis();
-
-    final int currentMaxRetry;
-    final int currentRetryDelay;
-    synchronized (clusterConfiguration) {
-      if (!clusterConfiguration.isEmpty()) {
-        // IN CLUSTER: NO RETRY AND 0 SLEEP TIME BETWEEN NODES
-        currentMaxRetry = 1;
-        currentRetryDelay = 0;
-      } else {
-        currentMaxRetry = connectionRetry;
-        currentRetryDelay = connectionRetryDelay;
-      }
-    }
-
-    for (int retry = 0; retry < currentMaxRetry; ++retry) {
-      // WAIT THE DELAY BEFORE TO RETRY
-      if (currentRetryDelay > 0)
-        try {
-          Thread.sleep(currentRetryDelay);
-        } catch (InterruptedException e) {
-          // THREAD INTERRUPTED: RETURN EXCEPTION
-          Thread.currentThread().interrupt();
-          break;
-        }
-
-      try {
-        if (OLogManager.instance().isDebugEnabled())
-          OLogManager.instance()
-              .debug(this, "Retrying to connect to remote server #" + (retry + 1) + "/" + currentMaxRetry + "...");
-
-        openRemoteDatabase();
-
-        OLogManager.instance().warn(this,
-            "Connection re-acquired transparently after %dms and %d retries: no errors will be thrown at application level",
-            System.currentTimeMillis() - lostConnectionTime, retry + 1);
-
-        // RECONNECTED!
-        return;
-
-      } catch (Throwable t) {
-        // DO NOTHING BUT CONTINUE IN THE LOOP
-      }
-    }
-
-    // RECONNECTION FAILED: THROW+LOG THE ORIGINAL EXCEPTION
-    throw new OStorageException(message, exception);
-  }
-
-  protected void openRemoteDatabase() throws IOException {
-    minPool = OGlobalConfiguration.CLIENT_CHANNEL_MIN_POOL.getValueAsInteger();
-    maxPool = OGlobalConfiguration.CLIENT_CHANNEL_MAX_POOL.getValueAsInteger();
-    connectionDbType = ODatabaseDocument.TYPE;
-
-    if (connectionOptions != null && connectionOptions.size() > 0) {
-      if (connectionOptions.containsKey(PARAM_MIN_POOL))
-        minPool = Integer.parseInt(connectionOptions.get(PARAM_MIN_POOL).toString());
-      if (connectionOptions.containsKey(PARAM_MAX_POOL))
-        maxPool = Integer.parseInt(connectionOptions.get(PARAM_MAX_POOL).toString());
-      if (connectionOptions.containsKey(PARAM_DB_TYPE))
-        connectionDbType = connectionOptions.get(PARAM_DB_TYPE).toString();
-    }
-
-    setSessionId(-1); // -1 = OPEN A NEW DATABASE AT SERVER SIDE
-    createConnectionPool();
-
-    boolean availableConnections;
-    synchronized (networkPool) {
-      availableConnections = !networkPool.isEmpty();
-    }
-
-    while (availableConnections) {
-      try {
-
-        OChannelBinaryClient network = null;
-        try {
-          network = beginRequest(OChannelBinaryProtocol.REQUEST_DB_OPEN);
-
-          // @SINCE 1.0rc8
-          sendClientInfo(network);
-
-          network.writeString(name);
-
-          if (network.getSrvProtocolVersion() >= 8)
-            network.writeString(connectionDbType);
-
-          network.writeString(connectionUserName);
-          network.writeString(connectionUserPassword);
-
-        } finally {
-          endRequest(network);
-        }
-
-        final int sessionId;
-
-        try {
-          beginResponse(network);
-          sessionId = network.readInt();
-          setSessionId(sessionId);
-
-          OLogManager.instance().debug(this, "Client connected with session id: " + sessionId);
-
-          readDatabaseInformation(network);
-
-          // READ CLUSTER CONFIGURATION
-          updateClusterConfiguration(network.readBytes());
-
-          // read OrientDB release info
-          if (network.getSrvProtocolVersion() >= 14)
-            network.readString();
-
-          status = STATUS.OPEN;
-          return;
-        } finally {
-          endResponse(network);
-        }
-      } catch (IOException e) {
-        OLogManager.instance().debug(this, "Error while reading response on creation of connection ", e);
-      } catch (OTimeoutException e) {
-        OLogManager.instance().debug(this, "Error while reading response on creation of connection ", e);
-      } catch (Exception e) {
-        handleException("Cannot create a connection to remote server address(es): " + serverURLs, e);
-      }
-
-      // CHECK AGAIN IF THERE ARE FREE CHANNELS
-      createConnectionPool();
-      synchronized (networkPool) {
-        availableConnections = !networkPool.isEmpty();
-      }
-    }
-
-    throw new OStorageException("Cannot create a connection to remote server address(es): " + serverURLs);
-
-  }
-
-  protected void sendClientInfo(OChannelBinaryClient network) throws IOException {
-    if (network.getSrvProtocolVersion() >= 7) {
-      // @COMPATIBILITY 1.0rc8
-      network.writeString(DRIVER_NAME).writeString(OConstants.ORIENT_VERSION)
-          .writeShort((short) OChannelBinaryProtocol.CURRENT_PROTOCOL_VERSION).writeString(clientId);
-    }
-  }
-
-  /**
-   * Parse the URL in the following formats:<br/>
-   */
-  protected void parseServerURLs() {
-    int dbPos = url.indexOf('/');
-    if (dbPos == -1) {
-      // SHORT FORM
-      addHost(url);
-      name = url;
-    } else {
-      name = url.substring(url.lastIndexOf("/") + 1);
-      for (String host : url.substring(0, dbPos).split(ADDRESS_SEPARATOR))
-        host = addHost(host);
-    }
-
-    if (serverURLs.size() == 1 && OGlobalConfiguration.NETWORK_BINARY_DNS_LOADBALANCING_ENABLED.getValueAsBoolean()) {
-      // LOOK FOR LOAD BALANCING DNS TXT RECORD
-      final String primaryServer = serverURLs.get(0);
-
-      try {
-        final Hashtable<String, String> env = new Hashtable<String, String>();
-        env.put("java.naming.factory.initial", "com.sun.jndi.dns.DnsContextFactory");
-        env.put("com.sun.jndi.ldap.connect.timeout",
-            OGlobalConfiguration.NETWORK_BINARY_DNS_LOADBALANCING_TIMEOUT.getValueAsString());
-        final DirContext ictx = new InitialDirContext(env);
-        final String hostName = primaryServer.indexOf(":") == -1 ? primaryServer : primaryServer.substring(0,
-            primaryServer.indexOf(":"));
-        final Attributes attrs = ictx.getAttributes(hostName, new String[] { "TXT" });
-        final Attribute attr = attrs.get("TXT");
-        if (attr != null) {
-          String configuration = (String) attr.get();
-          if (configuration.startsWith(""))
-            configuration = configuration.substring(1, configuration.length() - 1);
-          if (configuration != null) {
-            final String[] parts = configuration.split(" ");
-            for (String part : parts) {
-              if (part.startsWith("s=")) {
-                addHost(part.substring("s=".length()));
-              }
-            }
-          }
-        }
-      } catch (NamingException e) {
-      }
-    }
-  }
-
-  /**
-   * Registers the remote server with port.
-   */
-  protected String addHost(String host) {
-    if (host.startsWith("localhost"))
-      host = "127.0.0.1" + host.substring("localhost".length());
-
-    // REGISTER THE REMOTE SERVER+PORT
-    if (host.indexOf(":") == -1)
-      host += ":" + getDefaultPort();
-
-    if (!serverURLs.contains(host))
-      serverURLs.add(host);
-
-    return host;
-  }
-
-  protected String getDefaultHost() {
-    return DEFAULT_HOST;
-  }
-
-  protected int getDefaultPort() {
-    return DEFAULT_PORT;
-  }
-
-  protected OChannelBinaryClient createNetworkConnection() throws IOException, UnknownHostException {
-    for (String server : serverURLs) {
-      OLogManager.instance().debug(this, "Trying to connect to the remote host %s...", server);
-
-      final int sepPos = server.indexOf(":");
-      final String remoteHost = server.substring(0, sepPos);
-      final int remotePort = Integer.parseInt(server.substring(sepPos + 1));
-
-      try {
-        return new OChannelBinaryClient(remoteHost, remotePort, clientConfiguration,
-            OChannelBinaryProtocol.CURRENT_PROTOCOL_VERSION, asynchEventListener);
-
-      } catch (Exception e) {
-        // GET THE NEXT ONE IF ANY
-        e.printStackTrace();
-      }
-    }
-
-    final StringBuilder buffer = new StringBuilder();
-    for (String server : serverURLs) {
-      if (buffer.length() > 0)
-        buffer.append(',');
-      buffer.append(server);
-    }
-
-    throw new OIOException("Cannot connect to any configured remote nodes: " + buffer);
-  }
-
-  protected void checkConnection() {
-    lock.acquireSharedLock();
-
-    try {
-      synchronized (networkPool) {
-
-        if (networkPool.size() == 0)
-          throw new ODatabaseException("Connection is closed");
-      }
-
-    } finally {
-      lock.releaseSharedLock();
-    }
-  }
-
-  /**
-   * Acquire a network channel from the pool. Don't lock the write stream since the connection usage is exclusive.
-   * 
-   * @param iCommand
-   * @return
-   * @throws IOException
-   */
-  protected OChannelBinaryClient beginRequest(final byte iCommand) throws IOException {
-    OChannelBinaryClient network = null;
-
-    if (debug)
-      System.out.println("-> req: " + getSessionId());
-
-    // FIND THE FIRST FREE CHANNEL AVAILABLE
-    synchronized (networkPool) {
-      if (networkPoolCursor >= networkPool.size())
-        networkPoolCursor = networkPool.size() - 1;
-
-      final int beginCursor = networkPoolCursor;
-      while (network == null) {
-        if (networkPool.size() == 0) {
-          openRemoteDatabase();
-          networkPoolCursor = 0;
-        }
-
-        if (networkPool.size() == 0)
-          throw new ONetworkProtocolException("Connection pool closed");
-
-        if (networkPoolCursor >= networkPool.size())
-          // RESTART FROM THE FIRST ONE
-          networkPoolCursor = 0;
-
-        network = networkPool.get(networkPoolCursor);
-
-        networkPoolCursor++;
-        if (network.getLockWrite().getUnderlying().tryLock())
-          break;
-
-        network = null;
-
-        if (networkPoolCursor == beginCursor) {
-          // COMPLETE ROUND AND NOT FREE CONNECTIONS FOUND
-
-          if (networkPool.size() < maxPool) {
-            // CREATE NEW CONNECTION
-            network = createNetworkConnection();
-            network.getLockWrite().lock();
-            networkPool.add(network);
-
-            if (debug)
-              System.out.println("Created new connection " + networkPool.size());
-          } else {
-            if (debug)
-              System.out.println("-> req (waiting) : " + getSessionId());
-
-            final long startToWait = System.currentTimeMillis();
-            try {
-              networkPool.wait(5000);
-            } catch (InterruptedException e) {
-              // THREAD INTERRUPTED: RETURN EXCEPTION
-              Thread.currentThread().interrupt();
-              throw new OStorageException("Cannot acquire a connection because the thread has been interrupted");
-            }
-
-            final long elapsed = Orient
-                .instance()
-                .getProfiler()
-                .stopChrono("system.network.connectionPool.waitingTime", "Waiting for a free connection from the pool of channels",
-                    startToWait);
-
-            if (debug)
-              System.out.println("Waiting for connection = elapsed: " + elapsed);
-          }
-        }
-      }
-    }
-
-    network.writeByte(iCommand);
-    network.writeInt(getSessionId());
-
-    return network;
-  }
-
-  /**
-   * Ends the request and unlock the write lock
-   */
-  public void endRequest(final OChannelBinaryClient iNetwork) throws IOException {
-    if (iNetwork == null)
-      return;
-
-    try {
-      iNetwork.flush();
-    } catch (IOException e) {
-      try {
-        iNetwork.close();
-      } catch (Exception e2) {
-      } finally {
-        synchronized (networkPool) {
-          networkPool.remove(iNetwork);
-        }
-      }
-      throw e;
-    } finally {
-
-      iNetwork.getLockWrite().unlock();
-
-      if (debug)
-        System.out.println("<- req: " + getSessionId());
-
-      synchronized (networkPool) {
-        networkPool.notifyAll();
-      }
-    }
-  }
-
-  /**
-   * Closes the channel and remove it from the pool.
-   * 
-   * @param iNetwork
-   *          Channel to close and remove
-   */
-  protected void closeChannel(final OChannelBinaryClient iNetwork) {
-    iNetwork.close();
-    synchronized (networkPool) {
-      networkPool.remove(iNetwork);
-    }
-  }
-
-  /**
-   * Starts listening the response.
-   */
-  protected void beginResponse(final OChannelBinaryClient iNetwork) throws IOException {
-    iNetwork.beginResponse(getSessionId());
-
-    if (iNetwork.getLockRead().getUnderlying().getQueueLength() + 1 >= maxReadQueue)
-      synchronized (networkPool) {
-        if (networkPool.size() < maxPool) {
-          // CREATE NEW CONNECTION
-          final OChannelBinaryClient network = createNetworkConnection();
-          networkPool.add(network);
-        }
-      }
-
-    if (debug)
-      System.out.println("-> res: " + getSessionId());
-  }
-
-  /**
-   * End response reached: release the channel in the pool to being reused
-   */
-  public void endResponse(final OChannelBinaryClient iNetwork) {
-    iNetwork.endResponse();
-
-    if (debug)
-      System.out.println("<- res: " + getSessionId());
-  }
-
-  public boolean isPermanentRequester() {
-    return false;
-  }
-
-  protected void getResponse(final OChannelBinaryClient iNetwork) throws IOException {
-    try {
-      beginResponse(iNetwork);
-    } finally {
-      endResponse(iNetwork);
-    }
-  }
-
-  @SuppressWarnings("unchecked")
-  public void updateClusterConfiguration(final byte[] obj) {
-    if (obj == null)
-      return;
-
-    // UPDATE IT
-    synchronized (clusterConfiguration) {
-      clusterConfiguration.fromStream(obj);
-
-      final List<ODocument> members = clusterConfiguration.field("members");
-      if (members != null) {
-        serverURLs.clear();
-
-        for (ODocument m : members)
-          if (m != null && !serverURLs.contains((String) m.field("id"))) {
-            for (Map<String, Object> listener : ((Collection<Map<String, Object>>) m.field("listeners"))) {
-              if (((String) listener.get("protocol")).equals("ONetworkProtocolBinary")) {
-                String url = (String) listener.get("listen");
-                if (!serverURLs.contains(url))
-                  addHost(url);
-              }
-            }
-          }
-      }
-    }
-  }
-
-  private void commitEntry(final OChannelBinaryClient iNetwork, final ORecordOperation txEntry) throws IOException {
-    if (txEntry.type == ORecordOperation.LOADED)
-      // JUMP LOADED OBJECTS
-      return;
-
-    // SERIALIZE THE RECORD IF NEEDED. THIS IS DONE HERE TO CATCH EXCEPTION AND SEND A -1 AS ERROR TO THE SERVER TO SIGNAL THE ABORT
-    // OF TX COMMIT
-    byte[] stream = null;
-    try {
-      switch (txEntry.type) {
-      case ORecordOperation.CREATED:
-      case ORecordOperation.UPDATED:
-        stream = txEntry.getRecord().toStream();
-        break;
-      }
-    } catch (Exception e) {
-      // ABORT TX COMMIT
-      iNetwork.writeByte((byte) -1);
-      throw new OTransactionException("Error on transaction commit", e);
-    }
-
-    iNetwork.writeByte((byte) 1);
-    iNetwork.writeByte(txEntry.type);
-    iNetwork.writeRID(txEntry.getRecord().getIdentity());
-    iNetwork.writeByte(txEntry.getRecord().getRecordType());
-
-    switch (txEntry.type) {
-    case ORecordOperation.CREATED:
-      iNetwork.writeBytes(stream);
-      break;
-
-    case ORecordOperation.UPDATED:
-      iNetwork.writeVersion(txEntry.getRecord().getRecordVersion());
-      iNetwork.writeBytes(stream);
-      break;
-
-    case ORecordOperation.DELETED:
-      iNetwork.writeVersion(txEntry.getRecord().getRecordVersion());
-      break;
-    }
-  }
-
-  protected void createConnectionPool() throws IOException, UnknownHostException {
-    synchronized (networkPool) {
-      if (!networkPool.isEmpty()) {
-        // CHECK EXISTENT NETWORK CONNECTIONS
-        final List<OChannelBinaryClient> editableList = new ArrayList<OChannelBinaryClient>(networkPool);
-        for (OChannelBinaryClient net : editableList) {
-          OLogManager.instance().debug(this, "Checking network connection %s...", net);
-
-          if (net.isConnected())
-            OLogManager.instance().debug(this, "Connection ok");
-          else {
-            // CLOSE IT AND REMOVE FROM THE LIST
-            OLogManager.instance().debug(this, "Closed, remove it from the list");
-            closeChannel(net);
-          }
-        }
-      }
-
-      if (networkPool.isEmpty())
-        // ALWAYS CREATE THE FIRST CONNECTION
-        networkPool.add(createNetworkConnection());
-
-      // CREATE THE MINIMUM POOL
-      for (int i = networkPool.size(); i < minPool; ++i)
-        networkPool.add(createNetworkConnection());
-    }
-  }
-
-  private boolean handleDBFreeze() {
-    boolean retry;
-    OLogManager.instance().warn(this,
-        "DB is frozen will wait for " + OGlobalConfiguration.CLIENT_DB_RELEASE_WAIT_TIMEOUT.getValue() + " ms. and then retry.");
-    retry = true;
-    try {
-      Thread.sleep(OGlobalConfiguration.CLIENT_DB_RELEASE_WAIT_TIMEOUT.getValueAsInteger());
-    } catch (InterruptedException ie) {
-      retry = false;
-
-      Thread.currentThread().interrupt();
-    }
-    return retry;
-  }
-
-  private void readDatabaseInformation(final OChannelBinaryClient network) throws IOException {
-    // @COMPATIBILITY 1.0rc8
-    final int tot = network.getSrvProtocolVersion() >= 7 ? network.readShort() : network.readInt();
-
-    clusters = new OCluster[tot];
-    clusterMap.clear();
-
-    for (int i = 0; i < tot; ++i) {
-      final OClusterRemote cluster = new OClusterRemote();
-      String clusterName = network.readString();
-      if (clusterName != null)
-        clusterName = clusterName.toLowerCase();
-      final int clusterId = network.readShort();
-      final String clusterType = network.readString();
-      final int dataSegmentId = network.getSrvProtocolVersion() >= 12 ? (int) network.readShort() : 0;
-
-      cluster.setType(clusterType);
-      cluster.configure(this, clusterId, clusterName, null, dataSegmentId);
-
-      if (clusterId >= clusters.length)
-        clusters = Arrays.copyOf(clusters, clusterId + 1);
-      clusters[clusterId] = cluster;
-      clusterMap.put(clusterName, cluster);
-    }
-
-    defaultClusterId = clusterMap.get(CLUSTER_DEFAULT_NAME).getId();
-  }
-
-  @Override
-  public String getURL() {
-    return OEngineRemote.NAME + ":" + url;
-  }
-
-  public String getClientId() {
-    return clientId;
-  }
-
-  public int getDataSegmentIdByName(final String iName) {
-    if (iName == null)
-      return 0;
-
-    throw new UnsupportedOperationException("getDataSegmentIdByName()");
-  }
-
-  public ODataSegment getDataSegmentById(final int iDataSegmentId) {
-    throw new UnsupportedOperationException("getDataSegmentById()");
-  }
-
-  public int getClusters() {
-    return clusterMap.size();
-  }
-
-  public void setDefaultClusterId(int defaultClusterId) {
-    this.defaultClusterId = defaultClusterId;
-  }
-
-  @Override
-  public String getType() {
-    return OEngineRemote.NAME;
-  }
-}
+/*
+ * Copyright 2010-2012 Luca Garulli (l.garulli--at--orientechnologies.com)
+ *
+ * Licensed under the Apache License, Version 2.0 (the "License");
+ * you may not use this file except in compliance with the License.
+ * You may obtain a copy of the License at
+ *
+ *     http://www.apache.org/licenses/LICENSE-2.0
+ *
+ * Unless required by applicable law or agreed to in writing, software
+ * distributed under the License is distributed on an "AS IS" BASIS,
+ * WITHOUT WARRANTIES OR CONDITIONS OF ANY KIND, either express or implied.
+ * See the License for the specific language governing permissions and
+ * limitations under the License.
+ */
+package com.orientechnologies.orient.client.remote;
+
+import java.io.IOException;
+import java.net.SocketException;
+import java.net.UnknownHostException;
+import java.util.*;
+import java.util.concurrent.*;
+
+import javax.naming.NamingException;
+import javax.naming.directory.Attribute;
+import javax.naming.directory.Attributes;
+import javax.naming.directory.DirContext;
+import javax.naming.directory.InitialDirContext;
+
+import com.orientechnologies.common.concur.OTimeoutException;
+import com.orientechnologies.common.concur.lock.OModificationOperationProhibitedException;
+import com.orientechnologies.common.exception.OException;
+import com.orientechnologies.common.io.OIOException;
+import com.orientechnologies.common.log.OLogManager;
+import com.orientechnologies.orient.core.OConstants;
+import com.orientechnologies.orient.core.Orient;
+import com.orientechnologies.orient.core.cache.OCacheLevelTwoLocatorRemote;
+import com.orientechnologies.orient.core.command.OCommandRequestAsynch;
+import com.orientechnologies.orient.core.command.OCommandRequestText;
+import com.orientechnologies.orient.core.config.OContextConfiguration;
+import com.orientechnologies.orient.core.config.OGlobalConfiguration;
+import com.orientechnologies.orient.core.config.OStorageConfiguration;
+import com.orientechnologies.orient.core.db.ODatabaseRecordThreadLocal;
+import com.orientechnologies.orient.core.db.document.ODatabaseDocument;
+import com.orientechnologies.orient.core.db.record.ODatabaseRecord;
+import com.orientechnologies.orient.core.db.record.OIdentifiable;
+import com.orientechnologies.orient.core.db.record.ORecordOperation;
+import com.orientechnologies.orient.core.exception.OCommandExecutionException;
+import com.orientechnologies.orient.core.exception.ODatabaseException;
+import com.orientechnologies.orient.core.exception.OStorageException;
+import com.orientechnologies.orient.core.exception.OTransactionException;
+import com.orientechnologies.orient.core.id.OClusterPosition;
+import com.orientechnologies.orient.core.id.ORID;
+import com.orientechnologies.orient.core.id.ORecordId;
+import com.orientechnologies.orient.core.record.ORecord;
+import com.orientechnologies.orient.core.record.ORecordInternal;
+import com.orientechnologies.orient.core.record.impl.ODocument;
+import com.orientechnologies.orient.core.serialization.OSerializableStream;
+import com.orientechnologies.orient.core.serialization.serializer.record.string.ORecordSerializerStringAbstract;
+import com.orientechnologies.orient.core.serialization.serializer.stream.OStreamSerializerAnyStreamable;
+import com.orientechnologies.orient.core.storage.*;
+import com.orientechnologies.orient.core.tx.OTransaction;
+import com.orientechnologies.orient.core.tx.OTransactionAbstract;
+import com.orientechnologies.orient.core.version.ORecordVersion;
+import com.orientechnologies.orient.core.version.OVersionFactory;
+import com.orientechnologies.orient.enterprise.channel.binary.OChannelBinaryClient;
+import com.orientechnologies.orient.enterprise.channel.binary.OChannelBinaryProtocol;
+import com.orientechnologies.orient.enterprise.channel.binary.ONetworkProtocolException;
+import com.orientechnologies.orient.enterprise.channel.binary.ORemoteServerEventListener;
+
+/**
+ * This object is bound to each remote ODatabase instances.
+ */
+public class OStorageRemote extends OStorageAbstract implements OStorageProxy {
+  private static final String              DEFAULT_HOST         = "localhost";
+  private static final int                 DEFAULT_PORT         = 2424;
+  private static final String              ADDRESS_SEPARATOR    = ";";
+
+  public static final String               PARAM_MIN_POOL       = "minpool";
+  public static final String               PARAM_MAX_POOL       = "maxpool";
+  public static final String               PARAM_DB_TYPE        = "dbtype";
+
+  private static final String              DRIVER_NAME          = "OrientDB Java";
+
+  private final ExecutorService            asynchExecutor;
+  private OContextConfiguration            clientConfiguration;
+  private int                              connectionRetry;
+  private int                              connectionRetryDelay;
+
+  private final List<OChannelBinaryClient> networkPool          = new ArrayList<OChannelBinaryClient>();
+  private int                              networkPoolCursor    = 0;
+
+  protected final List<String>             serverURLs           = new ArrayList<String>();
+  private OCluster[]                       clusters             = new OCluster[0];
+  protected final Map<String, OCluster>    clusterMap           = new ConcurrentHashMap<String, OCluster>();
+  private int                              defaultClusterId;
+  private int                              minPool;
+  private int                              maxPool;
+  private final boolean                    debug                = false;
+  private ODocument                        clusterConfiguration = new ODocument();
+  private ORemoteServerEventListener       asynchEventListener;
+  private String                           connectionDbType;
+  private String                           connectionUserName;
+  private String                           connectionUserPassword;
+  private Map<String, Object>              connectionOptions;
+  private final String                     clientId;
+
+  private final int                        maxReadQueue;
+
+  public OStorageRemote(final String iClientId, final String iURL, final String iMode) throws IOException {
+    super(iURL, iURL, iMode, 0, new OCacheLevelTwoLocatorRemote()); // NO TIMEOUT @SINCE 1.5
+    clientId = iClientId;
+    configuration = null;
+
+    clientConfiguration = new OContextConfiguration();
+    connectionRetry = clientConfiguration.getValueAsInteger(OGlobalConfiguration.NETWORK_SOCKET_RETRY);
+    connectionRetryDelay = clientConfiguration.getValueAsInteger(OGlobalConfiguration.NETWORK_SOCKET_RETRY_DELAY);
+    asynchEventListener = new OStorageRemoteAsynchEventListener(this);
+    parseServerURLs();
+
+    asynchExecutor = Executors.newSingleThreadScheduledExecutor();
+
+    maxReadQueue = Runtime.getRuntime().availableProcessors() - 1;
+  }
+
+  public int getSessionId() {
+    return OStorageRemoteThreadLocal.INSTANCE.get().sessionId.intValue();
+  }
+
+  public void setSessionId(final int iSessionId) {
+    OStorageRemoteThreadLocal.INSTANCE.get().sessionId = iSessionId;
+  }
+
+  public ORemoteServerEventListener getAsynchEventListener() {
+    return asynchEventListener;
+  }
+
+  public void setAsynchEventListener(final ORemoteServerEventListener iListener) {
+    asynchEventListener = iListener;
+  }
+
+  public void removeRemoteServerEventListener() {
+    asynchEventListener = null;
+  }
+
+  public void open(final String iUserName, final String iUserPassword, final Map<String, Object> iOptions) {
+    addUser();
+
+    lock.acquireExclusiveLock();
+    try {
+
+      connectionUserName = iUserName;
+      connectionUserPassword = iUserPassword;
+      connectionOptions = iOptions != null ? new HashMap<String, Object>(iOptions) : null; // CREATE A COPY TO AVOID USER
+                                                                                           // MANIPULATION
+                                                                                           // POST OPEN
+      openRemoteDatabase();
+
+      configuration = new OStorageConfiguration(this);
+      configuration.load();
+
+    } catch (Exception e) {
+      if (!OGlobalConfiguration.STORAGE_KEEP_OPEN.getValueAsBoolean())
+        close();
+
+      if (e instanceof RuntimeException)
+        // PASS THROUGH
+        throw (RuntimeException) e;
+      else
+        throw new OStorageException("Cannot open the remote storage: " + name, e);
+
+    } finally {
+      lock.releaseExclusiveLock();
+    }
+  }
+
+  public void reload() {
+    checkConnection();
+
+    lock.acquireExclusiveLock();
+    try {
+
+      do {
+        try {
+
+          OChannelBinaryClient network = null;
+          try {
+            network = beginRequest(OChannelBinaryProtocol.REQUEST_DB_RELOAD);
+          } finally {
+            endRequest(network);
+          }
+
+          try {
+            beginResponse(network);
+
+            readDatabaseInformation(network);
+            break;
+
+          } finally {
+            endResponse(network);
+          }
+
+        } catch (Exception e) {
+          handleException("Error on reloading database information", e);
+
+        }
+      } while (true);
+
+    } finally {
+      lock.releaseExclusiveLock();
+    }
+  }
+
+  public void create(final Map<String, Object> iOptions) {
+    throw new UnsupportedOperationException(
+        "Cannot create a database in a remote server. Please use the console or the OServerAdmin class.");
+  }
+
+  public boolean exists() {
+    throw new UnsupportedOperationException(
+        "Cannot check the existance of a database in a remote server. Please use the console or the OServerAdmin class.");
+  }
+
+  public void close(final boolean iForce) {
+    OChannelBinaryClient network = null;
+
+    lock.acquireExclusiveLock();
+    try {
+
+      synchronized (networkPool) {
+        if (networkPool.size() > 0) {
+          try {
+            network = beginRequest(OChannelBinaryProtocol.REQUEST_DB_CLOSE);
+          } finally {
+            endRequest(network);
+          }
+        }
+      }
+
+      setSessionId(-1);
+
+      if (!checkForClose(iForce))
+        return;
+
+      synchronized (networkPool) {
+        for (OChannelBinaryClient n : networkPool)
+          n.close();
+        networkPool.clear();
+      }
+
+      level2Cache.shutdown();
+      super.close(iForce);
+      status = STATUS.CLOSED;
+
+      Orient.instance().unregisterStorage(this);
+
+    } catch (Exception e) {
+      OLogManager.instance().debug(this, "Error on closing remote connection: %s", network);
+      closeChannel(network);
+
+    } finally {
+      lock.releaseExclusiveLock();
+    }
+  }
+
+  public void delete() {
+    throw new UnsupportedOperationException(
+        "Cannot delete a database in a remote server. Please use the console or the OServerAdmin class.");
+  }
+
+  public Set<String> getClusterNames() {
+    lock.acquireSharedLock();
+    try {
+
+      return new HashSet<String>(clusterMap.keySet());
+
+    } finally {
+      lock.releaseSharedLock();
+    }
+  }
+
+  public OStorageOperationResult<OPhysicalPosition> createRecord(final int iDataSegmentId, final ORecordId iRid,
+      final byte[] iContent, ORecordVersion iRecordVersion, final byte iRecordType, int iMode,
+      final ORecordCallback<OClusterPosition> iCallback) {
+    checkConnection();
+
+    if (iMode == 1 && iCallback == null)
+      // ASYNCHRONOUS MODE NO ANSWER
+      iMode = 2;
+
+    final OPhysicalPosition ppos = new OPhysicalPosition(iDataSegmentId, -1, iRecordType);
+
+    do {
+      try {
+        final OChannelBinaryClient network = beginRequest(OChannelBinaryProtocol.REQUEST_RECORD_CREATE);
+        try {
+          if (network.getSrvProtocolVersion() >= 10)
+            // SEND THE DATA SEGMENT ID
+            network.writeInt(iDataSegmentId);
+          network.writeShort((short) iRid.clusterId);
+          network.writeBytes(iContent);
+          network.writeByte(iRecordType);
+          network.writeByte((byte) iMode);
+
+        } finally {
+          endRequest(network);
+        }
+
+        switch (iMode) {
+        case 0:
+          // SYNCHRONOUS
+          try {
+            beginResponse(network);
+            iRid.clusterPosition = network.readClusterPosition();
+            ppos.clusterPosition = iRid.clusterPosition;
+            if (network.getSrvProtocolVersion() >= 11) {
+              ppos.recordVersion = network.readVersion();
+            } else
+              ppos.recordVersion = OVersionFactory.instance().createVersion();
+            return new OStorageOperationResult<OPhysicalPosition>(ppos);
+          } finally {
+            endResponse(network);
+          }
+
+        case 1:
+          // ASYNCHRONOUS
+          if (iCallback != null) {
+            final int sessionId = getSessionId();
+            Callable<Object> response = new Callable<Object>() {
+              public Object call() throws Exception {
+                final OClusterPosition result;
+
+                try {
+                  OStorageRemoteThreadLocal.INSTANCE.get().sessionId = sessionId;
+                  System.out.println("BEGIN ASYNCH READ " + OStorageRemoteThreadLocal.INSTANCE.get().sessionId);
+                  beginResponse(network);
+                  result = network.readClusterPosition();
+                  if (network.getSrvProtocolVersion() >= 11)
+                    network.readVersion();
+                } finally {
+                  endResponse(network);
+                  System.out.println("END   ASYNCH READ " + OStorageRemoteThreadLocal.INSTANCE.get().sessionId);
+                  OStorageRemoteThreadLocal.INSTANCE.get().sessionId = -1;
+                }
+                iCallback.call(iRid, result);
+                return null;
+              }
+
+            };
+            asynchExecutor.submit(new FutureTask<Object>(response));
+          }
+        }
+        return new OStorageOperationResult<OPhysicalPosition>(ppos);
+
+      } catch (OModificationOperationProhibitedException mope) {
+        handleDBFreeze();
+      } catch (Exception e) {
+        handleException("Error on create record in cluster: " + iRid.clusterId, e);
+
+      }
+    } while (true);
+  }
+
+  @Override
+  public boolean updateReplica(int dataSegmentId, ORecordId rid, byte[] content, ORecordVersion recordVersion, byte recordType)
+      throws IOException {
+    throw new UnsupportedOperationException("updateReplica()");
+  }
+
+  @Override
+  public <V> V callInRecordLock(Callable<V> iCallable, ORID rid, boolean iExclusiveLock) {
+    throw new UnsupportedOperationException("callInRecordLock()");
+  }
+
+  @Override
+  public ORecordMetadata getRecordMetadata(final ORID rid) {
+
+    do {
+      try {
+        OChannelBinaryClient network = null;
+        try {
+          network = beginRequest(OChannelBinaryProtocol.REQUEST_RECORD_METADATA);
+          network.writeRID(rid);
+        } finally {
+          endRequest(network);
+        }
+
+        try {
+          beginResponse(network);
+          final ORID responseRid = network.readRID();
+          final ORecordVersion responseVersion = network.readVersion();
+
+          return new ORecordMetadata(responseRid, responseVersion);
+        } finally {
+          endResponse(network);
+        }
+      } catch (Exception e) {
+        handleException("Error on read record " + rid, e);
+      }
+    } while (true);
+  }
+
+  public OStorageOperationResult<ORawBuffer> readRecord(final ORecordId iRid, final String iFetchPlan, final boolean iIgnoreCache,
+      final ORecordCallback<ORawBuffer> iCallback, boolean loadTombstones) {
+    checkConnection();
+
+    if (OStorageRemoteThreadLocal.INSTANCE.get().commandExecuting)
+      // PENDING NETWORK OPERATION, CAN'T EXECUTE IT NOW
+      return new OStorageOperationResult<ORawBuffer>(null);
+
+    do {
+      try {
+
+        OChannelBinaryClient network = null;
+        try {
+          network = beginRequest(OChannelBinaryProtocol.REQUEST_RECORD_LOAD);
+          network.writeRID(iRid);
+          network.writeString(iFetchPlan != null ? iFetchPlan : "");
+          if (network.getSrvProtocolVersion() >= 9)
+            network.writeByte((byte) (iIgnoreCache ? 1 : 0));
+
+          if (network.getSrvProtocolVersion() >= 13)
+            network.writeByte(loadTombstones ? (byte) 1 : (byte) 0);
+        } finally {
+          endRequest(network);
+        }
+
+        try {
+          beginResponse(network);
+
+          if (network.readByte() == 0)
+            return new OStorageOperationResult<ORawBuffer>(null);
+
+          final ORawBuffer buffer = new ORawBuffer(network.readBytes(), network.readVersion(), network.readByte());
+
+          final ODatabaseRecord database = ODatabaseRecordThreadLocal.INSTANCE.getIfDefined();
+          ORecordInternal<?> record;
+          while (network.readByte() == 2) {
+            record = (ORecordInternal<?>) OChannelBinaryProtocol.readIdentifiable(network);
+
+            if (database != null)
+              // PUT IN THE CLIENT LOCAL CACHE
+              database.getLevel1Cache().updateRecord(record);
+          }
+          return new OStorageOperationResult<ORawBuffer>(buffer);
+
+        } finally {
+          endResponse(network);
+        }
+
+      } catch (Exception e) {
+        handleException("Error on read record " + iRid, e);
+
+      }
+    } while (true);
+  }
+
+  public OStorageOperationResult<ORecordVersion> updateRecord(final ORecordId iRid, final byte[] iContent,
+      final ORecordVersion iVersion, final byte iRecordType, int iMode, final ORecordCallback<ORecordVersion> iCallback) {
+    checkConnection();
+
+    if (iMode == 1 && iCallback == null)
+      // ASYNCHRONOUS MODE NO ANSWER
+      iMode = 2;
+
+    do {
+      try {
+        final OChannelBinaryClient network = beginRequest(OChannelBinaryProtocol.REQUEST_RECORD_UPDATE);
+        try {
+          network.writeRID(iRid);
+          network.writeBytes(iContent);
+          network.writeVersion(iVersion);
+          network.writeByte(iRecordType);
+          network.writeByte((byte) iMode);
+
+        } finally {
+          endRequest(network);
+        }
+
+        switch (iMode) {
+        case 0:
+          // SYNCHRONOUS
+          try {
+            beginResponse(network);
+            return new OStorageOperationResult<ORecordVersion>(network.readVersion());
+          } finally {
+            endResponse(network);
+          }
+
+        case 1:
+          // ASYNCHRONOUS
+          if (iCallback != null) {
+            final int sessionId = getSessionId();
+            Callable<Object> response = new Callable<Object>() {
+              public Object call() throws Exception {
+                ORecordVersion result;
+
+                try {
+                  OStorageRemoteThreadLocal.INSTANCE.get().sessionId = sessionId;
+                  beginResponse(network);
+                  result = network.readVersion();
+                } finally {
+                  endResponse(network);
+                  OStorageRemoteThreadLocal.INSTANCE.get().sessionId = -1;
+                }
+
+                iCallback.call(iRid, result);
+                return null;
+              }
+
+            };
+            asynchExecutor.submit(new FutureTask<Object>(response));
+          }
+        }
+        return new OStorageOperationResult<ORecordVersion>(iVersion);
+
+      } catch (OModificationOperationProhibitedException mope) {
+        handleDBFreeze();
+      } catch (Exception e) {
+        handleException("Error on update record " + iRid, e);
+
+      }
+    } while (true);
+  }
+
+  public OStorageOperationResult<Boolean> deleteRecord(final ORecordId iRid, final ORecordVersion iVersion, int iMode,
+      final ORecordCallback<Boolean> iCallback) {
+    checkConnection();
+
+    if (iMode == 1 && iCallback == null)
+      // ASYNCHRONOUS MODE NO ANSWER
+      iMode = 2;
+
+    do {
+      try {
+        final OChannelBinaryClient network = beginRequest(OChannelBinaryProtocol.REQUEST_RECORD_DELETE);
+        return new OStorageOperationResult<Boolean>(deleteRecord(iRid, iVersion, iMode, iCallback, network));
+      } catch (OModificationOperationProhibitedException mope) {
+        handleDBFreeze();
+      } catch (Exception e) {
+        handleException("Error on delete record " + iRid, e);
+
+      }
+    } while (true);
+  }
+
+  @Override
+  public boolean cleanOutRecord(ORecordId recordId, ORecordVersion recordVersion, int iMode, ORecordCallback<Boolean> callback) {
+    checkConnection();
+
+    if (iMode == 1 && callback == null)
+      // ASYNCHRONOUS MODE NO ANSWER
+      iMode = 2;
+
+    do {
+      try {
+        final OChannelBinaryClient network = beginRequest(OChannelBinaryProtocol.REQUEST_RECORD_CLEAN_OUT);
+        return deleteRecord(recordId, recordVersion, iMode, callback, network);
+      } catch (OModificationOperationProhibitedException mope) {
+        handleDBFreeze();
+      } catch (Exception e) {
+        handleException("Error on clean out record " + recordId, e);
+
+      }
+    } while (true);
+  }
+
+  private boolean deleteRecord(final ORecordId iRid, ORecordVersion iVersion, int iMode, final ORecordCallback<Boolean> iCallback,
+      final OChannelBinaryClient network) throws IOException {
+    try {
+
+      network.writeRID(iRid);
+      network.writeVersion(iVersion);
+      network.writeByte((byte) iMode);
+
+    } finally {
+      endRequest(network);
+    }
+
+    switch (iMode) {
+    case 0:
+      // SYNCHRONOUS
+      try {
+        beginResponse(network);
+        return network.readByte() == 1;
+      } finally {
+        endResponse(network);
+      }
+
+    case 1:
+      // ASYNCHRONOUS
+      if (iCallback != null) {
+        final int sessionId = getSessionId();
+        Callable<Object> response = new Callable<Object>() {
+          public Object call() throws Exception {
+            Boolean result;
+
+            try {
+              OStorageRemoteThreadLocal.INSTANCE.get().sessionId = sessionId;
+              beginResponse(network);
+              result = network.readByte() == 1;
+            } finally {
+              endResponse(network);
+              OStorageRemoteThreadLocal.INSTANCE.get().sessionId = -1;
+            }
+
+            iCallback.call(iRid, result);
+            return null;
+          }
+        };
+        asynchExecutor.submit(new FutureTask<Object>(response));
+      }
+    }
+    return false;
+  }
+
+  public long count(final int iClusterId) {
+    return count(new int[] { iClusterId });
+  }
+
+  @Override
+  public long count(int iClusterId, boolean countTombstones) {
+    return count(new int[] { iClusterId }, countTombstones);
+  }
+
+  public OClusterPosition[] getClusterDataRange(final int iClusterId) {
+    checkConnection();
+
+    do {
+      try {
+        OChannelBinaryClient network = null;
+        try {
+          network = beginRequest(OChannelBinaryProtocol.REQUEST_DATACLUSTER_DATARANGE);
+
+          network.writeShort((short) iClusterId);
+
+        } finally {
+          endRequest(network);
+        }
+
+        try {
+          beginResponse(network);
+          return new OClusterPosition[] { network.readClusterPosition(), network.readClusterPosition() };
+        } finally {
+          endResponse(network);
+        }
+
+      } catch (Exception e) {
+        handleException("Error on getting last entry position count in cluster: " + iClusterId, e);
+
+      }
+    } while (true);
+  }
+
+  @Override
+  public OPhysicalPosition[] higherPhysicalPositions(int iClusterId, OPhysicalPosition iClusterPosition) {
+    checkConnection();
+
+    do {
+      try {
+
+        OChannelBinaryClient network = null;
+        try {
+          network = beginRequest(OChannelBinaryProtocol.REQUEST_POSITIONS_HIGHER);
+          network.writeInt(iClusterId);
+          network.writeClusterPosition(iClusterPosition.clusterPosition);
+
+        } finally {
+          endRequest(network);
+        }
+
+        try {
+          beginResponse(network);
+          final int positionsCount = network.readInt();
+
+          if (positionsCount == 0) {
+            return new OPhysicalPosition[0];
+          } else {
+            return readPhysicalPositions(network, positionsCount);
+          }
+
+        } finally {
+          endResponse(network);
+        }
+
+      } catch (Exception e) {
+        handleException("Error on retrieving higher positions after " + iClusterPosition.clusterPosition, e);
+      }
+    } while (true);
+  }
+
+  @Override
+  public OPhysicalPosition[] ceilingPhysicalPositions(int clusterId, OPhysicalPosition physicalPosition) {
+    checkConnection();
+
+    do {
+      try {
+
+        OChannelBinaryClient network = null;
+        try {
+          network = beginRequest(OChannelBinaryProtocol.REQUEST_POSITIONS_CEILING);
+          network.writeInt(clusterId);
+          network.writeClusterPosition(physicalPosition.clusterPosition);
+
+        } finally {
+          endRequest(network);
+        }
+
+        try {
+          beginResponse(network);
+          final int positionsCount = network.readInt();
+
+          if (positionsCount == 0) {
+            return new OPhysicalPosition[0];
+          } else {
+            return readPhysicalPositions(network, positionsCount);
+          }
+
+        } finally {
+          endResponse(network);
+        }
+
+      } catch (Exception e) {
+        handleException("Error on retrieving ceiling positions after " + physicalPosition.clusterPosition, e);
+      }
+    } while (true);
+  }
+
+  private OPhysicalPosition[] readPhysicalPositions(OChannelBinaryClient network, int positionsCount) throws IOException {
+    final OPhysicalPosition[] physicalPositions = new OPhysicalPosition[positionsCount];
+
+    for (int i = 0; i < physicalPositions.length; i++) {
+      final OPhysicalPosition position = new OPhysicalPosition();
+
+      position.clusterPosition = network.readClusterPosition();
+      position.dataSegmentId = network.readInt();
+      position.dataSegmentPos = network.readLong();
+      position.recordSize = network.readInt();
+      position.recordVersion = network.readVersion();
+
+      physicalPositions[i] = position;
+    }
+    return physicalPositions;
+  }
+
+  @Override
+  public OPhysicalPosition[] lowerPhysicalPositions(int iClusterId, OPhysicalPosition physicalPosition) {
+    checkConnection();
+
+    do {
+      try {
+
+        OChannelBinaryClient network = null;
+        try {
+          network = beginRequest(OChannelBinaryProtocol.REQUEST_POSITIONS_LOWER);
+          network.writeInt(iClusterId);
+          network.writeClusterPosition(physicalPosition.clusterPosition);
+
+        } finally {
+          endRequest(network);
+        }
+
+        try {
+          beginResponse(network);
+
+          final int positionsCount = network.readInt();
+
+          if (positionsCount == 0) {
+            return new OPhysicalPosition[0];
+          } else {
+            return readPhysicalPositions(network, positionsCount);
+          }
+
+        } finally {
+          endResponse(network);
+        }
+
+      } catch (Exception e) {
+        handleException("Error on retrieving lower positions after " + physicalPosition.clusterPosition, e);
+
+      }
+    } while (true);
+  }
+
+  @Override
+  public OPhysicalPosition[] floorPhysicalPositions(int clusterId, OPhysicalPosition physicalPosition) {
+    checkConnection();
+
+    do {
+      try {
+
+        OChannelBinaryClient network = null;
+        try {
+          network = beginRequest(OChannelBinaryProtocol.REQUEST_POSITIONS_FLOOR);
+          network.writeInt(clusterId);
+          network.writeClusterPosition(physicalPosition.clusterPosition);
+
+        } finally {
+          endRequest(network);
+        }
+
+        try {
+          beginResponse(network);
+
+          final int positionsCount = network.readInt();
+
+          if (positionsCount == 0) {
+            return new OPhysicalPosition[0];
+          } else {
+            return readPhysicalPositions(network, positionsCount);
+          }
+
+        } finally {
+          endResponse(network);
+        }
+
+      } catch (Exception e) {
+        handleException("Error on retrieving floor positions after " + physicalPosition.clusterPosition, e);
+      }
+    } while (true);
+  }
+
+  public long getSize() {
+    checkConnection();
+
+    do {
+      try {
+        OChannelBinaryClient network = null;
+        try {
+
+          network = beginRequest(OChannelBinaryProtocol.REQUEST_DB_SIZE);
+
+        } finally {
+          endRequest(network);
+        }
+
+        try {
+          beginResponse(network);
+          return network.readLong();
+        } finally {
+          endResponse(network);
+        }
+
+      } catch (Exception e) {
+        handleException("Error on read database size", e);
+
+      }
+    } while (true);
+  }
+
+  @Override
+  public long countRecords() {
+    checkConnection();
+
+    do {
+      try {
+        OChannelBinaryClient network = null;
+        try {
+
+          network = beginRequest(OChannelBinaryProtocol.REQUEST_DB_COUNTRECORDS);
+
+        } finally {
+          endRequest(network);
+        }
+
+        try {
+          beginResponse(network);
+          return network.readLong();
+        } finally {
+          endResponse(network);
+        }
+
+      } catch (Exception e) {
+        handleException("Error on read database record count", e);
+
+      }
+    } while (true);
+  }
+
+  public long count(final int[] iClusterIds) {
+    return count(iClusterIds, false);
+  }
+
+  public long count(final int[] iClusterIds, boolean countTombstones) {
+    checkConnection();
+
+    do {
+      try {
+        OChannelBinaryClient network = null;
+        try {
+          network = beginRequest(OChannelBinaryProtocol.REQUEST_DATACLUSTER_COUNT);
+
+          network.writeShort((short) iClusterIds.length);
+          for (int iClusterId : iClusterIds)
+            network.writeShort((short) iClusterId);
+
+          if (network.getSrvProtocolVersion() >= 13)
+            network.writeByte(countTombstones ? (byte) 1 : (byte) 0);
+        } finally {
+          endRequest(network);
+        }
+
+        try {
+          beginResponse(network);
+          return network.readLong();
+        } finally {
+          endResponse(network);
+        }
+
+      } catch (Exception e) {
+        handleException("Error on read record count in clusters: " + Arrays.toString(iClusterIds), e);
+
+      }
+    } while (true);
+  }
+
+  @Override
+  public boolean isHashClustersAreUsed() {
+    checkConnection();
+
+    do {
+      try {
+        OChannelBinaryClient network = null;
+        try {
+          network = beginRequest(OChannelBinaryProtocol.REQUEST_DATACLUSTER_LH_CLUSTER_IS_USED);
+        } finally {
+          endRequest(network);
+        }
+
+        try {
+          beginResponse(network);
+
+          final boolean isLHClustersAreUsed = network.readByte() > 0;
+          return isLHClustersAreUsed;
+        } finally {
+          endResponse(network);
+        }
+
+      } catch (Exception e) {
+        handleException("Error during requesting of cluster persistence mode", e);
+      }
+    } while (true);
+
+  }
+
+  /**
+   * Execute the command remotely and get the results back.
+   */
+  public Object command(final OCommandRequestText iCommand) {
+    checkConnection();
+
+    if (!(iCommand instanceof OSerializableStream))
+      throw new OCommandExecutionException("Cannot serialize the command to be executed to the server side.");
+
+    OSerializableStream command = iCommand;
+    Object result = null;
+
+    final ODatabaseRecord database = ODatabaseRecordThreadLocal.INSTANCE.get();
+
+    do {
+
+      OStorageRemoteThreadLocal.INSTANCE.get().commandExecuting = true;
+      try {
+
+        final OCommandRequestText aquery = iCommand;
+
+        final boolean asynch = iCommand instanceof OCommandRequestAsynch && ((OCommandRequestAsynch) iCommand).isAsynchronous();
+
+        OChannelBinaryClient network = null;
+        try {
+          network = beginRequest(OChannelBinaryProtocol.REQUEST_COMMAND);
+
+          network.writeByte((byte) (asynch ? 'a' : 's')); // ASYNC / SYNC
+          network.writeBytes(OStreamSerializerAnyStreamable.INSTANCE.toStream(command));
+
+        } finally {
+          endRequest(network);
+        }
+
+        try {
+          beginResponse(network);
+
+          if (asynch) {
+            byte status;
+
+            // ASYNCH: READ ONE RECORD AT TIME
+            while ((status = network.readByte()) > 0) {
+              final ORecordInternal<?> record = (ORecordInternal<?>) OChannelBinaryProtocol.readIdentifiable(network);
+              if (record == null)
+                continue;
+
+              switch (status) {
+              case 1:
+                // PUT AS PART OF THE RESULT SET. INVOKE THE LISTENER
+                try {
+                  if (!aquery.getResultListener().result(record)) {
+                    // EMPTY THE INPUT CHANNEL
+                    while (network.in.available() > 0)
+                      network.in.read();
+
+                    break;
+                  }
+                } catch (Throwable t) {
+                  // ABSORBE ALL THE USER EXCEPTIONS
+                  t.printStackTrace();
+                }
+                database.getLevel1Cache().updateRecord(record);
+                break;
+
+              case 2:
+                // PUT IN THE CLIENT LOCAL CACHE
+                database.getLevel1Cache().updateRecord(record);
+              }
+            }
+          } else {
+            final byte type = network.readByte();
+            switch (type) {
+            case 'n':
+              result = null;
+              break;
+
+            case 'r':
+              result = OChannelBinaryProtocol.readIdentifiable(network);
+              if (result instanceof ORecord<?>)
+                database.getLevel1Cache().updateRecord((ORecordInternal<?>) result);
+              break;
+
+            case 'l':
+              final int tot = network.readInt();
+              final Collection<OIdentifiable> list = new ArrayList<OIdentifiable>(tot);
+              for (int i = 0; i < tot; ++i) {
+                final OIdentifiable resultItem = OChannelBinaryProtocol.readIdentifiable(network);
+                if (resultItem instanceof ORecord<?>)
+                  database.getLevel1Cache().updateRecord((ORecordInternal<?>) resultItem);
+                list.add(resultItem);
+              }
+              result = list;
+              break;
+
+            case 'a':
+              final String value = new String(network.readBytes());
+              result = ORecordSerializerStringAbstract.fieldTypeFromStream(null, ORecordSerializerStringAbstract.getType(value),
+                  value);
+              break;
+
+            default:
+              OLogManager.instance().warn(this, "Received unexpected result from query: %d", type);
+            }
+          }
+          break;
+        } finally {
+          endResponse(network);
+        }
+
+      } catch (OModificationOperationProhibitedException mope) {
+        handleDBFreeze();
+      } catch (Exception e) {
+        handleException("Error on executing command: " + iCommand, e);
+
+      } finally {
+        OStorageRemoteThreadLocal.INSTANCE.get().commandExecuting = false;
+      }
+    } while (true);
+
+    return result;
+  }
+
+  public void commit(final OTransaction iTx) {
+    checkConnection();
+
+    final List<ORecordOperation> committedEntries = new ArrayList<ORecordOperation>();
+    do {
+      try {
+        OStorageRemoteThreadLocal.INSTANCE.get().commandExecuting = true;
+
+        OChannelBinaryClient network = null;
+        try {
+          network = beginRequest(OChannelBinaryProtocol.REQUEST_TX_COMMIT);
+
+          network.writeInt(iTx.getId());
+          network.writeByte((byte) (iTx.isUsingLog() ? 1 : 0));
+
+          final List<ORecordOperation> tmpEntries = new ArrayList<ORecordOperation>();
+
+          if (iTx.getCurrentRecordEntries().iterator().hasNext()) {
+            while (iTx.getCurrentRecordEntries().iterator().hasNext()) {
+              for (ORecordOperation txEntry : iTx.getCurrentRecordEntries())
+                tmpEntries.add(txEntry);
+
+              iTx.clearRecordEntries();
+
+              if (tmpEntries.size() > 0) {
+                for (ORecordOperation txEntry : tmpEntries) {
+                  commitEntry(network, txEntry);
+                  committedEntries.add(txEntry);
+                }
+                tmpEntries.clear();
+              }
+            }
+          } else if (committedEntries.size() > 0) {
+            for (ORecordOperation txEntry : committedEntries)
+              commitEntry(network, txEntry);
+          }
+
+          // END OF RECORD ENTRIES
+          network.writeByte((byte) 0);
+
+          // SEND INDEX ENTRIES
+          network.writeBytes(iTx.getIndexChanges().toStream());
+        } finally {
+          endRequest(network);
+        }
+
+        try {
+          beginResponse(network);
+          final int createdRecords = network.readInt();
+          ORecordId currentRid;
+          ORecordId createdRid;
+          for (int i = 0; i < createdRecords; i++) {
+            currentRid = network.readRID();
+            createdRid = network.readRID();
+            for (ORecordOperation txEntry : iTx.getAllRecordEntries()) {
+              if (txEntry.getRecord().getIdentity().equals(currentRid)) {
+                txEntry.getRecord().setIdentity(createdRid);
+                break;
+              }
+            }
+          }
+          final int updatedRecords = network.readInt();
+          ORecordId rid;
+          for (int i = 0; i < updatedRecords; ++i) {
+            rid = network.readRID();
+
+            // SEARCH THE RECORD WITH THAT ID TO UPDATE THE VERSION
+            for (ORecordOperation txEntry : iTx.getAllRecordEntries()) {
+              if (txEntry.getRecord().getIdentity().equals(rid)) {
+                txEntry.getRecord().getRecordVersion().copyFrom(network.readVersion());
+                break;
+              }
+            }
+          }
+
+          committedEntries.clear();
+        } finally {
+          endResponse(network);
+        }
+
+        // SET ALL THE RECORDS AS UNDIRTY
+        for (ORecordOperation txEntry : iTx.getAllRecordEntries())
+          txEntry.getRecord().unload();
+
+        // UPDATE THE CACHE ONLY IF THE ITERATOR ALLOWS IT. USE THE STRATEGY TO ALWAYS REMOVE ALL THE RECORDS SINCE THEY COULD BE
+        // CHANGED AS CONTENT IN CASE OF TREE AND GRAPH DUE TO CROSS REFERENCES
+        OTransactionAbstract.updateCacheFromEntries(iTx, iTx.getAllRecordEntries(), false);
+
+        break;
+
+      } catch (OModificationOperationProhibitedException mope) {
+        handleDBFreeze();
+      } catch (Exception e) {
+        handleException("Error on commit", e);
+
+      } finally {
+        OStorageRemoteThreadLocal.INSTANCE.get().commandExecuting = false;
+
+      }
+    } while (true);
+  }
+
+  public void rollback(OTransaction iTx) {
+  }
+
+  public int getClusterIdByName(final String iClusterName) {
+    checkConnection();
+
+    if (iClusterName == null)
+      return -1;
+
+    if (Character.isDigit(iClusterName.charAt(0)))
+      return Integer.parseInt(iClusterName);
+
+    final OCluster cluster = clusterMap.get(iClusterName.toLowerCase());
+    if (cluster == null)
+      return -1;
+
+    return cluster.getId();
+  }
+
+  public String getClusterTypeByName(final String iClusterName) {
+    checkConnection();
+
+    if (iClusterName == null)
+      return null;
+
+    final OCluster cluster = clusterMap.get(iClusterName.toLowerCase());
+    if (cluster == null)
+      return null;
+
+    return cluster.getType();
+  }
+
+  public int getDefaultClusterId() {
+    return defaultClusterId;
+  }
+
+  public int addCluster(final String iClusterType, final String iClusterName, final String iLocation,
+      final String iDataSegmentName, boolean forceListBased, final Object... iArguments) {
+    checkConnection();
+
+    do {
+      try {
+        OChannelBinaryClient network = null;
+        try {
+          network = beginRequest(OChannelBinaryProtocol.REQUEST_DATACLUSTER_ADD);
+
+          network.writeString(iClusterType.toString());
+          network.writeString(iClusterName);
+          if (network.getSrvProtocolVersion() >= 10 || iClusterType.equalsIgnoreCase("PHYSICAL"))
+            network.writeString(iLocation);
+          if (network.getSrvProtocolVersion() >= 10)
+            network.writeString(iDataSegmentName);
+          else
+            network.writeInt(-1);
+
+        } finally {
+          endRequest(network);
+        }
+
+        try {
+          beginResponse(network);
+          final int clusterId = network.readShort();
+
+          final OClusterRemote cluster = new OClusterRemote();
+
+          cluster.setType(iClusterType);
+          cluster.configure(this, clusterId, iClusterName.toLowerCase(), null, 0);
+
+          if (clusters.length <= clusterId)
+            clusters = Arrays.copyOf(clusters, clusterId + 1);
+          clusters[cluster.getId()] = cluster;
+          clusterMap.put(cluster.getName().toLowerCase(), cluster);
+
+          return clusterId;
+        } finally {
+          endResponse(network);
+        }
+      } catch (OModificationOperationProhibitedException mphe) {
+        handleDBFreeze();
+      } catch (Exception e) {
+        handleException("Error on add new cluster", e);
+      }
+    } while (true);
+  }
+
+  public int addCluster(String iClusterType, String iClusterName, int iRequestedId, String iLocation, String iDataSegmentName,
+      boolean forceListBased, Object... iParameters) {
+    throw new UnsupportedOperationException();
+  }
+
+  public boolean dropCluster(final int iClusterId, final boolean iTruncate) {
+    checkConnection();
+
+    do {
+      try {
+        OChannelBinaryClient network = null;
+        try {
+          network = beginRequest(OChannelBinaryProtocol.REQUEST_DATACLUSTER_DROP);
+
+          network.writeShort((short) iClusterId);
+
+        } finally {
+          endRequest(network);
+        }
+
+        byte result = 0;
+        try {
+          beginResponse(network);
+          result = network.readByte();
+        } finally {
+          endResponse(network);
+        }
+
+        if (result == 1) {
+          // REMOVE THE CLUSTER LOCALLY
+          final OCluster cluster = clusters[iClusterId];
+          clusters[iClusterId] = null;
+          clusterMap.remove(cluster.getName());
+          if (configuration.clusters.size() > iClusterId)
+            configuration.dropCluster(iClusterId); // endResponse must be called before this line, which call updateRecord
+
+          getLevel2Cache().freeCluster(iClusterId);
+          return true;
+        }
+        return false;
+
+      } catch (OModificationOperationProhibitedException mope) {
+        handleDBFreeze();
+      } catch (Exception e) {
+        handleException("Error on removing of cluster", e);
+
+      }
+    } while (true);
+  }
+
+  public int addDataSegment(final String iDataSegmentName) {
+    return addDataSegment(iDataSegmentName, null);
+  }
+
+  public int addDataSegment(final String iSegmentName, final String iLocation) {
+    checkConnection();
+
+    do {
+      try {
+        OChannelBinaryClient network = null;
+        try {
+          network = beginRequest(OChannelBinaryProtocol.REQUEST_DATASEGMENT_ADD);
+
+          network.writeString(iSegmentName).writeString(iLocation);
+
+        } finally {
+          endRequest(network);
+        }
+
+        try {
+          beginResponse(network);
+          return network.readInt();
+        } finally {
+          endResponse(network);
+        }
+
+      } catch (OModificationOperationProhibitedException mphe) {
+        handleDBFreeze();
+      } catch (Exception e) {
+        handleException("Error on add new data segment", e);
+      }
+    } while (true);
+  }
+
+  public boolean dropDataSegment(final String iSegmentName) {
+    checkConnection();
+
+    do {
+      try {
+        OChannelBinaryClient network = null;
+        try {
+          network = beginRequest(OChannelBinaryProtocol.REQUEST_DATASEGMENT_DROP);
+
+          network.writeString(iSegmentName);
+
+        } finally {
+          endRequest(network);
+        }
+
+        try {
+          beginResponse(network);
+          return network.readByte() == 1;
+        } finally {
+          endResponse(network);
+        }
+
+      } catch (OModificationOperationProhibitedException mope) {
+        handleDBFreeze();
+      } catch (Exception e) {
+        handleException("Error on remove data segment", e);
+      }
+    } while (true);
+  }
+
+  public void synch() {
+  }
+
+  public String getPhysicalClusterNameById(final int iClusterId) {
+    lock.acquireSharedLock();
+    try {
+
+      if (iClusterId >= clusters.length)
+        return null;
+
+      final OCluster cluster = clusters[iClusterId];
+      return cluster != null ? cluster.getName() : null;
+
+    } finally {
+      lock.releaseSharedLock();
+    }
+  }
+
+  public int getClusterMap() {
+    return clusterMap.size();
+  }
+
+  public Collection<OCluster> getClusterInstances() {
+    lock.acquireSharedLock();
+    try {
+
+      return Arrays.asList(clusters);
+
+    } finally {
+      lock.releaseSharedLock();
+    }
+  }
+
+  public OCluster getClusterById(int iClusterId) {
+    lock.acquireSharedLock();
+    try {
+
+      if (iClusterId == ORID.CLUSTER_ID_INVALID)
+        // GET THE DEFAULT CLUSTER
+        iClusterId = defaultClusterId;
+
+      return clusters[iClusterId];
+
+    } finally {
+      lock.releaseSharedLock();
+    }
+  }
+
+  @Override
+  public long getVersion() {
+    throw new UnsupportedOperationException("getVersion");
+  }
+
+  public ODocument getClusterConfiguration() {
+    return clusterConfiguration;
+  }
+
+  /**
+   * Handles exceptions. In case of IO errors retries to reconnect until the configured retry times has reached.
+   * 
+   * @param message
+   * @param exception
+   */
+  protected void handleException(final String message, final Exception exception) {
+    if (exception instanceof OTimeoutException)
+      // TIMEOUT, AVOID LOOP, RE-THROW IT
+      throw (OTimeoutException) exception;
+    else if (exception instanceof SocketException)
+      throw new OStorageException("Can not  connect to remote database.", exception);
+    else if (exception instanceof OException)
+      // RE-THROW IT
+      throw (OException) exception;
+    else if (!(exception instanceof IOException))
+      throw new OStorageException(message, exception);
+
+    if (status != STATUS.OPEN)
+      // STORAGE CLOSED: DON'T HANDLE RECONNECTION
+      return;
+
+    final long lostConnectionTime = System.currentTimeMillis();
+
+    final int currentMaxRetry;
+    final int currentRetryDelay;
+    synchronized (clusterConfiguration) {
+      if (!clusterConfiguration.isEmpty()) {
+        // IN CLUSTER: NO RETRY AND 0 SLEEP TIME BETWEEN NODES
+        currentMaxRetry = 1;
+        currentRetryDelay = 0;
+      } else {
+        currentMaxRetry = connectionRetry;
+        currentRetryDelay = connectionRetryDelay;
+      }
+    }
+
+    for (int retry = 0; retry < currentMaxRetry; ++retry) {
+      // WAIT THE DELAY BEFORE TO RETRY
+      if (currentRetryDelay > 0)
+        try {
+          Thread.sleep(currentRetryDelay);
+        } catch (InterruptedException e) {
+          // THREAD INTERRUPTED: RETURN EXCEPTION
+          Thread.currentThread().interrupt();
+          break;
+        }
+
+      try {
+        if (OLogManager.instance().isDebugEnabled())
+          OLogManager.instance()
+              .debug(this, "Retrying to connect to remote server #" + (retry + 1) + "/" + currentMaxRetry + "...");
+
+        openRemoteDatabase();
+
+        OLogManager.instance().warn(this,
+            "Connection re-acquired transparently after %dms and %d retries: no errors will be thrown at application level",
+            System.currentTimeMillis() - lostConnectionTime, retry + 1);
+
+        // RECONNECTED!
+        return;
+
+      } catch (Throwable t) {
+        // DO NOTHING BUT CONTINUE IN THE LOOP
+      }
+    }
+
+    // RECONNECTION FAILED: THROW+LOG THE ORIGINAL EXCEPTION
+    throw new OStorageException(message, exception);
+  }
+
+  protected void openRemoteDatabase() throws IOException {
+    minPool = OGlobalConfiguration.CLIENT_CHANNEL_MIN_POOL.getValueAsInteger();
+    maxPool = OGlobalConfiguration.CLIENT_CHANNEL_MAX_POOL.getValueAsInteger();
+    connectionDbType = ODatabaseDocument.TYPE;
+
+    if (connectionOptions != null && connectionOptions.size() > 0) {
+      if (connectionOptions.containsKey(PARAM_MIN_POOL))
+        minPool = Integer.parseInt(connectionOptions.get(PARAM_MIN_POOL).toString());
+      if (connectionOptions.containsKey(PARAM_MAX_POOL))
+        maxPool = Integer.parseInt(connectionOptions.get(PARAM_MAX_POOL).toString());
+      if (connectionOptions.containsKey(PARAM_DB_TYPE))
+        connectionDbType = connectionOptions.get(PARAM_DB_TYPE).toString();
+    }
+
+    setSessionId(-1); // -1 = OPEN A NEW DATABASE AT SERVER SIDE
+    createConnectionPool();
+
+    boolean availableConnections;
+    synchronized (networkPool) {
+      availableConnections = !networkPool.isEmpty();
+    }
+
+    while (availableConnections) {
+      try {
+
+        OChannelBinaryClient network = null;
+        try {
+          network = beginRequest(OChannelBinaryProtocol.REQUEST_DB_OPEN);
+
+          // @SINCE 1.0rc8
+          sendClientInfo(network);
+
+          network.writeString(name);
+
+          if (network.getSrvProtocolVersion() >= 8)
+            network.writeString(connectionDbType);
+
+          network.writeString(connectionUserName);
+          network.writeString(connectionUserPassword);
+
+        } finally {
+          endRequest(network);
+        }
+
+        final int sessionId;
+
+        try {
+          beginResponse(network);
+          sessionId = network.readInt();
+          setSessionId(sessionId);
+
+          OLogManager.instance().debug(this, "Client connected with session id: " + sessionId);
+
+          readDatabaseInformation(network);
+
+          // READ CLUSTER CONFIGURATION
+          updateClusterConfiguration(network.readBytes());
+
+          // read OrientDB release info
+          if (network.getSrvProtocolVersion() >= 14)
+            network.readString();
+
+          status = STATUS.OPEN;
+          return;
+        } finally {
+          endResponse(network);
+        }
+      } catch (IOException e) {
+        OLogManager.instance().debug(this, "Error while reading response on creation of connection ", e);
+      } catch (OTimeoutException e) {
+        OLogManager.instance().debug(this, "Error while reading response on creation of connection ", e);
+      } catch (Exception e) {
+        handleException("Cannot create a connection to remote server address(es): " + serverURLs, e);
+      }
+
+      // CHECK AGAIN IF THERE ARE FREE CHANNELS
+      createConnectionPool();
+      synchronized (networkPool) {
+        availableConnections = !networkPool.isEmpty();
+      }
+    }
+
+    throw new OStorageException("Cannot create a connection to remote server address(es): " + serverURLs);
+
+  }
+
+  protected void sendClientInfo(OChannelBinaryClient network) throws IOException {
+    if (network.getSrvProtocolVersion() >= 7) {
+      // @COMPATIBILITY 1.0rc8
+      network.writeString(DRIVER_NAME).writeString(OConstants.ORIENT_VERSION)
+          .writeShort((short) OChannelBinaryProtocol.CURRENT_PROTOCOL_VERSION).writeString(clientId);
+    }
+  }
+
+  /**
+   * Parse the URL in the following formats:<br/>
+   */
+  protected void parseServerURLs() {
+    int dbPos = url.indexOf('/');
+    if (dbPos == -1) {
+      // SHORT FORM
+      addHost(url);
+      name = url;
+    } else {
+      name = url.substring(url.lastIndexOf("/") + 1);
+      for (String host : url.substring(0, dbPos).split(ADDRESS_SEPARATOR))
+        host = addHost(host);
+    }
+
+    if (serverURLs.size() == 1 && OGlobalConfiguration.NETWORK_BINARY_DNS_LOADBALANCING_ENABLED.getValueAsBoolean()) {
+      // LOOK FOR LOAD BALANCING DNS TXT RECORD
+      final String primaryServer = serverURLs.get(0);
+
+      try {
+        final Hashtable<String, String> env = new Hashtable<String, String>();
+        env.put("java.naming.factory.initial", "com.sun.jndi.dns.DnsContextFactory");
+        env.put("com.sun.jndi.ldap.connect.timeout",
+            OGlobalConfiguration.NETWORK_BINARY_DNS_LOADBALANCING_TIMEOUT.getValueAsString());
+        final DirContext ictx = new InitialDirContext(env);
+        final String hostName = primaryServer.indexOf(":") == -1 ? primaryServer : primaryServer.substring(0,
+            primaryServer.indexOf(":"));
+        final Attributes attrs = ictx.getAttributes(hostName, new String[] { "TXT" });
+        final Attribute attr = attrs.get("TXT");
+        if (attr != null) {
+          String configuration = (String) attr.get();
+          if (configuration.startsWith(""))
+            configuration = configuration.substring(1, configuration.length() - 1);
+          if (configuration != null) {
+            final String[] parts = configuration.split(" ");
+            for (String part : parts) {
+              if (part.startsWith("s=")) {
+                addHost(part.substring("s=".length()));
+              }
+            }
+          }
+        }
+      } catch (NamingException e) {
+      }
+    }
+  }
+
+  /**
+   * Registers the remote server with port.
+   */
+  protected String addHost(String host) {
+    if (host.startsWith("localhost"))
+      host = "127.0.0.1" + host.substring("localhost".length());
+
+    // REGISTER THE REMOTE SERVER+PORT
+    if (host.indexOf(":") == -1)
+      host += ":" + getDefaultPort();
+
+    if (!serverURLs.contains(host))
+      serverURLs.add(host);
+
+    return host;
+  }
+
+  protected String getDefaultHost() {
+    return DEFAULT_HOST;
+  }
+
+  protected int getDefaultPort() {
+    return DEFAULT_PORT;
+  }
+
+  protected OChannelBinaryClient createNetworkConnection() throws IOException, UnknownHostException {
+    for (String server : serverURLs) {
+      OLogManager.instance().debug(this, "Trying to connect to the remote host %s...", server);
+
+      final int sepPos = server.indexOf(":");
+      final String remoteHost = server.substring(0, sepPos);
+      final int remotePort = Integer.parseInt(server.substring(sepPos + 1));
+
+      try {
+        return new OChannelBinaryClient(remoteHost, remotePort, clientConfiguration,
+            OChannelBinaryProtocol.CURRENT_PROTOCOL_VERSION, asynchEventListener);
+
+      } catch (Exception e) {
+        // GET THE NEXT ONE IF ANY
+        e.printStackTrace();
+      }
+    }
+
+    final StringBuilder buffer = new StringBuilder();
+    for (String server : serverURLs) {
+      if (buffer.length() > 0)
+        buffer.append(',');
+      buffer.append(server);
+    }
+
+    throw new OIOException("Cannot connect to any configured remote nodes: " + buffer);
+  }
+
+  protected void checkConnection() {
+    lock.acquireSharedLock();
+
+    try {
+      synchronized (networkPool) {
+
+        if (networkPool.size() == 0)
+          throw new ODatabaseException("Connection is closed");
+      }
+
+    } finally {
+      lock.releaseSharedLock();
+    }
+  }
+
+  /**
+   * Acquire a network channel from the pool. Don't lock the write stream since the connection usage is exclusive.
+   * 
+   * @param iCommand
+   * @return
+   * @throws IOException
+   */
+  protected OChannelBinaryClient beginRequest(final byte iCommand) throws IOException {
+    OChannelBinaryClient network = null;
+
+    if (debug)
+      System.out.println("-> req: " + getSessionId());
+
+    // FIND THE FIRST FREE CHANNEL AVAILABLE
+    synchronized (networkPool) {
+      if (networkPoolCursor >= networkPool.size())
+        networkPoolCursor = networkPool.size() - 1;
+
+      final int beginCursor = networkPoolCursor;
+      while (network == null) {
+        if (networkPool.size() == 0) {
+          openRemoteDatabase();
+          networkPoolCursor = 0;
+        }
+
+        if (networkPool.size() == 0)
+          throw new ONetworkProtocolException("Connection pool closed");
+
+        if (networkPoolCursor >= networkPool.size())
+          // RESTART FROM THE FIRST ONE
+          networkPoolCursor = 0;
+
+        network = networkPool.get(networkPoolCursor);
+
+        networkPoolCursor++;
+        if (network.getLockWrite().getUnderlying().tryLock())
+          break;
+
+        network = null;
+
+        if (networkPoolCursor == beginCursor) {
+          // COMPLETE ROUND AND NOT FREE CONNECTIONS FOUND
+
+          if (networkPool.size() < maxPool) {
+            // CREATE NEW CONNECTION
+            network = createNetworkConnection();
+            network.getLockWrite().lock();
+            networkPool.add(network);
+
+            if (debug)
+              System.out.println("Created new connection " + networkPool.size());
+          } else {
+            if (debug)
+              System.out.println("-> req (waiting) : " + getSessionId());
+
+            final long startToWait = System.currentTimeMillis();
+            try {
+              networkPool.wait(5000);
+            } catch (InterruptedException e) {
+              // THREAD INTERRUPTED: RETURN EXCEPTION
+              Thread.currentThread().interrupt();
+              throw new OStorageException("Cannot acquire a connection because the thread has been interrupted");
+            }
+
+            final long elapsed = Orient
+                .instance()
+                .getProfiler()
+                .stopChrono("system.network.connectionPool.waitingTime", "Waiting for a free connection from the pool of channels",
+                    startToWait);
+
+            if (debug)
+              System.out.println("Waiting for connection = elapsed: " + elapsed);
+          }
+        }
+      }
+    }
+
+    network.writeByte(iCommand);
+    network.writeInt(getSessionId());
+
+    return network;
+  }
+
+  /**
+   * Ends the request and unlock the write lock
+   */
+  public void endRequest(final OChannelBinaryClient iNetwork) throws IOException {
+    if (iNetwork == null)
+      return;
+
+    try {
+      iNetwork.flush();
+    } catch (IOException e) {
+      try {
+        iNetwork.close();
+      } catch (Exception e2) {
+      } finally {
+        synchronized (networkPool) {
+          networkPool.remove(iNetwork);
+        }
+      }
+      throw e;
+    } finally {
+
+      iNetwork.getLockWrite().unlock();
+
+      if (debug)
+        System.out.println("<- req: " + getSessionId());
+
+      synchronized (networkPool) {
+        networkPool.notifyAll();
+      }
+    }
+  }
+
+  /**
+   * Closes the channel and remove it from the pool.
+   * 
+   * @param iNetwork
+   *          Channel to close and remove
+   */
+  protected void closeChannel(final OChannelBinaryClient iNetwork) {
+    iNetwork.close();
+    synchronized (networkPool) {
+      networkPool.remove(iNetwork);
+    }
+  }
+
+  /**
+   * Starts listening the response.
+   */
+  protected void beginResponse(final OChannelBinaryClient iNetwork) throws IOException {
+    iNetwork.beginResponse(getSessionId());
+
+    if (iNetwork.getLockRead().getUnderlying().getQueueLength() + 1 >= maxReadQueue)
+      synchronized (networkPool) {
+        if (networkPool.size() < maxPool) {
+          // CREATE NEW CONNECTION
+          final OChannelBinaryClient network = createNetworkConnection();
+          networkPool.add(network);
+        }
+      }
+
+    if (debug)
+      System.out.println("-> res: " + getSessionId());
+  }
+
+  /**
+   * End response reached: release the channel in the pool to being reused
+   */
+  public void endResponse(final OChannelBinaryClient iNetwork) {
+    iNetwork.endResponse();
+
+    if (debug)
+      System.out.println("<- res: " + getSessionId());
+  }
+
+  public boolean isPermanentRequester() {
+    return false;
+  }
+
+  protected void getResponse(final OChannelBinaryClient iNetwork) throws IOException {
+    try {
+      beginResponse(iNetwork);
+    } finally {
+      endResponse(iNetwork);
+    }
+  }
+
+  @SuppressWarnings("unchecked")
+  public void updateClusterConfiguration(final byte[] obj) {
+    if (obj == null)
+      return;
+
+    // UPDATE IT
+    synchronized (clusterConfiguration) {
+      clusterConfiguration.fromStream(obj);
+
+      final List<ODocument> members = clusterConfiguration.field("members");
+      if (members != null) {
+        serverURLs.clear();
+
+        for (ODocument m : members)
+          if (m != null && !serverURLs.contains((String) m.field("id"))) {
+            for (Map<String, Object> listener : ((Collection<Map<String, Object>>) m.field("listeners"))) {
+              if (((String) listener.get("protocol")).equals("ONetworkProtocolBinary")) {
+                String url = (String) listener.get("listen");
+                if (!serverURLs.contains(url))
+                  addHost(url);
+              }
+            }
+          }
+      }
+    }
+  }
+
+  private void commitEntry(final OChannelBinaryClient iNetwork, final ORecordOperation txEntry) throws IOException {
+    if (txEntry.type == ORecordOperation.LOADED)
+      // JUMP LOADED OBJECTS
+      return;
+
+    // SERIALIZE THE RECORD IF NEEDED. THIS IS DONE HERE TO CATCH EXCEPTION AND SEND A -1 AS ERROR TO THE SERVER TO SIGNAL THE ABORT
+    // OF TX COMMIT
+    byte[] stream = null;
+    try {
+      switch (txEntry.type) {
+      case ORecordOperation.CREATED:
+      case ORecordOperation.UPDATED:
+        stream = txEntry.getRecord().toStream();
+        break;
+      }
+    } catch (Exception e) {
+      // ABORT TX COMMIT
+      iNetwork.writeByte((byte) -1);
+      throw new OTransactionException("Error on transaction commit", e);
+    }
+
+    iNetwork.writeByte((byte) 1);
+    iNetwork.writeByte(txEntry.type);
+    iNetwork.writeRID(txEntry.getRecord().getIdentity());
+    iNetwork.writeByte(txEntry.getRecord().getRecordType());
+
+    switch (txEntry.type) {
+    case ORecordOperation.CREATED:
+      iNetwork.writeBytes(stream);
+      break;
+
+    case ORecordOperation.UPDATED:
+      iNetwork.writeVersion(txEntry.getRecord().getRecordVersion());
+      iNetwork.writeBytes(stream);
+      break;
+
+    case ORecordOperation.DELETED:
+      iNetwork.writeVersion(txEntry.getRecord().getRecordVersion());
+      break;
+    }
+  }
+
+  protected void createConnectionPool() throws IOException, UnknownHostException {
+    synchronized (networkPool) {
+      if (!networkPool.isEmpty()) {
+        // CHECK EXISTENT NETWORK CONNECTIONS
+        final List<OChannelBinaryClient> editableList = new ArrayList<OChannelBinaryClient>(networkPool);
+        for (OChannelBinaryClient net : editableList) {
+          OLogManager.instance().debug(this, "Checking network connection %s...", net);
+
+          if (net.isConnected())
+            OLogManager.instance().debug(this, "Connection ok");
+          else {
+            // CLOSE IT AND REMOVE FROM THE LIST
+            OLogManager.instance().debug(this, "Closed, remove it from the list");
+            closeChannel(net);
+          }
+        }
+      }
+
+      if (networkPool.isEmpty())
+        // ALWAYS CREATE THE FIRST CONNECTION
+        networkPool.add(createNetworkConnection());
+
+      // CREATE THE MINIMUM POOL
+      for (int i = networkPool.size(); i < minPool; ++i)
+        networkPool.add(createNetworkConnection());
+    }
+  }
+
+  private boolean handleDBFreeze() {
+    boolean retry;
+    OLogManager.instance().warn(this,
+        "DB is frozen will wait for " + OGlobalConfiguration.CLIENT_DB_RELEASE_WAIT_TIMEOUT.getValue() + " ms. and then retry.");
+    retry = true;
+    try {
+      Thread.sleep(OGlobalConfiguration.CLIENT_DB_RELEASE_WAIT_TIMEOUT.getValueAsInteger());
+    } catch (InterruptedException ie) {
+      retry = false;
+
+      Thread.currentThread().interrupt();
+    }
+    return retry;
+  }
+
+  private void readDatabaseInformation(final OChannelBinaryClient network) throws IOException {
+    // @COMPATIBILITY 1.0rc8
+    final int tot = network.getSrvProtocolVersion() >= 7 ? network.readShort() : network.readInt();
+
+    clusters = new OCluster[tot];
+    clusterMap.clear();
+
+    for (int i = 0; i < tot; ++i) {
+      final OClusterRemote cluster = new OClusterRemote();
+      String clusterName = network.readString();
+      if (clusterName != null)
+        clusterName = clusterName.toLowerCase();
+      final int clusterId = network.readShort();
+      final String clusterType = network.readString();
+      final int dataSegmentId = network.getSrvProtocolVersion() >= 12 ? (int) network.readShort() : 0;
+
+      cluster.setType(clusterType);
+      cluster.configure(this, clusterId, clusterName, null, dataSegmentId);
+
+      if (clusterId >= clusters.length)
+        clusters = Arrays.copyOf(clusters, clusterId + 1);
+      clusters[clusterId] = cluster;
+      clusterMap.put(clusterName, cluster);
+    }
+
+    defaultClusterId = clusterMap.get(CLUSTER_DEFAULT_NAME).getId();
+  }
+
+  @Override
+  public String getURL() {
+    return OEngineRemote.NAME + ":" + url;
+  }
+
+  public String getClientId() {
+    return clientId;
+  }
+
+  public int getDataSegmentIdByName(final String iName) {
+    if (iName == null)
+      return 0;
+
+    throw new UnsupportedOperationException("getDataSegmentIdByName()");
+  }
+
+  public ODataSegment getDataSegmentById(final int iDataSegmentId) {
+    throw new UnsupportedOperationException("getDataSegmentById()");
+  }
+
+  public int getClusters() {
+    return clusterMap.size();
+  }
+
+  public void setDefaultClusterId(int defaultClusterId) {
+    this.defaultClusterId = defaultClusterId;
+  }
+
+  @Override
+  public String getType() {
+    return OEngineRemote.NAME;
+  }
+}