--- conflicted
+++ resolved
@@ -20,17 +20,13 @@
 
 package com.tinkerpop.blueprints.impls.orient;
 
-<<<<<<< HEAD
-=======
 import java.io.Externalizable;
 import java.io.IOException;
 import java.io.ObjectInput;
 import java.io.ObjectOutput;
 import java.util.Arrays;
 import java.util.Map;
-import java.util.Map.Entry;
-
->>>>>>> a8580892
+
 import com.orientechnologies.common.collection.OMultiValue;
 import com.orientechnologies.common.util.OCallable;
 import com.orientechnologies.orient.core.db.ODatabaseRecordThreadLocal;
@@ -55,13 +51,6 @@
 import com.tinkerpop.blueprints.util.ExceptionFactory;
 import com.tinkerpop.blueprints.util.StringFactory;
 
-import java.io.Externalizable;
-import java.io.IOException;
-import java.io.ObjectInput;
-import java.io.ObjectOutput;
-import java.util.Arrays;
-import java.util.Map;
-
 /**
  * Base Graph Element where OrientVertex and OrientEdge classes extends from. Labels are managed as OrientDB classes.
  * 
@@ -177,7 +166,7 @@
   /**
    * (Blueprints Extension) Gets all the properties from a Vertex or Edge in one shot.
    * 
-   * @return a map containing all the properties of the Vertex/Edge. 
+   * @return a map containing all the properties of the Vertex/Edge.
    */
   public Map<String, Object> getProperties() {
     if (this.rawElement == null)
