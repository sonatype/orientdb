--- conflicted
+++ resolved
@@ -1,9 +1,15 @@
 package com.tinkerpop.blueprints.impls.orient;
+
+import java.util.Collection;
+import java.util.Collections;
+import java.util.HashSet;
+import java.util.Set;
 
 import com.orientechnologies.common.log.OLogManager;
 import com.orientechnologies.orient.core.db.record.OIdentifiable;
 import com.orientechnologies.orient.core.db.record.ridbag.ORidBag;
 import com.orientechnologies.orient.core.record.impl.ODocument;
+import com.orientechnologies.orient.core.type.tree.OMVRBTreeRIDSet;
 import com.tinkerpop.blueprints.Direction;
 import com.tinkerpop.blueprints.Edge;
 import com.tinkerpop.blueprints.Element;
@@ -418,32 +424,22 @@
         OLogManager.instance().warn(this, "Edge not found in vertex's property %s.%s link while removing the edge %s",
             iVertex.getIdentity(), iFieldName, iEdge.getIdentity());
 
-<<<<<<< HEAD
     } else if (iFieldValue instanceof ORidBag) {
       // ALREADY A SET: JUST REMOVE THE NEW EDGE
       final ORidBag bag = (ORidBag) iFieldValue;
       bag.remove(iEdge);
     } else if (iFieldValue instanceof Collection<?>) {
       // CONVERT COLLECTION IN TREE-SET AND REMOVE THE EDGE
-      final ORidBag out = new ORidBag();
-      out.addAll((Collection<OIdentifiable>) iFieldValue);
-
-      out.remove(iEdge);
-      iVertex.field(iFieldName, out);
-=======
-    } else if (iFieldValue instanceof Collection<?>) {
-      // ALREADY A SET: JUST REMOVE THE NEW EDGE
-      final Collection<Object> coll = (Collection<Object>) iFieldValue;
-
-      if (!coll.remove(iEdge))
-        OLogManager.instance().warn(this, "Edge not found in vertex's property %s.%s set while removing the edge %s",
-            iVertex.getIdentity(), iFieldName, iEdge.getIdentity());
-
-      if (coll.size() == 1)
-        iVertex.field(iFieldName, coll.iterator().next());
-      else if (coll.size() == 0)
-        iVertex.removeField(iFieldName);
->>>>>>> 6aba6544
+			final Collection<Object> coll = (Collection<Object>) iFieldValue;
+
+			if (!coll.remove(iEdge))
+				OLogManager.instance().warn(this, "Edge not found in vertex's property %s.%s set while removing the edge %s",
+								iVertex.getIdentity(), iFieldName, iEdge.getIdentity());
+
+			if (coll.size() == 1)
+				iVertex.field(iFieldName, coll.iterator().next());
+			else if (coll.size() == 0)
+				iVertex.removeField(iFieldName);
     } else
       throw new IllegalStateException("Wrong type found in the field '" + iFieldName + "': " + iFieldValue.getClass());
   }
