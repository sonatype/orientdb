--- conflicted
+++ resolved
@@ -1,47 +1,43 @@
-/*
- * Copyright 2010-2012 Luca Garulli (l.garulli--at--orientechnologies.com)
- *
- * Licensed under the Apache License, Version 2.0 (the "License");
- * you may not use this file except in compliance with the License.
- * You may obtain a copy of the License at
- *
- *     http://www.apache.org/licenses/LICENSE-2.0
- *
- * Unless required by applicable law or agreed to in writing, software
- * distributed under the License is distributed on an "AS IS" BASIS,
- * WITHOUT WARRANTIES OR CONDITIONS OF ANY KIND, either express or implied.
- * See the License for the specific language governing permissions and
- * limitations under the License.
- */
-package com.orientechnologies.orient.server.hazelcast;
-
-import java.util.HashSet;
-import java.util.List;
-import java.util.Set;
-
-import com.orientechnologies.orient.server.distributed.ODistributedConfiguration;
-import com.orientechnologies.orient.server.distributed.ODistributedPartition;
-
-/**
- * Hazelcast implementation for distributed partition.
- * 
- * @author Luca Garulli (l.garulli--at--orientechnologies.com)
- * 
- */
-public class OHazelcastDistributionPartition implements ODistributedPartition {
-<<<<<<< HEAD
-  private final List<String> nodes = new ArrayList<String>(5);
-=======
-  private final Set<String> nodes = new HashSet<>(5);
->>>>>>> 7ce344bc
-
-  public OHazelcastDistributionPartition(final List<String> nodes) {
-    for (String n : nodes)
-      if (!n.equals(ODistributedConfiguration.NEW_NODE_TAG))
-        this.nodes.add(n);
-  }
-
-  public Set<String> getNodes() {
-    return nodes;
-  }
-}
+/*
+ * Copyright 2010-2012 Luca Garulli (l.garulli--at--orientechnologies.com)
+ *
+ * Licensed under the Apache License, Version 2.0 (the "License");
+ * you may not use this file except in compliance with the License.
+ * You may obtain a copy of the License at
+ *
+ *     http://www.apache.org/licenses/LICENSE-2.0
+ *
+ * Unless required by applicable law or agreed to in writing, software
+ * distributed under the License is distributed on an "AS IS" BASIS,
+ * WITHOUT WARRANTIES OR CONDITIONS OF ANY KIND, either express or implied.
+ * See the License for the specific language governing permissions and
+ * limitations under the License.
+ */
+package com.orientechnologies.orient.server.hazelcast;
+
+import java.util.HashSet;
+import java.util.List;
+import java.util.Set;
+
+import com.orientechnologies.orient.server.distributed.ODistributedConfiguration;
+import com.orientechnologies.orient.server.distributed.ODistributedPartition;
+
+/**
+ * Hazelcast implementation for distributed partition.
+ * 
+ * @author Luca Garulli (l.garulli--at--orientechnologies.com)
+ * 
+ */
+public class OHazelcastDistributionPartition implements ODistributedPartition {
+  private final Set<String> nodes = new HashSet<>(5);
+
+  public OHazelcastDistributionPartition(final List<String> nodes) {
+    for (String n : nodes)
+      if (!n.equals(ODistributedConfiguration.NEW_NODE_TAG))
+        this.nodes.add(n);
+  }
+
+  public Set<String> getNodes() {
+    return nodes;
+  }
+}