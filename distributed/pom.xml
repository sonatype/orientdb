--- conflicted
+++ resolved
@@ -135,17 +135,6 @@
             <artifactId>hazelcast</artifactId>
             <version>${hz.version}</version>
         </dependency>
-<<<<<<< HEAD
-<!--
-SONATYPE: dependency no longer exists in HZ 3.8.x
-        <dependency>
-            <groupId>com.hazelcast</groupId>
-            <artifactId>hazelcast-cloud</artifactId>
-            <version>${hz.version}</version>
-        </dependency>
--->
-=======
->>>>>>> 64e57ebd
     </dependencies>
 
     <build>
