--- conflicted
+++ resolved
@@ -28,11 +28,7 @@
     <parent>
         <groupId>com.orientechnologies</groupId>
         <artifactId>orientdb-parent</artifactId>
-<<<<<<< HEAD
         <version>3.0.SONATYPE-SNAPSHOT</version>
-=======
-        <version>3.0.3-SNAPSHOT</version>
->>>>>>> 542fe169
         <relativePath>../</relativePath>
     </parent>
 
