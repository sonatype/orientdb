<?xml version="1.0" encoding="UTF-8"?>

<!--
  ~ /*
   ~  *  Copyright 2014 Orient Technologies LTD (info(at)orientechnologies.com)
   ~  *
   ~  *  Licensed under the Apache License, Version 2.0 (the "License");
   ~  *  you may not use this file except in compliance with the License.
   ~  *  You may obtain a copy of the License at
   ~  *
   ~  *       http://www.apache.org/licenses/LICENSE-2.0
   ~  *
   ~  *  Unless required by applicable law or agreed to in writing, software
   ~  *  distributed under the License is distributed on an "AS IS" BASIS,
   ~  *  WITHOUT WARRANTIES OR CONDITIONS OF ANY KIND, either express or implied.
   ~  *  See the License for the specific language governing permissions and
   ~  *  limitations under the License.
   ~  *
   ~  * For more information: http://www.orientechnologies.com
   ~  */
   -->

<project xmlns="http://maven.apache.org/POM/4.0.0" xmlns:xsi="http://www.w3.org/2001/XMLSchema-instance"
         xsi:schemaLocation="http://maven.apache.org/POM/4.0.0 http://maven.apache.org/maven-v4_0_0.xsd">

    <modelVersion>4.0.0</modelVersion>

    <parent>
        <groupId>com.orientechnologies</groupId>
        <artifactId>orientdb-parent</artifactId>
<<<<<<< HEAD
        <version>2.2.SONATYPE-SNAPSHOT</version>
=======
        <version>2.2.31-SNAPSHOT</version>
>>>>>>> 4b5b7b60
        <relativePath>../</relativePath>
    </parent>

    <artifactId>orientdb-distributed</artifactId>

    <name>OrientDB Distributed Server</name>

    <properties>
        <hz.version>3.8.4</hz.version>
        <javac.src.version>1.6</javac.src.version>
        <javac.target.version>1.6</javac.target.version>
        <jar.manifest.mainclass>com.orientechnologies.orient.server.OServerMain</jar.manifest.mainclass>
        <osgi.import>com.hazelcast.*;resolution:=optional,com.tinkerpop.*;resolution:=optional,*</osgi.import>
        <osgi.export>com.orientechnologies.orient.server.hazelcast.*,com.orientechnologies.orient.server.distributed.impl.*</osgi.export>
        <project.build.sourceEncoding>UTF-8</project.build.sourceEncoding>
        <argLine>-ea -Xmx${heapSize} -XX:MaxDirectMemorySize=512g -Dindex.flushAfterCreate=false
            -Dstorage.makeFullCheckpointAfterCreate=false
            -Dmemory.directMemory.trackMode=true
            -Dstorage.makeFullCheckpointAfterOpen=false
            -Dstorage.makeFullCheckpointAfterClusterCreate=false
            -Dstorage.wal.syncOnPageFlush=false
            -Dstorage.configuration.syncOnUpdate=false
            -Ddb.makeFullCheckpointOnIndexChange=false
            -Ddb.makeFullCheckpointOnSchemaChange=false
            -Dhazelcast.wait.seconds.before.join=3
            -Djava.util.logging.manager=com.orientechnologies.common.log.OLogManager$ShutdownLogManager
            -Dstorage.diskCache.checksumMode=storeAndThrow
        </argLine>
        <exclude.test.distributed>NONE</exclude.test.distributed>
    </properties>

    <profiles>
        <profile>
            <id>development</id>
            <activation>
                <activeByDefault>true</activeByDefault>
            </activation>
            <properties>
                <skipTests>true</skipTests>
            </properties>
        </profile>
        <profile>
            <id>ci</id>
            <activation>
                <property>
                    <name>orientdb.test.env</name>
                    <value>ci</value>
                </property>
            </activation>
            <properties>
                <skipTests>true</skipTests>
            </properties>
        </profile>
        <profile>
            <id>release</id>
            <activation>
                <property>
                    <name>orientdb.test.env</name>
                    <value>release</value>
                </property>
            </activation>
            <properties>
                <skipTests>true</skipTests>
            </properties>
        </profile>
    </profiles>

    <dependencies>

        <dependency>
            <groupId>com.orientechnologies</groupId>
            <artifactId>orientdb-test-commons</artifactId>
            <version>${project.version}</version>
            <scope>test</scope>
        </dependency>
        <dependency>
            <groupId>com.orientechnologies</groupId>
            <artifactId>orientdb-core</artifactId>
            <version>${project.version}</version>
            <type>test-jar</type>
            <scope>test</scope>
        </dependency>
        <dependency>
            <groupId>com.orientechnologies</groupId>
            <artifactId>orientdb-server</artifactId>
            <version>${project.version}</version>
            <scope>compile</scope>
        </dependency>
        <dependency>
            <groupId>com.orientechnologies</groupId>
            <artifactId>orientdb-tools</artifactId>
            <version>${project.version}</version>
            <scope>compile</scope>
        </dependency>
        <dependency>
            <groupId>com.orientechnologies</groupId>
            <artifactId>orientdb-graphdb</artifactId>
            <version>${project.version}</version>
            <!-- SET SCOPE=RUNTIME TO ENABLE STARTING DISTRIBUTED SERVER IN IDE (IntelliJ)-->
            <scope>compile</scope>
        </dependency>
        <dependency>
            <groupId>com.hazelcast</groupId>
            <artifactId>hazelcast</artifactId>
            <version>${hz.version}</version>
        </dependency>
    </dependencies>

    <build>
        <plugins>
            <plugin>
                <artifactId>maven-jar-plugin</artifactId>
                <configuration>
                    <archive>
                        <manifest>
                            <mainClass>${jar.manifest.mainclass}</mainClass>
                        </manifest>
                    </archive>
                </configuration>
            </plugin>

            <plugin>
                <groupId>org.apache.maven.plugins</groupId>
                <artifactId>maven-surefire-plugin</artifactId>
                <configuration>
                    <systemPropertyVariables>
                        <buildDirectory>${project.build.directory}</buildDirectory>
                    </systemPropertyVariables>
                    <excludes>
                        <exclude>${exclude.test.distributed}</exclude>
                    </excludes>
                </configuration>

                <dependencies>
                    <dependency>
                        <groupId>org.apache.maven.surefire</groupId>
                        <artifactId>surefire-junit47</artifactId>
                        <version>${surefire.version}</version>
                    </dependency>
                </dependencies>
            </plugin>
            <plugin>
                <groupId>org.apache.maven.plugins</groupId>
                <artifactId>maven-compiler-plugin</artifactId>
                <configuration>
                    <source>1.7</source>
                    <target>1.7</target>
                </configuration>
            </plugin>
        </plugins>
    </build>

</project><|MERGE_RESOLUTION|>--- conflicted
+++ resolved
@@ -28,11 +28,7 @@
     <parent>
         <groupId>com.orientechnologies</groupId>
         <artifactId>orientdb-parent</artifactId>
-<<<<<<< HEAD
         <version>2.2.SONATYPE-SNAPSHOT</version>
-=======
-        <version>2.2.31-SNAPSHOT</version>
->>>>>>> 4b5b7b60
         <relativePath>../</relativePath>
     </parent>
 
