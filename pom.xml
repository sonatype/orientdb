--- conflicted
+++ resolved
@@ -22,15 +22,11 @@
 
     <groupId>com.orientechnologies</groupId>
     <artifactId>orientdb-etl</artifactId>
-<<<<<<< HEAD
-    <version>2.1-rc2</version>
-=======
-    <version>2.0.9-SNAPSHOT</version>
->>>>>>> 759e2d23
+    <version>2.1-SNAPSHOT</version>
     <packaging>jar</packaging>
 
     <properties>
-        <orientdb.version>2.0.9-SNAPSHOT</orientdb.version>
+        <orientdb.version>2.1-SNAPSHOT</orientdb.version>
         <blueprints.version>2.6.0</blueprints.version>
         <jdkVersion>1.6</jdkVersion>
         <maven.compile.targetLevel>${jdkVersion}</maven.compile.targetLevel>
@@ -95,18 +91,6 @@
         </snapshotRepository>
     </distributionManagement>
 
-<<<<<<< HEAD
-    <properties>
-        <jdkVersion>1.6</jdkVersion>
-        <maven.compile.targetLevel>${jdkVersion}</maven.compile.targetLevel>
-        <maven.compile.sourceLevel>${jdkVersion}</maven.compile.sourceLevel>
-        <project.build.sourceEncoding>UTF-8</project.build.sourceEncoding>
-        <blueprints.version>2.6.0</blueprints.version>
-        <orientdb.version>2.1-rc2</orientdb.version>
-    </properties>
-
-=======
->>>>>>> 759e2d23
     <repositories>
         <repository>
             <id>sonatype-nexus-snapshots</id>
