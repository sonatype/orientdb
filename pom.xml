<?xml version="1.0"?>

<!-- ~ Copyright 2010-2013 Orient Technologies LTD ~ ~ Licensed under the 
    Apache License, Version 2.0 (the "License"); ~ you may not use this file 
    except in compliance with the License. ~ You may obtain a copy of the License 
    at ~ ~ http://www.apache.org/licenses/LICENSE-2.0 ~ ~ Unless required by 
    applicable law or agreed to in writing, software ~ distributed under the 
    License is distributed on an "AS IS" BASIS, ~ WITHOUT WARRANTIES OR CONDITIONS 
    OF ANY KIND, either express or implied. ~ See the License for the specific 
    language governing permissions and ~ limitations under the License. -->

<project xmlns="http://maven.apache.org/POM/4.0.0" xmlns:xsi="http://www.w3.org/2001/XMLSchema-instance"
         xsi:schemaLocation="http://maven.apache.org/POM/4.0.0 http://maven.apache.org/xsd/maven-4.0.0.xsd">
    <modelVersion>4.0.0</modelVersion>

    <groupId>com.orientechnologies</groupId>
    <artifactId>orientdb-parent</artifactId>

    <!--
    SONATYPE: Custom version to avoid clobbering upstreams snapshots.
    -->
    <version>2.2.SONATYPE-SNAPSHOT</version>
    <packaging>pom</packaging>

    <name>OrientDB</name>
    <description>OrientDB NoSQL document graph dbms</description>
    <url>http://www.orientechnologies.com</url>
    <inceptionYear>2009</inceptionYear>
    <organization>
        <name>OrientDB</name>
        <url>https://www.orientdb.com</url>
    </organization>
    <licenses>
        <license>
            <name>Apache 2</name>
            <url>http://www.apache.org/licenses/LICENSE-2.0.txt</url>
        </license>
    </licenses>

    <developers>
        <developer>
            <id>l.garulli</id>
            <name>Luca Garulli</name>
            <email>l.garulli@orientechnologies.com</email>
            <organization>Orientechnologies</organization>
            <organizationUrl>http://www.orientechnologies.com</organizationUrl>
            <roles>
                <role>architect</role>
                <role>developer</role>
                <role>founder</role>
            </roles>
            <timezone>+1</timezone>
        </developer>
        <developer>
            <id>lomakin.andrey</id>
            <name>Andrey Lomakin</name>
            <organization>Orientechnologies</organization>
            <email>a.lomakin@orientechnologies.com</email>
            <organizationUrl>http://www.orientechnologies.com</organizationUrl>
            <roles>
                <role>architect</role>
                <role>developer</role>
            </roles>
            <timezone>+2</timezone>
        </developer>
        <developer>
            <id>e.risa</id>
            <name>Enrico Risa</name>
            <email>e.risa@orientechnologies.com</email>
            <organizationUrl>http://www.orientechnologies.com</organizationUrl>
            <roles>
                <role>architect</role>
                <role>developer</role>
            </roles>
            <timezone>+1</timezone>
        </developer>
        <developer>
            <id>l.aquila</id>
            <name>Luigi Dell'Aquila</name>
            <email>l.dellaquila@orientechnologies.com</email>
            <organizationUrl>http://www.orientechnologies.com</organizationUrl>
            <roles>
                <role>architect</role>
                <role>developer</role>
            </roles>
            <timezone>+1</timezone>
        </developer>
        <developer>
            <id>e.tagliaferri</id>
            <name>Emanuale Tagliaferri</name>
            <email>l.tagliaferri@orientechnologies.com</email>
            <organizationUrl>http://www.orientechnologies.com</organizationUrl>
            <roles>
                <role>architect</role>
                <role>developer</role>
            </roles>
            <timezone>+1</timezone>
        </developer>
    </developers>

    <mailingLists>
        <mailingList>
            <name>google groups</name>
            <archive>http://groups.google.com/group/orient-database/topics</archive>
        </mailingList>
    </mailingLists>

    <modules>
        <module>test-commons</module>
        <module>client</module>
        <module>core</module>
        <module>object</module>
        <module>server</module>
        <module>tools</module>
        <module>tests</module>
        <module>distributed</module>
        <module>graphdb</module>
        <module>lucene</module>
        <module>jdbc</module>
        <module>etl</module>
        <module>distribution</module>
        <module>javassist</module>
    </modules>

    <!--<scm>-->
        <!--<connection>scm:git:git@github.com:orientechnologies/orientdb.git</connection>-->
        <!--<developerConnection>scm:git:git@github.com:orientechnologies/orientdb.git</developerConnection>-->
        <!--<url>scm:git:git@github.com:orientechnologies/orientdb.git</url>-->
    <!--</scm>-->

    <!--
    SONATYPE: Fork configuration.
    -->
    <scm>
        <connection>scm:git:git@github.com:sonatype/orientdb.git</connection>
        <developerConnection>scm:git:git@github.com:sonatype/orientdb.git</developerConnection>
        <url>scm:git:git@github.com:sonatype/orientdb.git</url>
    </scm>

    <issueManagement>
        <system>GitHub Issues</system>
        <url>https://github.com/orientechnologies/orientdb/issues</url>
    </issueManagement>

    <!--<ciManagement>-->
        <!--<system>jenkins</system>-->
        <!--<url>http://helios.orientdb.com/</url>-->
    <!--</ciManagement>-->

    <!--
    SONATYPE: Zion configuration.
    -->
    <ciManagement>
        <system>bamboo</system>
        <url>http://bamboo.s/browse/EXT-ORIENT</url>
    </ciManagement>

    <!--<distributionManagement>-->
        <!--<repository>-->
            <!--<id>sonatype-nexus-staging</id>-->
            <!--<name>OrientDB Maven2 Repository</name>-->
            <!--<url>https://oss.sonatype.org/service/local/staging/deploy/maven2</url>-->
        <!--</repository>-->
        <!--<snapshotRepository>-->
            <!--<id>sonatype-nexus-snapshots</id>-->
            <!--<name>OrientDB Maven2 Snapshot Repository</name>-->
            <!--<url>https://oss.sonatype.org/content/repositories/snapshots</url>-->
            <!--<uniqueVersion>false</uniqueVersion>-->
        <!--</snapshotRepository>-->
    <!--</distributionManagement>-->

    <!--
    SONATYPE: Configuration to deploy to Zion.
    -->
    <distributionManagement>
        <repository>
            <id>${public-release.serverId}</id>
            <url>${public-release.url}</url>
        </repository>

        <snapshotRepository>
            <id>${public-snapshot.serverId}</id>
            <url>${public-snapshot.url}</url>
        </snapshotRepository>
    </distributionManagement>

    <!--
    SONATYPE: Defer to Zion's Nexus instance.
    -->
    <!--<repositories>-->
        <!--<repository>-->
            <!--<id>sonatype-nexus-snapshots</id>-->
            <!--<name>Sonatype Nexus Snapshots</name>-->
            <!--<url>https://oss.sonatype.org/content/repositories/snapshots</url>-->
            <!--<releases>-->
                <!--<enabled>false</enabled>-->
            <!--</releases>-->
            <!--<snapshots>-->
                <!--<enabled>true</enabled>-->
            <!--</snapshots>-->
        <!--</repository>-->
        <!--<repository>-->
            <!--<id>maven2-repository.dev.java.net</id>-->
            <!--<name>Java.net repository</name>-->
            <!--<url>http://download.java.net/maven/2</url>-->
        <!--</repository>-->
        <!--<repository>-->
            <!--<id>osgeo</id>-->
            <!--<name>Open Source Geospatial Foundation Repository</name>-->
            <!--<url>http://download.osgeo.org/webdav/geotools/</url>-->
        <!--</repository>-->
    <!--</repositories>-->

    <properties>
        <project.build.sourceEncoding>UTF-8</project.build.sourceEncoding>
        <project.build.resourceEncoding>UTF-8</project.build.resourceEncoding>
        <project.reporting.outputEncoding>UTF-8</project.reporting.outputEncoding>
        <maven.compiler.source>1.6</maven.compiler.source>
        <maven.compiler.target>1.6</maven.compiler.target>
        <maven.build.timestamp.format>yyyy-MM-dd HH:mm:ssZ</maven.build.timestamp.format>
        <implementation.build>${scmBranch}@r${buildNumber}</implementation.build>
        <blueprints.version>2.6.0</blueprints.version>
        <!-- | Configuration properties for the OSGi maven-bundle-plugin -->
        <osgi.fragment.host/>
        <osgi.export>${project.groupId}.*;version=${project.version};-noimport:=true</osgi.export>
        <osgi.import>*</osgi.import>
        <osgi.dynamicImport/>
        <osgi.private/>
        <!-- | shared build/report plugins version -->
        <surefire.version>2.19.1</surefire.version>

        <!--
        SONATYPE: Unsure what this does, comment just in case.
        -->
        <!--<sonatypeOssDistMgmtSnapshotsUrl>https://oss.sonatype.org/content/repositories/snapshots/-->
        <!--</sonatypeOssDistMgmtSnapshotsUrl>-->
        <heapSize>2048m</heapSize>
<<<<<<< HEAD

        <!--
        SONATYPE: Additional configuration for Zion, since we are not inheriting from buildsupport.
        -->
        <public.serverId>zion-nexus</public.serverId>
        <public-release.serverId>${public.serverId}</public-release.serverId>
        <public-snapshot.serverId>${public.serverId}</public-snapshot.serverId>

        <!--
        SONATYPE: used by our patched orientdb.properties to record+log the upstream version
        -->
        <upstream.version>2.2.32-SNAPSHOT</upstream.version>
=======
        <javassist.version>3.22.0-GA</javassist.version>
>>>>>>> 28702a2b
    </properties>

    <build>
        <pluginManagement>
            <plugins>
                <plugin>
                    <artifactId>maven-clean-plugin</artifactId>
                    <version>3.0.0</version>
                </plugin>

                <plugin>
                    <artifactId>maven-resources-plugin</artifactId>
                    <version>3.0.1</version>
                </plugin>

                <plugin>
                    <artifactId>maven-assembly-plugin</artifactId>
                    <version>3.0.0</version>
                </plugin>

                <plugin>
                    <groupId>org.codehaus.mojo</groupId>
                    <artifactId>buildnumber-maven-plugin</artifactId>
                    <version>1.4</version>
                </plugin>

                <plugin>
                    <groupId>org.codehaus.mojo</groupId>
                    <artifactId>versions-maven-plugin</artifactId>
                    <version>2.3</version>
                </plugin>

                <plugin>
                    <groupId>org.apache.maven.plugins</groupId>
                    <artifactId>maven-surefire-plugin</artifactId>
                    <version>${surefire.version}</version>
                    <configuration>
                        <systemPropertyVariables>
                            <security.userPasswordSaltIterations>1</security.userPasswordSaltIterations>
                        </systemPropertyVariables>

                        <properties>
                            <property>
                                <name>listener</name>
                                <value>com.orientechnologies.OJUnitTestListener</value>
                            </property>
                        </properties>

                    </configuration>
                </plugin>


                <plugin>
                    <groupId>org.apache.maven.plugins</groupId>
                    <artifactId>maven-failsafe-plugin</artifactId>
                    <version>${surefire.version}</version>
                </plugin>

                <plugin>
                    <artifactId>maven-install-plugin</artifactId>
                    <version>2.5.2</version>
                </plugin>

                <plugin>
                    <artifactId>maven-deploy-plugin</artifactId>
                    <version>2.8.2</version>
                </plugin>

                <plugin>
                    <groupId>org.apache.maven.plugins</groupId>
                    <artifactId>maven-compiler-plugin</artifactId>
                    <version>3.5.1</version>
                </plugin>

                <plugin>
                    <groupId>org.apache.maven.plugins</groupId>
                    <artifactId>maven-site-plugin</artifactId>
                    <version>3.4</version>
                </plugin>

                <plugin>
                    <groupId>org.apache.maven.plugins</groupId>
                    <artifactId>maven-jar-plugin</artifactId>
                    <version>3.0.2</version>
                </plugin>

                <plugin>
                    <groupId>org.apache.maven.plugins</groupId>
                    <artifactId>maven-gpg-plugin</artifactId>
                    <version>1.6</version>
                </plugin>

                <plugin>
                    <groupId>org.apache.maven.plugins</groupId>
                    <artifactId>maven-javadoc-plugin</artifactId>
                    <version>2.10.4</version>
                    <configuration>
                        <maxmemory>2G</maxmemory>
                    </configuration>
                </plugin>

                <plugin>
                    <groupId>org.apache.maven.plugins</groupId>
                    <artifactId>maven-checkstyle-plugin</artifactId>
                    <version>2.8</version>
                </plugin>

                <plugin>
                    <groupId>org.apache.maven.plugins</groupId>
                    <artifactId>maven-pmd-plugin</artifactId>
                    <version>3.6</version>
                </plugin>


                <plugin>
                    <groupId>org.apache.maven.plugins</groupId>
                    <artifactId>maven-release-plugin</artifactId>
                    <version>2.2.2</version>
                    <configuration>
                        <mavenExecutorId>forked-path</mavenExecutorId>
                        <useReleaseProfile>false</useReleaseProfile>
                        <localCheckout>true</localCheckout>
                        <pushChanges>false</pushChanges>
                        <allowTimestampedSnapshots>true</allowTimestampedSnapshots>
                        <arguments>-Prelease</arguments>
                    </configuration>
                </plugin>

                <plugin>
                    <groupId>org.codehaus.mojo</groupId>
                    <artifactId>animal-sniffer-maven-plugin</artifactId>
                    <version>1.13</version>
                    <configuration>
                        <!--
                        Keep aligned with the maven-compiler-plugins source/target, ATM this is 1.6,
                        so we use the java16 signature.
                        -->
                        <signature>
                            <groupId>org.codehaus.mojo.signature</groupId>
                            <artifactId>java16</artifactId>
                            <version>1.1</version>
                        </signature>
                    </configuration>
                </plugin>
                <plugin>
                    <groupId>org.codehaus.mojo</groupId>
                    <artifactId>findbugs-maven-plugin</artifactId>
                    <version>3.0.3</version>
                    <configuration>
                        <effort>Max</effort>
                        <threshold>Low</threshold>
                        <xmlOutput>true</xmlOutput>
                        <findbugsXmlOutput>true</findbugsXmlOutput>
                        <includeFilterFile>findbugs_filter.xml</includeFilterFile>
                    </configuration>
                </plugin>
                <plugin>
                    <groupId>org.codehaus.mojo</groupId>
                    <artifactId>license-maven-plugin</artifactId>
                    <version>1.9</version>

                    <configuration>
                        <licenseMerges>
                            <licenseMerge>ASL 2.0|Apache License 2.0|Apache License, Version 2.0|Apache 2|ASL, version 2|The Apache
                                Software License|Version 2.0,Apache License, Version 2.0| The Apache Software License, Version 2.0
                            </licenseMerge>
                            <licenseMerge>BSD|BSD License|New BSD License</licenseMerge>
                            <licenseMerge>LGPL 2.1|GNU Lesser General Public License (LGPL), Version 2.1|GNU Lesser General Public
                                License, Version 2.1
                            </licenseMerge>
                            <licenseMerge>CDDL 1.0|COMMON DEVELOPMENT AND DISTRIBUTION LICENSE (CDDL) Version 1.0|Common Development
                                and Distribution License (CDDL) v1.0
                            </licenseMerge>
                            <licenseMerge>LGPL 3|GNU LESSER GENERAL PUBLIC LICENSE|GNU Lesser Public License</licenseMerge>
                        </licenseMerges>
                    </configuration>
                    <executions>
                        <execution>
                            <id>download-licenses</id>
                            <goals>
                                <goal>download-licenses</goal>
                            </goals>
                        </execution>
                    </executions>
                </plugin>
            </plugins>


        </pluginManagement>

        <plugins>
            <plugin>
                <groupId>org.codehaus.mojo</groupId>
                <artifactId>buildnumber-maven-plugin</artifactId>
                <executions>
                    <execution>
                        <phase>validate</phase>
                        <goals>
                            <goal>create</goal>
                        </goals>
                    </execution>
                </executions>
                <configuration>
                    <doCheck>false</doCheck>
                    <doUpdate>false</doUpdate>
                    <!-- Use committed revision so it does not change every 
                        time svn update is run -->
                    <useLastCommittedRevision>true</useLastCommittedRevision>
                    <!-- default revision number if unavailable -->
                    <revisionOnScmFailure>??????</revisionOnScmFailure>
                </configuration>
            </plugin>


            <plugin>
                <groupId>org.apache.felix</groupId>
                <artifactId>maven-bundle-plugin</artifactId>
                <version>3.0.1</version>
                <configuration>
                    <!-- | dummy entry to stop bundle plugin from picking 
                        up jar config and reporting | WARNING: Duplicate name in Manifest | See http://markmail.org/message/mpkl24wk3jrjhhjg -->
                    <archive>
                        <forced>true</forced>
                    </archive>
                    <excludeDependencies>true</excludeDependencies>
                    <manifestLocation>${project.build.directory}/osgi</manifestLocation>
                    <instructions>
                        <!-- | stops the "uses" clauses being added to "Export-Package" 
                            manifest entry -->
                        <_nouses>true</_nouses>
                        <!-- | Stop the JAVA_1_n_HOME variables from being 
                            treated as headers by Bnd -->
                        <_removeheaders>JAVA_1_3_HOME,JAVA_1_4_HOME,JAVA_1_5_HOME,JAVA_1_6_HOME,JAVA_1_7_HOME,
                            Bnd-LastModified,Built-By,Private-Package,Tool,Created-By,Build-Jdk,Include-Resource,
                            Ignore-Package,Private-Package,Bundle-DocURL
                        </_removeheaders>
                        <Fragment-Host>${osgi.fragment.host}</Fragment-Host>
                        <Export-Package>${osgi.export}</Export-Package>
                        <Private-Package>${osgi.private}</Private-Package>
                        <Import-Package>${project.groupId}.*;provide:=true,${osgi.import}</Import-Package>
                        <DynamicImport-Package>${osgi.dynamicImport}</DynamicImport-Package>
                        <Bundle-RequiredExecutionEnvironment>JavaSE-1.6</Bundle-RequiredExecutionEnvironment>
                    </instructions>
                </configuration>
                <executions>
                    <execution>
                        <id>bundle-manifest</id>
                        <phase>process-classes</phase>
                        <goals>
                            <goal>manifest</goal>
                        </goals>
                    </execution>
                </executions>
            </plugin>

            <plugin>
                <groupId>org.apache.maven.plugins</groupId>
                <artifactId>maven-jar-plugin</artifactId>
                <configuration>
                    <archive>
                        <manifestFile>${project.build.directory}/osgi/MANIFEST.MF</manifestFile>
                        <manifest>
                            <addDefaultImplementationEntries>true</addDefaultImplementationEntries>
                            <addDefaultSpecificationEntries>true</addDefaultSpecificationEntries>
                        </manifest>
                        <manifestEntries>
                            <Implementation-Build>${buildNumber}</Implementation-Build>
                            <Implementation-Url>${project.organization.url}</Implementation-Url>
                            <Implementation-Build-Date>${maven.build.timestamp}</Implementation-Build-Date>
                            <X-Compile-Source-JDK>${maven.compiler.source}</X-Compile-Source-JDK>
                            <X-Compile-Target-JDK>${maven.compiler.target}</X-Compile-Target-JDK>
                        </manifestEntries>
                    </archive>
                </configuration>
            </plugin>

            <plugin>
                <groupId>org.apache.maven.plugins</groupId>
                <artifactId>maven-site-plugin</artifactId>
                <configuration>
                    <excludeModules>distribution</excludeModules>
                </configuration>
            </plugin>

            <plugin>
                <groupId>org.apache.maven.plugins</groupId>
                <artifactId>maven-source-plugin</artifactId>
                <version>3.0.1</version>
                <executions>
                    <execution>
                        <id>attach-sources</id>
                        <phase>verify</phase>
                        <goals>
                            <goal>jar-no-fork</goal>
                        </goals>
                    </execution>
                </executions>
            </plugin>

            <plugin>
                <groupId>org.jacoco</groupId>
                <artifactId>jacoco-maven-plugin</artifactId>
                <version>0.7.6.201602180812</version>
            </plugin>

            <plugin>
                <groupId>org.apache.maven.plugins</groupId>
                <artifactId>maven-javadoc-plugin</artifactId>
                <configuration>

                    <doclet>org.umlgraph.doclet.UmlGraphDoc</doclet>

                    <docletArtifact>
                        <groupId>org.umlgraph</groupId>
                        <artifactId>umlgraph</artifactId>
                        <version>5.6.6</version>
                    </docletArtifact>

                </configuration>
            </plugin>

        </plugins>
    </build>

    <reporting>
        <plugins>
            <plugin>
                <groupId>org.apache.maven.plugins</groupId>
                <artifactId>maven-surefire-report-plugin</artifactId>
                <version>2.19</version>
            </plugin>
            <plugin>
                <groupId>org.apache.maven.plugins</groupId>
                <artifactId>maven-javadoc-plugin</artifactId>
                <configuration>
                    <links>
                        <link>http://download.oracle.com/javase/5/docs/api/index.html</link>
                    </links>

                    <doclet>org.umlgraph.doclet.UmlGraphDoc</doclet>

                    <docletArtifact>
                        <groupId>org.umlgraph</groupId>
                        <artifactId>umlgraph</artifactId>
                        <version>5.6.6</version>
                    </docletArtifact>
                    <additionalparam>-views -all</additionalparam>
                    <useStandardDocletOptions>true</useStandardDocletOptions>

                    <aggregate>true</aggregate>
                    <!-- | Apple's JVM sometimes requires more memory -->
                    <additionalJOption>-J-Xmx1024m</additionalJOption>
                </configuration>
            </plugin>

        </plugins>
    </reporting>

    <profiles>
        <!--
        Enable animal-sniffer to verify JDK compatibility.
        -->
        <profile>
            <id>animalsniffer</id>
            <build>
                <plugins>
                    <plugin>
                        <groupId>org.codehaus.mojo</groupId>
                        <artifactId>animal-sniffer-maven-plugin</artifactId>
                        <executions>
                            <execution>
                                <goals>
                                    <goal>check</goal>
                                </goals>
                            </execution>
                        </executions>
                    </plugin>
                </plugins>
            </build>
        </profile>

        <profile>
            <id>java6</id>
            <activation>
                <jdk>[1.0,1.7)</jdk>
            </activation>
            <build>
                <plugins>
                    <plugin>
                        <groupId>org.apache.maven.plugins</groupId>
                        <artifactId>maven-compiler-plugin</artifactId>
                        <configuration>
                            <compilerArgument>-XDignore.symbol.file</compilerArgument>
                            <source>${maven.compiler.source}</source>
                            <target>${maven.compiler.target}</target>
                            <showDeprecation>true</showDeprecation>
                            <showWarnings>true</showWarnings>
                            <optimize>true</optimize>
                            <excludes>
                                <exclude>com/orientechnologies/common/directmemory/OUnsafeMemoryJava7.java</exclude>
                            </excludes>
                        </configuration>
                    </plugin>
                </plugins>
            </build>
        </profile>

        <profile>
            <id>java7</id>
            <activation>
                <jdk>1.7</jdk>
            </activation>
            <build>
                <plugins>
                    <plugin>
                        <groupId>org.apache.maven.plugins</groupId>
                        <artifactId>maven-compiler-plugin</artifactId>
                        <configuration>
                            <source>${maven.compiler.source}</source>
                            <target>${maven.compiler.target}</target>
                            <showDeprecation>true</showDeprecation>
                            <showWarnings>true</showWarnings>
                            <optimize>true</optimize>
                        </configuration>
                    </plugin>
                </plugins>
            </build>
        </profile>
        <profile>
            <id>java8</id>
            <activation>
                <jdk>1.8</jdk>
            </activation>
            <properties>
                <additionalparam>-Xdoclint:none</additionalparam>
            </properties>
        </profile>

        <profile>
            <id>release-sign-artifacts</id>
            <activation>
                <property>
                    <name>performRelease</name>
                    <value>true</value>
                </property>
            </activation>
            <build>
                <plugins>
                    <plugin>
                        <groupId>org.apache.maven.plugins</groupId>
                        <artifactId>maven-gpg-plugin</artifactId>
                        <executions>
                            <execution>
                                <id>sign-artifacts</id>
                                <phase>verify</phase>
                                <goals>
                                    <goal>sign</goal>
                                </goals>
                            </execution>
                        </executions>
                    </plugin>
                </plugins>
            </build>
        </profile>
        <profile>
            <id>findbugs</id>
            <activation>
                <activeByDefault>false</activeByDefault>
            </activation>
            <build>
                <plugins>
                    <plugin>
                        <groupId>org.codehaus.mojo</groupId>
                        <artifactId>findbugs-maven-plugin</artifactId>
                        <executions>
                            <!--
                                Ensures that FindBugs inspects source code when project is compiled.
                            -->
                            <execution>
                                <id>analyze-compile</id>
                                <phase>compile</phase>
                                <goals>
                                    <goal>check</goal>
                                </goals>
                            </execution>
                        </executions>
                    </plugin>

                </plugins>
            </build>
        </profile>


        <profile>
            <id>sonatype-oss-release</id>
            <build>
                <plugins>
                    <plugin>
                        <groupId>org.apache.maven.plugins</groupId>
                        <artifactId>maven-source-plugin</artifactId>
                        <executions>
                            <execution>
                                <id>attach-sources</id>
                                <goals>
                                    <goal>jar-no-fork</goal>
                                </goals>
                                <configuration>
                                    <archive>
                                        <manifest>
                                            <addDefaultImplementationEntries>true</addDefaultImplementationEntries>
                                            <addDefaultSpecificationEntries>true</addDefaultSpecificationEntries>
                                        </manifest>
                                        <manifestEntries>
                                            <Implementation-Build>${implementation.build}</Implementation-Build>
                                            <Implementation-Build-Date>${maven.build.timestamp}
                                            </Implementation-Build-Date>
                                            <X-Compile-Source-JDK>${maven.compiler.source}</X-Compile-Source-JDK>
                                            <X-Compile-Target-JDK>${maven.compiler.target}</X-Compile-Target-JDK>
                                        </manifestEntries>
                                    </archive>
                                </configuration>
                            </execution>
                        </executions>
                    </plugin>
                    <plugin>
                        <groupId>org.apache.maven.plugins</groupId>
                        <artifactId>maven-javadoc-plugin</artifactId>
                        <executions>
                            <execution>
                                <id>attach-javadocs</id>
                                <goals>
                                    <goal>jar</goal>
                                </goals>
                                <configuration>
                                    <quiet>true</quiet>
                                    <maxmemory>2G</maxmemory>

                                    <archive>
                                        <manifest>
                                            <addDefaultImplementationEntries>true</addDefaultImplementationEntries>
                                            <addDefaultSpecificationEntries>true</addDefaultSpecificationEntries>
                                        </manifest>
                                        <manifestEntries>
                                            <Implementation-Build>${implementation.build}</Implementation-Build>
                                            <Implementation-Build-Date>${maven.build.timestamp}
                                            </Implementation-Build-Date>
                                            <X-Compile-Source-JDK>${maven.compiler.source}</X-Compile-Source-JDK>
                                            <X-Compile-Target-JDK>${maven.compiler.target}</X-Compile-Target-JDK>
                                        </manifestEntries>
                                    </archive>
                                </configuration>
                            </execution>
                        </executions>
                    </plugin>


                    <plugin>
                        <groupId>org.apache.maven.plugins</groupId>
                        <artifactId>maven-gpg-plugin</artifactId>
                        <executions>
                            <execution>
                                <id>sign-artifacts</id>
                                <phase>verify</phase>
                                <goals>
                                    <goal>sign</goal>
                                </goals>
                            </execution>
                        </executions>
                    </plugin>
                </plugins>
            </build>
        </profile>
    </profiles>
</project><|MERGE_RESOLUTION|>--- conflicted
+++ resolved
@@ -235,7 +235,7 @@
         <!--<sonatypeOssDistMgmtSnapshotsUrl>https://oss.sonatype.org/content/repositories/snapshots/-->
         <!--</sonatypeOssDistMgmtSnapshotsUrl>-->
         <heapSize>2048m</heapSize>
-<<<<<<< HEAD
+        <javassist.version>3.22.0-GA</javassist.version>
 
         <!--
         SONATYPE: Additional configuration for Zion, since we are not inheriting from buildsupport.
@@ -248,9 +248,6 @@
         SONATYPE: used by our patched orientdb.properties to record+log the upstream version
         -->
         <upstream.version>2.2.32-SNAPSHOT</upstream.version>
-=======
-        <javassist.version>3.22.0-GA</javassist.version>
->>>>>>> 28702a2b
     </properties>
 
     <build>
