<?xml version="1.0"?>

<!-- ~ Copyright 2010-2013 Orient Technologies LTD ~ ~ Licensed under the 
    Apache License, Version 2.0 (the "License"); ~ you may not use this file 
    except in compliance with the License. ~ You may obtain a copy of the License 
    at ~ ~ http://www.apache.org/licenses/LICENSE-2.0 ~ ~ Unless required by 
    applicable law or agreed to in writing, software ~ distributed under the 
    License is distributed on an "AS IS" BASIS, ~ WITHOUT WARRANTIES OR CONDITIONS 
    OF ANY KIND, either express or implied. ~ See the License for the specific 
    language governing permissions and ~ limitations under the License. -->

<project xmlns="http://maven.apache.org/POM/4.0.0" xmlns:xsi="http://www.w3.org/2001/XMLSchema-instance"
         xsi:schemaLocation="http://maven.apache.org/POM/4.0.0 http://maven.apache.org/xsd/maven-4.0.0.xsd">
    <modelVersion>4.0.0</modelVersion>

    <groupId>com.orientechnologies</groupId>
    <artifactId>orientdb-parent</artifactId>
<<<<<<< HEAD

    <!--
    SONATYPE: Custom version to avoid clobbering upstreams snapshots.
    -->
    <version>2.1.SONATYPE-SNAPSHOT</version>
=======
    <version>2.1.10-SNAPSHOT</version>
>>>>>>> 9bf596fc
    <packaging>pom</packaging>

    <name>OrientDB</name>
    <description>OrientDB NoSQL document graph dbms</description>
    <url>http://www.orientechnologies.com</url>
    <inceptionYear>2009</inceptionYear>
    <organization>
        <name>Orient Technologies</name>
        <url>http://www.orientechnologies.com</url>
    </organization>
    <licenses>
        <license>
            <name>Apache 2</name>
            <url>http://www.apache.org/licenses/LICENSE-2.0.txt</url>
        </license>
    </licenses>

    <developers>
        <developer>
            <id>l.garulli</id>
            <name>Luca Garulli</name>
            <email>l.garulli@orientechnologies.com</email>
            <organization>Orientechnologies</organization>
            <organizationUrl>http://www.orientechnologies.com</organizationUrl>
            <roles>
                <role>architect</role>
                <role>developer</role>
                <role>founder</role>
            </roles>
            <timezone>+1</timezone>
        </developer>
        <developer>
            <id>enisher</id>
            <name>Artem Orobets</name>
            <email>a.orobets@orientechnologies.com</email>
            <organization>Orientechnologies</organization>
            <organizationUrl>http://www.orientechnologies.com</organizationUrl>
            <roles>
                <role>architect</role>
                <role>developer</role>
            </roles>
            <timezone>+2</timezone>
        </developer>
        <developer>
            <id>lomakin.andrey</id>
            <name>Andrey Lomakin</name>
            <email>a.lomakin@orientechnologies.com</email>
            <organization>Orientechnologies</organization>
            <organizationUrl>http://www.orientechnologies.com</organizationUrl>
            <roles>
                <role>architect</role>
                <role>developer</role>
            </roles>
            <timezone>+2</timezone>
        </developer>
        <developer>
            <id>molino.luca</id>
            <name>Luca Molino</name>
            <email>molino.luca@gmail.com</email>
            <roles>
                <role>architect</role>
                <role>developer</role>
            </roles>
            <timezone>+1</timezone>
        </developer>
    </developers>

    <mailingLists>
        <mailingList>
            <name>google groups</name>
            <archive>http://groups.google.com/group/orient-database/topics</archive>
        </mailingList>
    </mailingLists>

    <modules>
        <module>test-commons</module>
        <module>client</module>
        <module>core</module>
        <module>enterprise</module>
        <module>object</module>
        <module>server</module>
        <module>tools</module>
        <module>tests</module>
        <module>distributed</module>
        <module>graphdb</module>
        <module>lucene</module>
        <module>jdbc</module>
        <module>etl</module>
        <module>distribution</module>
    </modules>

    <!--<scm>-->
        <!--<connection>scm:git:git@github.com:orientechnologies/orientdb.git</connection>-->
        <!--<developerConnection>scm:git:git@github.com:orientechnologies/orientdb.git</developerConnection>-->
        <!--<url>scm:git:git@github.com:orientechnologies/orientdb.git</url>-->
    <!--</scm>-->

    <!--
    SONATYPE: Fork configuration.
    -->
    <scm>
        <connection>scm:git:git@github.com:sonatype/orientdb.git</connection>
        <developerConnection>scm:git:git@github.com:sonatype/orientdb.git</developerConnection>
        <url>scm:git:git@github.com:sonatype/orientdb.git</url>
    </scm>

    <issueManagement>
        <system>GitHub Issues</system>
        <url>https://github.com/orientechnologies/orientdb/issues</url>
    </issueManagement>

    <!--<ciManagement>-->
        <!--<system>jenkins</system>-->
        <!--<url>http://helios.orientdb.com/</url>-->
    <!--</ciManagement>-->

    <!--
    SONATYPE: Zion configuration.
    -->
    <ciManagement>
        <system>bamboo</system>
        <url>http://bamboo.s/browse/EXT-ORIENT</url>
    </ciManagement>

    <!--<distributionManagement>-->
        <!--<repository>-->
            <!--<id>sonatype-nexus-staging</id>-->
            <!--<name>OrientDB Maven2 Repository</name>-->
            <!--<url>https://oss.sonatype.org/service/local/staging/deploy/maven2</url>-->
        <!--</repository>-->
        <!--<snapshotRepository>-->
            <!--<id>sonatype-nexus-snapshots</id>-->
            <!--<name>OrientDB Maven2 Snapshot Repository</name>-->
            <!--<url>https://oss.sonatype.org/content/repositories/snapshots</url>-->
        <!--</snapshotRepository>-->
    <!--</distributionManagement>-->

    <!--
    SONATYPE: Configuration to deploy to Zion.
    -->
    <distributionManagement>
        <repository>
            <id>${public-release.serverId}</id>
            <url>${public-release.url}</url>
        </repository>

        <snapshotRepository>
            <id>${public-snapshot.serverId}</id>
            <url>${public-snapshot.url}</url>
        </snapshotRepository>
    </distributionManagement>
    <!--<repositories>-->
        <!--<repository>-->
            <!--<id>sonatype-nexus-snapshots</id>-->
            <!--<name>Sonatype Nexus Snapshots</name>-->
            <!--<url>https://oss.sonatype.org/content/repositories/snapshots</url>-->
            <!--<releases>-->
                <!--<enabled>false</enabled>-->
            <!--</releases>-->
            <!--<snapshots>-->
                <!--<enabled>true</enabled>-->
            <!--</snapshots>-->
        <!--</repository>-->
        <!--<repository>-->
            <!--<id>maven2-repository.dev.java.net</id>-->
            <!--<name>Java.net repository</name>-->
            <!--<url>http://download.java.net/maven/2</url>-->
        <!--</repository>-->
        <!--<repository>-->
            <!--<id>osgeo</id>-->
            <!--<name>Open Source Geospatial Foundation Repository</name>-->
            <!--<url>http://download.osgeo.org/webdav/geotools/</url>-->
        <!--</repository>-->
    <!--</repositories>-->

    <properties>
        <project.build.sourceEncoding>UTF-8</project.build.sourceEncoding>
        <project.build.resourceEncoding>UTF-8</project.build.resourceEncoding>
        <project.reporting.outputEncoding>UTF-8</project.reporting.outputEncoding>
        <maven.compiler.source>1.6</maven.compiler.source>
        <maven.compiler.target>1.6</maven.compiler.target>
        <maven.build.timestamp.format>yyyy-MM-dd HH:mm:ssZ</maven.build.timestamp.format>
        <implementation.build>${scmBranch}@r${buildNumber}</implementation.build>
        <!-- | Configuration properties for the OSGi maven-bundle-plugin -->
        <osgi.fragment.host/>
        <osgi.export>${project.groupId}.*;version=${project.version};-noimport:=true</osgi.export>
        <osgi.import>*</osgi.import>
        <osgi.dynamicImport/>
        <osgi.private/>
        <!-- | shared build/report plugins version -->
<<<<<<< HEAD
        <surefire.version>2.17</surefire.version>

        <!--
        SONATYPE: Unsure what this does, comment just in case.
        -->
        <!--<sonatypeOssDistMgmtSnapshotsUrl>https://oss.sonatype.org/content/repositories/snapshots/-->
        <!--</sonatypeOssDistMgmtSnapshotsUrl>-->

        <!--
        SONATYPE: Additional configuration for Zion, since we are not inheriting from buildsupport.
        -->
        <public.serverId>zion-nexus</public.serverId>
        <public-release.serverId>${public.serverId}</public-release.serverId>
        <public-snapshot.serverId>${public.serverId}</public-snapshot.serverId>
=======
        <surefire.version>2.19.1</surefire.version>
        <sonatypeOssDistMgmtSnapshotsUrl>https://oss.sonatype.org/content/repositories/snapshots/
        </sonatypeOssDistMgmtSnapshotsUrl>
>>>>>>> 9bf596fc
    </properties>

    <build>
        <pluginManagement>
            <plugins>
                <plugin>
                    <artifactId>maven-clean-plugin</artifactId>
                    <version>2.5</version>
                </plugin>

                <plugin>
                    <artifactId>maven-resources-plugin</artifactId>
                    <version>2.7</version>
                </plugin>

                <plugin>
                    <groupId>org.codehaus.mojo</groupId>
                    <artifactId>buildnumber-maven-plugin</artifactId>
                    <version>1.4</version>
                </plugin>

                <plugin>
                    <groupId>org.apache.maven.plugins</groupId>
                    <artifactId>maven-surefire-plugin</artifactId>
                    <version>${surefire.version}</version>
                </plugin>

                <plugin>
                    <artifactId>maven-install-plugin</artifactId>
                    <version>2.4</version>
                </plugin>

                <plugin>
                    <artifactId>maven-deploy-plugin</artifactId>
                    <version>2.8.2</version>
                </plugin>

                <plugin>
                    <groupId>org.apache.maven.plugins</groupId>
                    <artifactId>maven-compiler-plugin</artifactId>
                    <version>2.3.2</version>
                </plugin>

                <plugin>
                    <groupId>org.apache.maven.plugins</groupId>
                    <artifactId>maven-site-plugin</artifactId>
                    <version>3.4</version>
                </plugin>

                <plugin>
                    <groupId>org.apache.maven.plugins</groupId>
                    <artifactId>maven-jar-plugin</artifactId>
                    <version>2.3.2</version>
                </plugin>

                <plugin>
                    <groupId>org.apache.maven.plugins</groupId>
                    <artifactId>maven-gpg-plugin</artifactId>
                    <version>1.4</version>
                </plugin>

                <plugin>
                    <groupId>org.apache.maven.plugins</groupId>
                    <artifactId>maven-javadoc-plugin</artifactId>
                    <version>2.10.3</version>
                    <configuration>
                        <additionalparam>-Xdoclint:none</additionalparam>
                        <maxmemory>2G</maxmemory>
                    </configuration>
                </plugin>

                <plugin>
                    <groupId>org.apache.maven.plugins</groupId>
                    <artifactId>maven-checkstyle-plugin</artifactId>
                    <version>2.8</version>
                </plugin>

                <plugin>
                    <groupId>org.apache.maven.plugins</groupId>
                    <artifactId>maven-pmd-plugin</artifactId>
                    <version>2.6</version>
                </plugin>

                <!-- | This plugin's configuration is used to store Eclipse 
                    | m2e settings only. It has no influence on the Maven build itself. -->
                <plugin>
                    <groupId>org.eclipse.m2e</groupId>
                    <artifactId>lifecycle-mapping</artifactId>
                    <version>1.0</version>
                    <configuration>
                        <lifecycleMappingMetadata>
                            <pluginExecutions>
                                <pluginExecution>
                                    <pluginExecutionFilter>
                                        <groupId>org.apache.felix</groupId>
                                        <artifactId>maven-bundle-plugin</artifactId>
                                        <versionRange>[2.3.7,)</versionRange>
                                        <goals>
                                            <goal>manifest</goal>
                                        </goals>
                                    </pluginExecutionFilter>
                                    <action>
                                        <execute/>
                                    </action>
                                </pluginExecution>
                            </pluginExecutions>
                        </lifecycleMappingMetadata>
                    </configuration>
                </plugin>

                <plugin>
                    <groupId>org.apache.maven.plugins</groupId>
                    <artifactId>maven-release-plugin</artifactId>
                    <version>2.2.2</version>
                    <configuration>
                        <mavenExecutorId>forked-path</mavenExecutorId>
                        <useReleaseProfile>false</useReleaseProfile>
                        <localCheckout>true</localCheckout>
                        <pushChanges>false</pushChanges>
                        <allowTimestampedSnapshots>true</allowTimestampedSnapshots>
                        <arguments>-Prelease</arguments>
                    </configuration>
                </plugin>

                <plugin>
                    <groupId>org.codehaus.mojo</groupId>
                    <artifactId>animal-sniffer-maven-plugin</artifactId>
                    <version>1.13</version>
                    <configuration>
                        <!--
                        Keep aligned with the maven-compiler-plugins source/target, ATM this is 1.6,
                        so we use the java16 signature.
                        -->
                        <signature>
                            <groupId>org.codehaus.mojo.signature</groupId>
                            <artifactId>java16</artifactId>
                            <version>1.1</version>
                        </signature>
                    </configuration>
                </plugin>
                <plugin>
                    <groupId>org.codehaus.mojo</groupId>
                    <artifactId>findbugs-maven-plugin</artifactId>
                    <version>3.0.2</version>
                    <configuration>
                        <effort>Max</effort>
                        <threshold>Low</threshold>
                        <xmlOutput>true</xmlOutput>
                        <findbugsXmlOutput>true</findbugsXmlOutput>
                        <includeFilterFile>findbugs_filter.xml</includeFilterFile>
                    </configuration>
                </plugin>
            </plugins>


        </pluginManagement>

        <plugins>
            <plugin>
                <groupId>org.codehaus.mojo</groupId>
                <artifactId>buildnumber-maven-plugin</artifactId>
                <executions>
                    <execution>
                        <phase>validate</phase>
                        <goals>
                            <goal>create</goal>
                        </goals>
                    </execution>
                </executions>
                <configuration>
                    <doCheck>false</doCheck>
                    <doUpdate>false</doUpdate>
                    <!-- Use committed revision so it does not change every 
                        time svn update is run -->
                    <useLastCommittedRevision>true</useLastCommittedRevision>
                    <!-- default revision number if unavailable -->
                    <revisionOnScmFailure>??????</revisionOnScmFailure>
                </configuration>
            </plugin>

            <plugin>
                <groupId>org.apache.maven.plugins</groupId>
                <artifactId>maven-surefire-plugin</artifactId>
                <configuration>
                    <systemPropertyVariables>
                        <!-- SET THIS TO AVOID ASKING FOR PASSWORD DURING 
                            TESTS -->
                        <propertyName>ORIENTDB_ROOT_PASSWORD</propertyName>
                        <propertyName>ORIENTDB_NODE_NAME</propertyName>
                    </systemPropertyVariables>
                </configuration>
            </plugin>

            <plugin>
                <groupId>org.apache.felix</groupId>
                <artifactId>maven-bundle-plugin</artifactId>
                <version>2.3.7</version>
                <configuration>
                    <!-- | dummy entry to stop bundle plugin from picking 
                        up jar config and reporting | WARNING: Duplicate name in Manifest | See http://markmail.org/message/mpkl24wk3jrjhhjg -->
                    <archive>
                        <forced>true</forced>
                    </archive>
                    <excludeDependencies>true</excludeDependencies>
                    <manifestLocation>${project.build.directory}/osgi</manifestLocation>
                    <instructions>
                        <!-- | stops the "uses" clauses being added to "Export-Package" 
                            manifest entry -->
                        <_nouses>true</_nouses>
                        <!-- | Stop the JAVA_1_n_HOME variables from being 
                            treated as headers by Bnd -->
                        <_removeheaders>JAVA_1_3_HOME,JAVA_1_4_HOME,JAVA_1_5_HOME,JAVA_1_6_HOME,JAVA_1_7_HOME,
                            Bnd-LastModified,Built-By,Private-Package,Tool,Created-By,Build-Jdk,Include-Resource,
                            Ignore-Package,Private-Package,Bundle-DocURL
                        </_removeheaders>
                        <Fragment-Host>${osgi.fragment.host}</Fragment-Host>
                        <Export-Package>${osgi.export}</Export-Package>
                        <Private-Package>${osgi.private}</Private-Package>
                        <Import-Package>${project.groupId}.*;provide:=true,${osgi.import}</Import-Package>
                        <DynamicImport-Package>${osgi.dynamicImport}</DynamicImport-Package>
                        <Bundle-RequiredExecutionEnvironment>JavaSE-1.6</Bundle-RequiredExecutionEnvironment>
                    </instructions>
                </configuration>
                <executions>
                    <execution>
                        <id>bundle-manifest</id>
                        <phase>process-classes</phase>
                        <goals>
                            <goal>manifest</goal>
                        </goals>
                    </execution>
                </executions>
            </plugin>

            <plugin>
                <groupId>org.apache.maven.plugins</groupId>
                <artifactId>maven-jar-plugin</artifactId>
                <version>2.3.2</version>
                <configuration>
                    <archive>
                        <manifestFile>${project.build.directory}/osgi/MANIFEST.MF</manifestFile>
                        <manifest>
                            <addDefaultImplementationEntries>true</addDefaultImplementationEntries>
                            <addDefaultSpecificationEntries>true</addDefaultSpecificationEntries>
                        </manifest>
                        <manifestEntries>
                            <Implementation-Build>${implementation.build}</Implementation-Build>
                            <Implementation-Build-Date>${maven.build.timestamp}</Implementation-Build-Date>
                            <X-Compile-Source-JDK>${maven.compiler.source}</X-Compile-Source-JDK>
                            <X-Compile-Target-JDK>${maven.compiler.target}</X-Compile-Target-JDK>
                        </manifestEntries>
                    </archive>
                </configuration>
            </plugin>

            <plugin>
                <groupId>org.apache.maven.plugins</groupId>
                <artifactId>maven-site-plugin</artifactId>
                <configuration>
                    <excludeModules>distribution</excludeModules>
                </configuration>
            </plugin>

            <plugin>
                <groupId>org.apache.maven.plugins</groupId>
                <artifactId>maven-source-plugin</artifactId>
                <version>2.2.1</version>
                <executions>
                    <execution>
                        <id>attach-sources</id>
                        <phase>verify</phase>
                        <goals>
                            <goal>jar-no-fork</goal>
                        </goals>
                    </execution>
                </executions>
            </plugin>

            <plugin>
                <groupId>org.jacoco</groupId>
                <artifactId>jacoco-maven-plugin</artifactId>
                <version>0.7.5.201505241946</version>
                <configuration>
                    <destFile>${project.basedir}/../target/jacoco.exec</destFile>
                    <dataFile>${project.basedir}/../target/jacoco.exec</dataFile>
                </configuration>
            </plugin>
        </plugins>
    </build>

    <reporting>
        <plugins>
            <plugin>
                <groupId>org.apache.maven.plugins</groupId>
                <artifactId>maven-surefire-report-plugin</artifactId>
                <version>2.12.2</version>
            </plugin>

            <plugin>
                <groupId>org.apache.maven.plugins</groupId>
                <artifactId>maven-checkstyle-plugin</artifactId>
                <version>2.8</version>
            </plugin>

            <plugin>
                <groupId>org.apache.maven.plugins</groupId>
                <artifactId>maven-pmd-plugin</artifactId>
                <version>2.6</version>
                <configuration>
                    <targetJdk>1.6</targetJdk>
                    <rulesets>
                        <ruleset>/rulesets/basic.xml</ruleset>
                        <ruleset>/rulesets/controversial.xml</ruleset>
                    </rulesets>
                    <format>xml</format>
                    <linkXref>true</linkXref>
                    <sourceEncoding>utf-8</sourceEncoding>
                    <minimumTokens>100</minimumTokens>
                </configuration>
            </plugin>

            <plugin>
                <groupId>org.apache.maven.plugins</groupId>
                <artifactId>maven-javadoc-plugin</artifactId>
                <version>2.8</version>
                <configuration>
                    <links>
                        <link>http://download.oracle.com/javase/5/docs/api/index.html</link>
                    </links>
                    <aggregate>true</aggregate>
                    <!-- | Apple's JVM sometimes requires more memory -->
                    <additionalJOption>-J-Xmx1024m</additionalJOption>
                </configuration>
            </plugin>

        </plugins>
    </reporting>

    <profiles>
        <!--
        Enable animal-sniffer to verify JDK compatibility.
        -->
        <profile>
            <id>animalsniffer</id>
            <build>
                <plugins>
                    <plugin>
                        <groupId>org.codehaus.mojo</groupId>
                        <artifactId>animal-sniffer-maven-plugin</artifactId>
                        <executions>
                            <execution>
                                <goals>
                                    <goal>check</goal>
                                </goals>
                            </execution>
                        </executions>
                    </plugin>
                </plugins>
            </build>
        </profile>

        <profile>
            <id>java6</id>
            <activation>
                <jdk>[1.0,1.7)</jdk>
            </activation>
            <build>
                <plugins>
                    <plugin>
                        <groupId>org.apache.maven.plugins</groupId>
                        <artifactId>maven-compiler-plugin</artifactId>
                        <version>2.3.2</version>
                        <configuration>
                            <compilerArgument>-XDignore.symbol.file</compilerArgument>
                            <source>${maven.compiler.source}</source>
                            <target>${maven.compiler.target}</target>
                            <showDeprecation>true</showDeprecation>
                            <showWarnings>true</showWarnings>
                            <optimize>true</optimize>
                            <excludes>
                                <exclude>com/orientechnologies/common/directmemory/OUnsafeMemoryJava7.java</exclude>
                            </excludes>
                        </configuration>
                    </plugin>
                </plugins>
            </build>
        </profile>

        <profile>
            <id>java7</id>
            <activation>
                <jdk>1.7</jdk>
            </activation>
            <build>
                <plugins>
                    <plugin>
                        <groupId>org.apache.maven.plugins</groupId>
                        <artifactId>maven-compiler-plugin</artifactId>
                        <version>2.3.2</version>
                        <configuration>
                            <source>${maven.compiler.source}</source>
                            <target>${maven.compiler.target}</target>
                            <showDeprecation>true</showDeprecation>
                            <showWarnings>true</showWarnings>
                            <optimize>true</optimize>
                        </configuration>
                    </plugin>
                </plugins>
            </build>
        </profile>

        <profile>
            <id>release-sign-artifacts</id>
            <activation>
                <property>
                    <name>performRelease</name>
                    <value>true</value>
                </property>
            </activation>
            <build>
                <plugins>
                    <plugin>
                        <groupId>org.apache.maven.plugins</groupId>
                        <artifactId>maven-gpg-plugin</artifactId>
                        <executions>
                            <execution>
                                <id>sign-artifacts</id>
                                <phase>verify</phase>
                                <goals>
                                    <goal>sign</goal>
                                </goals>
                            </execution>
                        </executions>
                    </plugin>
                </plugins>
            </build>
        </profile>
        <profile>
            <id>findbugs</id>
            <activation>
                <activeByDefault>fale</activeByDefault>
            </activation>
            <build>
                <plugins>
                    <plugin>
                        <groupId>org.codehaus.mojo</groupId>
                        <artifactId>findbugs-maven-plugin</artifactId>
                        <executions>
                            <!--
                                Ensures that FindBugs inspects source code when project is compiled.
                            -->
                            <execution>
                                <id>analyze-compile</id>
                                <phase>compile</phase>
                                <goals>
                                    <goal>check</goal>
                                </goals>
                            </execution>
                        </executions>
                    </plugin>

                </plugins>
            </build>
        </profile>


        <profile>
            <id>sonatype-oss-release</id>
            <build>
                <plugins>
                    <plugin>
                        <groupId>org.apache.maven.plugins</groupId>
                        <artifactId>maven-source-plugin</artifactId>
                        <executions>
                            <execution>
                                <id>attach-sources</id>
                                <goals>
                                    <goal>jar-no-fork</goal>
                                </goals>
                                <configuration>
                                    <archive>
                                        <manifest>
                                            <addDefaultImplementationEntries>true</addDefaultImplementationEntries>
                                            <addDefaultSpecificationEntries>true</addDefaultSpecificationEntries>
                                        </manifest>
                                        <manifestEntries>
                                            <Implementation-Build>${implementation.build}</Implementation-Build>
                                            <Implementation-Build-Date>${maven.build.timestamp}
                                            </Implementation-Build-Date>
                                            <X-Compile-Source-JDK>${maven.compiler.source}</X-Compile-Source-JDK>
                                            <X-Compile-Target-JDK>${maven.compiler.target}</X-Compile-Target-JDK>
                                        </manifestEntries>
                                    </archive>
                                </configuration>
                            </execution>
                        </executions>
                    </plugin>
                    <plugin>
                        <groupId>org.apache.maven.plugins</groupId>
                        <artifactId>maven-javadoc-plugin</artifactId>
                        <version>2.7</version>
                        <executions>
                            <execution>
                                <id>attach-javadocs</id>
                                <goals>
                                    <goal>jar</goal>
                                </goals>
                                <configuration>
                                    <quiet>true</quiet>
                                    <archive>
                                        <manifest>
                                            <addDefaultImplementationEntries>true</addDefaultImplementationEntries>
                                            <addDefaultSpecificationEntries>true</addDefaultSpecificationEntries>
                                        </manifest>
                                        <manifestEntries>
                                            <Implementation-Build>${implementation.build}</Implementation-Build>
                                            <Implementation-Build-Date>${maven.build.timestamp}
                                            </Implementation-Build-Date>
                                            <X-Compile-Source-JDK>${maven.compiler.source}</X-Compile-Source-JDK>
                                            <X-Compile-Target-JDK>${maven.compiler.target}</X-Compile-Target-JDK>
                                        </manifestEntries>
                                    </archive>
                                </configuration>
                            </execution>
                        </executions>
                    </plugin>
                    <plugin>
                        <groupId>org.apache.maven.plugins</groupId>
                        <artifactId>maven-gpg-plugin</artifactId>
                        <executions>
                            <execution>
                                <id>sign-artifacts</id>
                                <phase>verify</phase>
                                <goals>
                                    <goal>sign</goal>
                                </goals>
                            </execution>
                        </executions>
                    </plugin>
                </plugins>
            </build>
        </profile>
    </profiles>
</project><|MERGE_RESOLUTION|>--- conflicted
+++ resolved
@@ -15,15 +15,11 @@
 
     <groupId>com.orientechnologies</groupId>
     <artifactId>orientdb-parent</artifactId>
-<<<<<<< HEAD
 
     <!--
     SONATYPE: Custom version to avoid clobbering upstreams snapshots.
     -->
     <version>2.1.SONATYPE-SNAPSHOT</version>
-=======
-    <version>2.1.10-SNAPSHOT</version>
->>>>>>> 9bf596fc
     <packaging>pom</packaging>
 
     <name>OrientDB</name>
@@ -214,8 +210,7 @@
         <osgi.dynamicImport/>
         <osgi.private/>
         <!-- | shared build/report plugins version -->
-<<<<<<< HEAD
-        <surefire.version>2.17</surefire.version>
+        <surefire.version>2.19.1</surefire.version>
 
         <!--
         SONATYPE: Unsure what this does, comment just in case.
@@ -229,11 +224,6 @@
         <public.serverId>zion-nexus</public.serverId>
         <public-release.serverId>${public.serverId}</public-release.serverId>
         <public-snapshot.serverId>${public.serverId}</public-snapshot.serverId>
-=======
-        <surefire.version>2.19.1</surefire.version>
-        <sonatypeOssDistMgmtSnapshotsUrl>https://oss.sonatype.org/content/repositories/snapshots/
-        </sonatypeOssDistMgmtSnapshotsUrl>
->>>>>>> 9bf596fc
     </properties>
 
     <build>
