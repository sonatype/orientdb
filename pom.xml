<?xml version="1.0"?>

<!-- ~ Copyright 2010-2013 Orient Technologies LTD ~ ~ Licensed under the 
    Apache License, Version 2.0 (the "License"); ~ you may not use this file 
    except in compliance with the License. ~ You may obtain a copy of the License 
    at ~ ~ http://www.apache.org/licenses/LICENSE-2.0 ~ ~ Unless required by 
    applicable law or agreed to in writing, software ~ distributed under the 
    License is distributed on an "AS IS" BASIS, ~ WITHOUT WARRANTIES OR CONDITIONS 
    OF ANY KIND, either express or implied. ~ See the License for the specific 
    language governing permissions and ~ limitations under the License. -->

<project xmlns="http://maven.apache.org/POM/4.0.0" xmlns:xsi="http://www.w3.org/2001/XMLSchema-instance"
    xsi:schemaLocation="http://maven.apache.org/POM/4.0.0 http://maven.apache.org/xsd/maven-4.0.0.xsd">
    <modelVersion>4.0.0</modelVersion>

    <groupId>com.orientechnologies</groupId>
    <artifactId>orientdb-parent</artifactId>

    <!--
    SONATYPE: Custom version to avoid clobbering upstreams snapshots.
    -->
    <version>2.1.SONATYPE-SNAPSHOT</version>
    <packaging>pom</packaging>

    <name>OrientDB</name>
    <description>OrientDB NoSQL document graph dbms</description>
    <url>http://www.orientechnologies.com</url>
    <inceptionYear>2009</inceptionYear>
    <organization>
        <name>Orient Technologies</name>
        <url>http://www.orientechnologies.com</url>
    </organization>
    <licenses>
        <license>
            <name>Apache 2</name>
            <url>http://www.apache.org/licenses/LICENSE-2.0.txt</url>
        </license>
    </licenses>

    <developers>
        <developer>
            <id>l.garulli</id>
            <name>Luca Garulli</name>
            <email>l.garulli@orientechnologies.com</email>
            <organization>Orientechnologies</organization>
            <organizationUrl>http://www.orientechnologies.com</organizationUrl>
            <roles>
                <role>architect</role>
                <role>developer</role>
                <role>founder</role>
            </roles>
            <timezone>+1</timezone>
        </developer>
        <developer>
            <id>enisher</id>
            <name>Artem Orobets</name>
            <email>a.orobets@orientechnologies.com</email>
            <organization>Orientechnologies</organization>
            <organizationUrl>http://www.orientechnologies.com</organizationUrl>
            <roles>
                <role>architect</role>
                <role>developer</role>
            </roles>
            <timezone>+2</timezone>
        </developer>
        <developer>
            <id>lomakin.andrey</id>
            <name>Andrey Lomakin</name>
            <email>a.lomakin@orientechnologies.com</email>
            <organization>Orientechnologies</organization>
            <organizationUrl>http://www.orientechnologies.com</organizationUrl>
            <roles>
                <role>architect</role>
                <role>developer</role>
            </roles>
            <timezone>+2</timezone>
        </developer>
        <developer>
            <id>molino.luca</id>
            <name>Luca Molino</name>
            <email>molino.luca@gmail.com</email>
            <roles>
                <role>architect</role>
                <role>developer</role>
            </roles>
            <timezone>+1</timezone>
        </developer>
    </developers>

    <mailingLists>
        <mailingList>
            <name>google groups</name>
            <archive>http://groups.google.com/group/orient-database/topics</archive>
        </mailingList>
    </mailingLists>

    <modules>
        <module>test-commons</module>
        <module>client</module>
        <module>core</module>
        <module>enterprise</module>
        <module>object</module>
        <module>server</module>
        <module>tools</module>
        <module>tests</module>
        <module>distributed</module>
        <module>graphdb</module>
        <module>lucene</module>
        <module>jdbc</module>
        <module>etl</module>
        <module>distribution</module>
    </modules>

    <!--<scm>-->
        <!--<connection>scm:git:git@github.com:orientechnologies/orientdb.git</connection>-->
        <!--<developerConnection>scm:git:git@github.com:orientechnologies/orientdb.git</developerConnection>-->
        <!--<url>scm:git:git@github.com:orientechnologies/orientdb.git</url>-->
    <!--</scm>-->

    <!--
    SONATYPE: Fork configuration.
    -->
    <scm>
        <connection>scm:git:git@github.com:sonatype/orientdb.git</connection>
        <developerConnection>scm:git:git@github.com:sonatype/orientdb.git</developerConnection>
        <url>scm:git:git@github.com:sonatype/orientdb.git</url>
    </scm>

    <issueManagement>
        <system>GitHub Issues</system>
        <url>https://github.com/orientechnologies/orientdb/issues</url>
    </issueManagement>

    <!--<ciManagement>-->
        <!--<system>jenkins</system>-->
        <!--<url>http://datastorm.com.ua/</url>-->
    <!--</ciManagement>-->

    <!--
    SONATYPE: Zion configuration.
    -->
    <ciManagement>
<<<<<<< HEAD
        <system>bamboo</system>
        <url>http://bamboo.s/browse/EXT-ORIENT</url>
=======
        <system>jenkins</system>
        <url>http://helios.orientdb.com/</url>
>>>>>>> ab787309
    </ciManagement>

    <!--<distributionManagement>-->
        <!--<repository>-->
            <!--<id>sonatype-nexus-staging</id>-->
            <!--<name>OrientDB Maven2 Repository</name>-->
            <!--<url>https://oss.sonatype.org/service/local/staging/deploy/maven2</url>-->
        <!--</repository>-->
        <!--<snapshotRepository>-->
            <!--<id>sonatype-nexus-snapshots</id>-->
            <!--<name>OrientDB Maven2 Snapshot Repository</name>-->
            <!--<url>https://oss.sonatype.org/content/repositories/snapshots</url>-->
        <!--</snapshotRepository>-->
    <!--</distributionManagement>-->

    <!--
    SONATYPE: Configuration to deploy to Zion.
    -->
    <distributionManagement>
        <repository>
            <id>${public-release.serverId}</id>
            <url>${public-release.url}</url>
        </repository>

        <snapshotRepository>
            <id>${public-snapshot.serverId}</id>
            <url>${public-snapshot.url}</url>
        </snapshotRepository>
    </distributionManagement>
    <repositories>
        <repository>
            <id>sonatype-nexus-snapshots</id>
            <name>Sonatype Nexus Snapshots</name>
            <url>https://oss.sonatype.org/content/repositories/snapshots</url>
            <releases>
                <enabled>false</enabled>
            </releases>
            <snapshots>
                <enabled>true</enabled>
            </snapshots>
        </repository>
        <repository>
            <id>maven2-repository.dev.java.net</id>
            <name>Java.net repository</name>
            <url>http://download.java.net/maven/2</url>
        </repository>
        <repository>
            <id>osgeo</id>
            <name>Open Source Geospatial Foundation Repository</name>
            <url>http://download.osgeo.org/webdav/geotools/</url>
        </repository>
    </repositories>

    <properties>
        <project.build.sourceEncoding>UTF-8</project.build.sourceEncoding>
        <project.build.resourceEncoding>UTF-8</project.build.resourceEncoding>
        <project.reporting.outputEncoding>UTF-8</project.reporting.outputEncoding>
        <maven.compiler.source>1.6</maven.compiler.source>
        <maven.compiler.target>1.6</maven.compiler.target>
        <maven.build.timestamp.format>yyyy-MM-dd HH:mm:ssZ</maven.build.timestamp.format>
        <implementation.build>${scmBranch}@r${buildNumber}</implementation.build>
        <!-- | Configuration properties for the OSGi maven-bundle-plugin -->
        <osgi.fragment.host />
        <osgi.export>${project.groupId}.*;version=${project.version};-noimport:=true</osgi.export>
        <osgi.import>*</osgi.import>
        <osgi.dynamicImport />
        <osgi.private />
        <!-- | shared build/report plugins version -->
        <surefire.version>2.17</surefire.version>

        <!--
        SONATYPE: Unsure what this does, comment just in case.
        -->
        <!--<sonatypeOssDistMgmtSnapshotsUrl>https://oss.sonatype.org/content/repositories/snapshots/-->
        <!--</sonatypeOssDistMgmtSnapshotsUrl>-->

        <!--
        SONATYPE: Additional configuration for Zion, since we are not inheriting from buildsupport.
        -->
        <public.serverId>zion-nexus</public.serverId>
        <public-release.serverId>${public.serverId}</public-release.serverId>
        <public-snapshot.serverId>${public.serverId}</public-snapshot.serverId>
    </properties>

    <build>
        <pluginManagement>
            <plugins>
                <plugin>
                    <artifactId>maven-clean-plugin</artifactId>
                    <version>2.5</version>
                </plugin>

                <plugin>
                    <artifactId>maven-resources-plugin</artifactId>
                    <version>2.7</version>
                </plugin>

                <plugin>
                    <groupId>org.codehaus.mojo</groupId>
                    <artifactId>buildnumber-maven-plugin</artifactId>
                    <version>1.3</version>
                </plugin>

                <plugin>
                    <groupId>org.apache.maven.plugins</groupId>
                    <artifactId>maven-surefire-plugin</artifactId>
                    <version>${surefire.version}</version>
                </plugin>

                <plugin>
                    <artifactId>maven-install-plugin</artifactId>
                    <version>2.4</version>
                </plugin>

                <plugin>
                    <artifactId>maven-deploy-plugin</artifactId>
                    <version>2.8.2</version>
                </plugin>

                <plugin>
                    <groupId>org.apache.maven.plugins</groupId>
                    <artifactId>maven-compiler-plugin</artifactId>
                    <version>2.3.2</version>
                </plugin>

                <plugin>
                    <groupId>org.apache.maven.plugins</groupId>
                    <artifactId>maven-site-plugin</artifactId>
                    <version>3.4</version>
                </plugin>

                <plugin>
                    <groupId>org.apache.maven.plugins</groupId>
                    <artifactId>maven-jar-plugin</artifactId>
                    <version>2.3.2</version>
                </plugin>

                <plugin>
                    <groupId>org.apache.maven.plugins</groupId>
                    <artifactId>maven-gpg-plugin</artifactId>
                    <version>1.4</version>
                </plugin>

                <plugin>
                    <groupId>org.apache.maven.plugins</groupId>
                    <artifactId>maven-javadoc-plugin</artifactId>
                    <version>2.10.3</version>
                    <configuration>
                        <additionalparam>-Xdoclint:none</additionalparam>
                        <maxmemory>2G</maxmemory>
                    </configuration>
                </plugin>

                <plugin>
                    <groupId>org.apache.maven.plugins</groupId>
                    <artifactId>maven-checkstyle-plugin</artifactId>
                    <version>2.8</version>
                </plugin>

                <plugin>
                    <groupId>org.apache.maven.plugins</groupId>
                    <artifactId>maven-pmd-plugin</artifactId>
                    <version>2.6</version>
                </plugin>

                <!-- | This plugin's configuration is used to store Eclipse 
                    | m2e settings only. It has no influence on the Maven build itself. -->
                <plugin>
                    <groupId>org.eclipse.m2e</groupId>
                    <artifactId>lifecycle-mapping</artifactId>
                    <version>1.0</version>
                    <configuration>
                        <lifecycleMappingMetadata>
                            <pluginExecutions>
                                <pluginExecution>
                                    <pluginExecutionFilter>
                                        <groupId>org.apache.felix</groupId>
                                        <artifactId>maven-bundle-plugin</artifactId>
                                        <versionRange>[2.3.7,)</versionRange>
                                        <goals>
                                            <goal>manifest</goal>
                                        </goals>
                                    </pluginExecutionFilter>
                                    <action>
                                        <execute />
                                    </action>
                                </pluginExecution>
                            </pluginExecutions>
                        </lifecycleMappingMetadata>
                    </configuration>
                </plugin>

                <plugin>
                    <groupId>org.apache.maven.plugins</groupId>
                    <artifactId>maven-release-plugin</artifactId>
                    <version>2.2.2</version>
                    <configuration>
                        <mavenExecutorId>forked-path</mavenExecutorId>
                        <useReleaseProfile>false</useReleaseProfile>
                        <localCheckout>true</localCheckout>
                        <pushChanges>false</pushChanges>
                        <allowTimestampedSnapshots>true</allowTimestampedSnapshots>
                        <arguments>-Prelease</arguments>
                    </configuration>
                </plugin>

                <plugin>
                    <groupId>org.codehaus.mojo</groupId>
                    <artifactId>animal-sniffer-maven-plugin</artifactId>
                    <version>1.13</version>
                    <configuration>
                        <!--
                        Keep aligned with the maven-compiler-plugins source/target, ATM this is 1.6,
                        so we use the java16 signature.
                        -->
                        <signature>
                            <groupId>org.codehaus.mojo.signature</groupId>
                            <artifactId>java16</artifactId>
                            <version>1.1</version>
                        </signature>
                    </configuration>
                </plugin>
                <plugin>
                    <groupId>org.codehaus.mojo</groupId>
                    <artifactId>findbugs-maven-plugin</artifactId>
                    <version>3.0.2</version>
                    <configuration>
                        <effort>Max</effort>
                        <threshold>Low</threshold>
                        <xmlOutput>true</xmlOutput>
                        <findbugsXmlOutput>true</findbugsXmlOutput>
                        <includeFilterFile>findbugs_filter.xml</includeFilterFile>
                    </configuration>
                </plugin>
            </plugins>


        </pluginManagement>

        <plugins>
            <plugin>
                <groupId>org.codehaus.mojo</groupId>
                <artifactId>buildnumber-maven-plugin</artifactId>
                <executions>
                    <execution>
                        <phase>validate</phase>
                        <goals>
                            <goal>create</goal>
                        </goals>
                    </execution>
                </executions>
                <configuration>
                    <doCheck>false</doCheck>
                    <doUpdate>false</doUpdate>
                    <!-- Use committed revision so it does not change every 
                        time svn update is run -->
                    <useLastCommittedRevision>true</useLastCommittedRevision>
                    <!-- default revision number if unavailable -->
                    <revisionOnScmFailure>??????</revisionOnScmFailure>
                </configuration>
            </plugin>

            <plugin>
                <groupId>org.apache.maven.plugins</groupId>
                <artifactId>maven-surefire-plugin</artifactId>
                <configuration>
                    <systemPropertyVariables>
                        <!-- SET THIS TO AVOID ASKING FOR PASSWORD DURING 
                            TESTS -->
                        <propertyName>ORIENTDB_ROOT_PASSWORD</propertyName>
                        <propertyName>ORIENTDB_NODE_NAME</propertyName>
                    </systemPropertyVariables>
                </configuration>
            </plugin>

            <plugin>
                <groupId>org.apache.felix</groupId>
                <artifactId>maven-bundle-plugin</artifactId>
                <version>2.3.7</version>
                <configuration>
                    <!-- | dummy entry to stop bundle plugin from picking 
                        up jar config and reporting | WARNING: Duplicate name in Manifest | See http://markmail.org/message/mpkl24wk3jrjhhjg -->
                    <archive>
                        <forced>true</forced>
                    </archive>
                    <excludeDependencies>true</excludeDependencies>
                    <manifestLocation>${project.build.directory}/osgi</manifestLocation>
                    <instructions>
                        <!-- | stops the "uses" clauses being added to "Export-Package" 
                            manifest entry -->
                        <_nouses>true</_nouses>
                        <!-- | Stop the JAVA_1_n_HOME variables from being 
                            treated as headers by Bnd -->
                        <_removeheaders>JAVA_1_3_HOME,JAVA_1_4_HOME,JAVA_1_5_HOME,JAVA_1_6_HOME,JAVA_1_7_HOME,
                            Bnd-LastModified,Built-By,Private-Package,Tool,Created-By,Build-Jdk,Include-Resource,
                            Ignore-Package,Private-Package,Bundle-DocURL
                        </_removeheaders>
                        <Fragment-Host>${osgi.fragment.host}</Fragment-Host>
                        <Export-Package>${osgi.export}</Export-Package>
                        <Private-Package>${osgi.private}</Private-Package>
                        <Import-Package>${project.groupId}.*;provide:=true,${osgi.import}</Import-Package>
                        <DynamicImport-Package>${osgi.dynamicImport}</DynamicImport-Package>
                        <Bundle-RequiredExecutionEnvironment>JavaSE-1.6</Bundle-RequiredExecutionEnvironment>
                    </instructions>
                </configuration>
                <executions>
                    <execution>
                        <id>bundle-manifest</id>
                        <phase>process-classes</phase>
                        <goals>
                            <goal>manifest</goal>
                        </goals>
                    </execution>
                </executions>
            </plugin>

            <plugin>
                <groupId>org.apache.maven.plugins</groupId>
                <artifactId>maven-jar-plugin</artifactId>
                <version>2.3.2</version>
                <configuration>
                    <archive>
                        <manifestFile>${project.build.directory}/osgi/MANIFEST.MF</manifestFile>
                        <manifest>
                            <addDefaultImplementationEntries>true</addDefaultImplementationEntries>
                            <addDefaultSpecificationEntries>true</addDefaultSpecificationEntries>
                        </manifest>
                        <manifestEntries>
                            <Implementation-Build>${implementation.build}</Implementation-Build>
                            <Implementation-Build-Date>${maven.build.timestamp}</Implementation-Build-Date>
                            <X-Compile-Source-JDK>${maven.compiler.source}</X-Compile-Source-JDK>
                            <X-Compile-Target-JDK>${maven.compiler.target}</X-Compile-Target-JDK>
                        </manifestEntries>
                    </archive>
                </configuration>
            </plugin>

            <plugin>
                <groupId>org.apache.maven.plugins</groupId>
                <artifactId>maven-site-plugin</artifactId>
                <configuration>
                    <excludeModules>distribution</excludeModules>
                </configuration>
            </plugin>

            <plugin>
                <groupId>org.apache.maven.plugins</groupId>
                <artifactId>maven-source-plugin</artifactId>
                <version>2.2.1</version>
                <executions>
                    <execution>
                        <id>attach-sources</id>
                        <phase>verify</phase>
                        <goals>
                            <goal>jar-no-fork</goal>
                        </goals>
                    </execution>
                </executions>
            </plugin>

            <plugin>
                <groupId>org.jacoco</groupId>
                <artifactId>jacoco-maven-plugin</artifactId>
<<<<<<< HEAD
                <version>0.7.4.201502262128</version>
=======
                <version>0.7.5.201505241946</version>
>>>>>>> ab787309
                <configuration>
                    <destFile>${project.basedir}/../target/jacoco.exec</destFile>
                    <dataFile>${project.basedir}/../target/jacoco.exec</dataFile>
                </configuration>
            </plugin>
        </plugins>
    </build>

    <reporting>
        <plugins>
            <plugin>
                <groupId>org.apache.maven.plugins</groupId>
                <artifactId>maven-surefire-report-plugin</artifactId>
                <version>2.12.2</version>
            </plugin>

            <plugin>
                <groupId>org.apache.maven.plugins</groupId>
                <artifactId>maven-checkstyle-plugin</artifactId>
                <version>2.8</version>
            </plugin>

            <plugin>
                <groupId>org.apache.maven.plugins</groupId>
                <artifactId>maven-pmd-plugin</artifactId>
                <version>2.6</version>
                <configuration>
                    <targetJdk>1.6</targetJdk>
                    <rulesets>
                        <ruleset>/rulesets/basic.xml</ruleset>
                        <ruleset>/rulesets/controversial.xml</ruleset>
                    </rulesets>
                    <format>xml</format>
                    <linkXref>true</linkXref>
                    <sourceEncoding>utf-8</sourceEncoding>
                    <minimumTokens>100</minimumTokens>
                </configuration>
            </plugin>

            <plugin>
                <groupId>org.apache.maven.plugins</groupId>
                <artifactId>maven-javadoc-plugin</artifactId>
                <version>2.8</version>
                <configuration>
                    <links>
                        <link>http://download.oracle.com/javase/5/docs/api/index.html</link>
                    </links>
                    <aggregate>true</aggregate>
                    <!-- | Apple's JVM sometimes requires more memory -->
                    <additionalJOption>-J-Xmx1024m</additionalJOption>
                </configuration>
            </plugin>

        </plugins>
    </reporting>

    <profiles>
        <!--
        Enable animal-sniffer to verify JDK compatibility.
        -->
        <profile>
            <id>animalsniffer</id>
            <build>
                <plugins>
                    <plugin>
                        <groupId>org.codehaus.mojo</groupId>
                        <artifactId>animal-sniffer-maven-plugin</artifactId>
                        <executions>
                            <execution>
                                <goals>
                                    <goal>check</goal>
                                </goals>
                            </execution>
                        </executions>
                    </plugin>
                </plugins>
            </build>
        </profile>

        <profile>
            <id>java6</id>
            <activation>
                <jdk>[1.0,1.7)</jdk>
            </activation>
            <build>
                <plugins>
                    <plugin>
                        <groupId>org.apache.maven.plugins</groupId>
                        <artifactId>maven-compiler-plugin</artifactId>
                        <version>2.3.2</version>
                        <configuration>
                            <compilerArgument>-XDignore.symbol.file</compilerArgument>
                            <source>${maven.compiler.source}</source>
                            <target>${maven.compiler.target}</target>
                            <showDeprecation>true</showDeprecation>
                            <showWarnings>true</showWarnings>
                            <optimize>true</optimize>
                            <excludes>
                                <exclude>com/orientechnologies/common/directmemory/OUnsafeMemoryJava7.java</exclude>
                            </excludes>
                        </configuration>
                    </plugin>
                </plugins>
            </build>
        </profile>

        <profile>
            <id>java7</id>
            <activation>
                <jdk>1.7</jdk>
            </activation>
            <build>
                <plugins>
                    <plugin>
                        <groupId>org.apache.maven.plugins</groupId>
                        <artifactId>maven-compiler-plugin</artifactId>
                        <version>2.3.2</version>
                        <configuration>
                            <source>${maven.compiler.source}</source>
                            <target>${maven.compiler.target}</target>
                            <showDeprecation>true</showDeprecation>
                            <showWarnings>true</showWarnings>
                            <optimize>true</optimize>
                        </configuration>
                    </plugin>
                </plugins>
            </build>
        </profile>

        <profile>
            <id>release-sign-artifacts</id>
            <activation>
                <property>
                    <name>performRelease</name>
                    <value>true</value>
                </property>
            </activation>
            <build>
                <plugins>
                    <plugin>
                        <groupId>org.apache.maven.plugins</groupId>
                        <artifactId>maven-gpg-plugin</artifactId>
                        <executions>
                            <execution>
                                <id>sign-artifacts</id>
                                <phase>verify</phase>
                                <goals>
                                    <goal>sign</goal>
                                </goals>
                            </execution>
                        </executions>
                    </plugin>
                </plugins>
            </build>
        </profile>
        <profile>
            <id>findbugs</id>
            <activation>
                <activeByDefault>fale</activeByDefault>
            </activation>
            <build>
                <plugins>
                    <plugin>
                        <groupId>org.codehaus.mojo</groupId>
                        <artifactId>findbugs-maven-plugin</artifactId>
                        <executions>
                            <!--
                                Ensures that FindBugs inspects source code when project is compiled.
                            -->
                            <execution>
                                <id>analyze-compile</id>
                                <phase>compile</phase>
                                <goals>
                                    <goal>check</goal>
                                </goals>
                            </execution>
                        </executions>
                    </plugin>

                </plugins>
            </build>
        </profile>


        <profile>
            <id>sonatype-oss-release</id>
            <build>
                <plugins>
                    <plugin>
                        <groupId>org.apache.maven.plugins</groupId>
                        <artifactId>maven-source-plugin</artifactId>
<<<<<<< HEAD
                        <version>2.1.2</version>
=======
>>>>>>> ab787309
                        <executions>
                            <execution>
                                <id>attach-sources</id>
                                <goals>
                                    <goal>jar-no-fork</goal>
                                </goals>
                                <configuration>
                                    <archive>
                                        <manifest>
                                            <addDefaultImplementationEntries>true</addDefaultImplementationEntries>
                                            <addDefaultSpecificationEntries>true</addDefaultSpecificationEntries>
                                        </manifest>
                                        <manifestEntries>
                                            <Implementation-Build>${implementation.build}</Implementation-Build>
                                            <Implementation-Build-Date>${maven.build.timestamp}
                                            </Implementation-Build-Date>
                                            <X-Compile-Source-JDK>${maven.compiler.source}</X-Compile-Source-JDK>
                                            <X-Compile-Target-JDK>${maven.compiler.target}</X-Compile-Target-JDK>
                                        </manifestEntries>
                                    </archive>
                                </configuration>
                            </execution>
                        </executions>
                    </plugin>
                    <plugin>
                        <groupId>org.apache.maven.plugins</groupId>
                        <artifactId>maven-javadoc-plugin</artifactId>
                        <version>2.7</version>
                        <executions>
                            <execution>
                                <id>attach-javadocs</id>
                                <goals>
                                    <goal>jar</goal>
                                </goals>
                                <configuration>
                                    <quiet>true</quiet>
                                    <archive>
                                        <manifest>
                                            <addDefaultImplementationEntries>true</addDefaultImplementationEntries>
                                            <addDefaultSpecificationEntries>true</addDefaultSpecificationEntries>
                                        </manifest>
                                        <manifestEntries>
                                            <Implementation-Build>${implementation.build}</Implementation-Build>
                                            <Implementation-Build-Date>${maven.build.timestamp}
                                            </Implementation-Build-Date>
                                            <X-Compile-Source-JDK>${maven.compiler.source}</X-Compile-Source-JDK>
                                            <X-Compile-Target-JDK>${maven.compiler.target}</X-Compile-Target-JDK>
                                        </manifestEntries>
                                    </archive>
                                </configuration>
                            </execution>
                        </executions>
                    </plugin>
                    <plugin>
                        <groupId>org.apache.maven.plugins</groupId>
                        <artifactId>maven-gpg-plugin</artifactId>
                        <executions>
                            <execution>
                                <id>sign-artifacts</id>
                                <phase>verify</phase>
                                <goals>
                                    <goal>sign</goal>
                                </goals>
                            </execution>
                        </executions>
                    </plugin>
                </plugins>
            </build>
        </profile>
    </profiles>
</project><|MERGE_RESOLUTION|>--- conflicted
+++ resolved
@@ -133,20 +133,15 @@
 
     <!--<ciManagement>-->
         <!--<system>jenkins</system>-->
-        <!--<url>http://datastorm.com.ua/</url>-->
+        <!--<url>http://helios.orientdb.com/</url>-->
     <!--</ciManagement>-->
 
     <!--
     SONATYPE: Zion configuration.
     -->
     <ciManagement>
-<<<<<<< HEAD
         <system>bamboo</system>
         <url>http://bamboo.s/browse/EXT-ORIENT</url>
-=======
-        <system>jenkins</system>
-        <url>http://helios.orientdb.com/</url>
->>>>>>> ab787309
     </ciManagement>
 
     <!--<distributionManagement>-->
@@ -176,29 +171,29 @@
             <url>${public-snapshot.url}</url>
         </snapshotRepository>
     </distributionManagement>
-    <repositories>
-        <repository>
-            <id>sonatype-nexus-snapshots</id>
-            <name>Sonatype Nexus Snapshots</name>
-            <url>https://oss.sonatype.org/content/repositories/snapshots</url>
-            <releases>
-                <enabled>false</enabled>
-            </releases>
-            <snapshots>
-                <enabled>true</enabled>
-            </snapshots>
-        </repository>
-        <repository>
-            <id>maven2-repository.dev.java.net</id>
-            <name>Java.net repository</name>
-            <url>http://download.java.net/maven/2</url>
-        </repository>
-        <repository>
-            <id>osgeo</id>
-            <name>Open Source Geospatial Foundation Repository</name>
-            <url>http://download.osgeo.org/webdav/geotools/</url>
-        </repository>
-    </repositories>
+    <!--<repositories>-->
+        <!--<repository>-->
+            <!--<id>sonatype-nexus-snapshots</id>-->
+            <!--<name>Sonatype Nexus Snapshots</name>-->
+            <!--<url>https://oss.sonatype.org/content/repositories/snapshots</url>-->
+            <!--<releases>-->
+                <!--<enabled>false</enabled>-->
+            <!--</releases>-->
+            <!--<snapshots>-->
+                <!--<enabled>true</enabled>-->
+            <!--</snapshots>-->
+        <!--</repository>-->
+        <!--<repository>-->
+            <!--<id>maven2-repository.dev.java.net</id>-->
+            <!--<name>Java.net repository</name>-->
+            <!--<url>http://download.java.net/maven/2</url>-->
+        <!--</repository>-->
+        <!--<repository>-->
+            <!--<id>osgeo</id>-->
+            <!--<name>Open Source Geospatial Foundation Repository</name>-->
+            <!--<url>http://download.osgeo.org/webdav/geotools/</url>-->
+        <!--</repository>-->
+    <!--</repositories>-->
 
     <properties>
         <project.build.sourceEncoding>UTF-8</project.build.sourceEncoding>
@@ -510,11 +505,7 @@
             <plugin>
                 <groupId>org.jacoco</groupId>
                 <artifactId>jacoco-maven-plugin</artifactId>
-<<<<<<< HEAD
-                <version>0.7.4.201502262128</version>
-=======
                 <version>0.7.5.201505241946</version>
->>>>>>> ab787309
                 <configuration>
                     <destFile>${project.basedir}/../target/jacoco.exec</destFile>
                     <dataFile>${project.basedir}/../target/jacoco.exec</dataFile>
@@ -706,10 +697,6 @@
                     <plugin>
                         <groupId>org.apache.maven.plugins</groupId>
                         <artifactId>maven-source-plugin</artifactId>
-<<<<<<< HEAD
-                        <version>2.1.2</version>
-=======
->>>>>>> ab787309
                         <executions>
                             <execution>
                                 <id>attach-sources</id>
