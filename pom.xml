<?xml version="1.0"?>

<!-- ~ Copyright 2010-2013 Orient Technologies LTD ~ ~ Licensed under the 
    Apache License, Version 2.0 (the "License"); ~ you may not use this file 
    except in compliance with the License. ~ You may obtain a copy of the License 
    at ~ ~ http://www.apache.org/licenses/LICENSE-2.0 ~ ~ Unless required by 
    applicable law or agreed to in writing, software ~ distributed under the 
    License is distributed on an "AS IS" BASIS, ~ WITHOUT WARRANTIES OR CONDITIONS 
    OF ANY KIND, either express or implied. ~ See the License for the specific 
    language governing permissions and ~ limitations under the License. -->

<project xmlns="http://maven.apache.org/POM/4.0.0" xmlns:xsi="http://www.w3.org/2001/XMLSchema-instance"
         xsi:schemaLocation="http://maven.apache.org/POM/4.0.0 http://maven.apache.org/xsd/maven-4.0.0.xsd">
    <modelVersion>4.0.0</modelVersion>

    <groupId>com.orientechnologies</groupId>
    <artifactId>orientdb-parent</artifactId>

    <!--
    SONATYPE: Custom version to avoid clobbering upstreams snapshots.
    -->
    <version>3.0.SONATYPE-SNAPSHOT</version>
    <packaging>pom</packaging>

    <name>OrientDB</name>
    <description>OrientDB NoSQL document graph dbms</description>
    <url>http://www.orientechnologies.com</url>
    <inceptionYear>2009</inceptionYear>
    <organization>
        <name>OrientDB</name>
        <url>https://www.orientdb.com</url>
    </organization>
    <licenses>
        <license>
            <name>Apache 2</name>
            <url>http://www.apache.org/licenses/LICENSE-2.0.txt</url>
        </license>
    </licenses>

    <developers>
        <developer>
            <id>l.garulli</id>
            <name>Luca Garulli</name>
            <email>l.garulli@orientechnologies.com</email>
            <organization>Orientechnologies</organization>
            <organizationUrl>http://www.orientechnologies.com</organizationUrl>
            <roles>
                <role>architect</role>
                <role>developer</role>
                <role>founder</role>
            </roles>
            <timezone>+1</timezone>
        </developer>
        <developer>
            <id>lomakin.andrey</id>
            <name>Andrey Lomakin</name>
            <organization>Orientechnologies</organization>
            <email>a.lomakin@orientechnologies.com</email>
            <organizationUrl>http://www.orientechnologies.com</organizationUrl>
            <roles>
                <role>architect</role>
                <role>developer</role>
            </roles>
            <timezone>+2</timezone>
        </developer>
        <developer>
            <id>e.risa</id>
            <name>Enrico Risa</name>
            <email>e.risa@orientechnologies.com</email>
            <organizationUrl>http://www.orientechnologies.com</organizationUrl>
            <roles>
                <role>architect</role>
                <role>developer</role>
            </roles>
            <timezone>+1</timezone>
        </developer>
        <developer>
            <id>l.aquila</id>
            <name>Luigi Dell'Aquila</name>
            <email>l.dellaquila@orientechnologies.com</email>
            <organizationUrl>http://www.orientechnologies.com</organizationUrl>
            <roles>
                <role>architect</role>
                <role>developer</role>
            </roles>
            <timezone>+1</timezone>
        </developer>
        <developer>
            <id>e.tagliaferri</id>
            <name>Emanuale Tagliaferri</name>
            <email>l.tagliaferri@orientechnologies.com</email>
            <organizationUrl>http://www.orientechnologies.com</organizationUrl>
            <roles>
                <role>architect</role>
                <role>developer</role>
            </roles>
            <timezone>+1</timezone>
        </developer>
    </developers>

    <mailingLists>
        <mailingList>
            <name>google groups</name>
            <archive>http://groups.google.com/group/orient-database/topics</archive>
        </mailingList>
    </mailingLists>

    <modules>
        <module>test-commons</module>
        <module>client</module>
        <module>core</module>
        <module>object</module>
        <module>server</module>
        <module>tools</module>
        <module>tests</module>
        <module>distributed</module>
        <module>graphdb</module>
        <module>lucene</module>
        <module>jdbc</module>
        <module>etl</module>
        <module>distribution</module>
        <module>distribution-tp2</module>
        <module>crashtests</module>
    </modules>

    <!--<scm>-->
        <!--<connection>scm:git:git@github.com:orientechnologies/orientdb.git</connection>-->
        <!--<developerConnection>scm:git:git@github.com:orientechnologies/orientdb.git</developerConnection>-->
        <!--<url>scm:git:git@github.com:orientechnologies/orientdb.git</url>-->
    <!--</scm>-->

    <!--
    SONATYPE: Fork configuration.
    -->
    <scm>
        <connection>scm:git:git@github.com:sonatype/orientdb.git</connection>
        <developerConnection>scm:git:git@github.com:sonatype/orientdb.git</developerConnection>
        <url>scm:git:git@github.com:sonatype/orientdb.git</url>
    </scm>

    <issueManagement>
        <system>GitHub Issues</system>
        <url>https://github.com/orientechnologies/orientdb/issues</url>
    </issueManagement>

    <!--<ciManagement>-->
        <!--<system>jenkins</system>-->
        <!--<url>http://helios.orientdb.com/</url>-->
    <!--</ciManagement>-->

    <!--
    SONATYPE: Zion configuration.
    -->
    <ciManagement>
        <system>bamboo</system>
        <url>http://bamboo.s/browse/EXT-ORIENT</url>
    </ciManagement>

    <!--<distributionManagement>-->
        <!--<repository>-->
            <!--<id>sonatype-nexus-staging</id>-->
            <!--<name>OrientDB Maven2 Repository</name>-->
            <!--<url>https://oss.sonatype.org/service/local/staging/deploy/maven2</url>-->
        <!--</repository>-->
        <!--<snapshotRepository>-->
            <!--<id>sonatype-nexus-snapshots</id>-->
            <!--<name>OrientDB Maven2 Snapshot Repository</name>-->
            <!--<url>https://oss.sonatype.org/content/repositories/snapshots</url>-->
            <!--<uniqueVersion>false</uniqueVersion>-->
        <!--</snapshotRepository>-->
    <!--</distributionManagement>-->

    <!--
    SONATYPE: Configuration to deploy to Zion.
    -->
    <distributionManagement>
        <repository>
            <id>${public-release.serverId}</id>
            <url>${public-release.url}</url>
        </repository>

        <snapshotRepository>
            <id>${public-snapshot.serverId}</id>
            <url>${public-snapshot.url}</url>
        </snapshotRepository>
    </distributionManagement>

    <!--
    SONATYPE: Defer to Zion's Nexus instance.
    -->
    <!--<repositories>-->
        <!--<repository>-->
            <!--<id>sonatype-nexus-snapshots</id>-->
            <!--<name>Sonatype Nexus Snapshots</name>-->
            <!--<url>https://oss.sonatype.org/content/repositories/snapshots</url>-->
            <!--<releases>-->
                <!--<enabled>false</enabled>-->
            <!--</releases>-->
            <!--<snapshots>-->
                <!--<enabled>true</enabled>-->
            <!--</snapshots>-->
        <!--</repository>-->
        <!--<repository>-->
            <!--<id>maven2-repository.dev.java.net</id>-->
            <!--<name>Java.net repository</name>-->
            <!--<url>http://download.java.net/maven/2</url>-->
        <!--</repository>-->
        <!--<repository>-->
            <!--<id>osgeo</id>-->
            <!--<name>Open Source Geospatial Foundation Repository</name>-->
            <!--<url>http://download.osgeo.org/webdav/geotools/</url>-->
        <!--</repository>-->
    <!--</repositories>-->

    <properties>
        <project.build.sourceEncoding>UTF-8</project.build.sourceEncoding>
        <project.build.resourceEncoding>UTF-8</project.build.resourceEncoding>
        <project.reporting.outputEncoding>UTF-8</project.reporting.outputEncoding>
        <maven.compiler.source>1.8</maven.compiler.source>
        <maven.compiler.target>1.8</maven.compiler.target>
        <maven.build.timestamp.format>yyyy-MM-dd HH:mm:ssZ</maven.build.timestamp.format>
        <implementation.build>${scmBranch}@r${buildNumber}</implementation.build>
        <blueprints.version>2.6.0</blueprints.version>
        <!-- | Configuration properties for the OSGi maven-bundle-plugin -->
        <osgi.fragment.host/>
        <osgi.export>${project.groupId}.*;version=${project.version};-noimport:=true</osgi.export>
        <osgi.import>*</osgi.import>
        <osgi.dynamicImport/>
        <osgi.private/>
        <!-- | shared build/report plugins version -->
<<<<<<< HEAD
        <surefire.version>2.20</surefire.version>

        <!--
        SONATYPE: Unsure what this does, comment just in case.
        -->
        <!--<sonatypeOssDistMgmtSnapshotsUrl>https://oss.sonatype.org/content/repositories/snapshots/-->
        <!--</sonatypeOssDistMgmtSnapshotsUrl>-->

        <!--
        SONATYPE: Additional configuration for Zion, since we are not inheriting from buildsupport.
        -->
        <public.serverId>zion-nexus</public.serverId>
        <public-release.serverId>${public.serverId}</public-release.serverId>
        <public-snapshot.serverId>${public.serverId}</public-snapshot.serverId>
=======
        <surefire.version>2.20.1</surefire.version>
        <sonatypeOssDistMgmtSnapshotsUrl>https://oss.sonatype.org/content/repositories/snapshots/
        </sonatypeOssDistMgmtSnapshotsUrl>
>>>>>>> 108e738f

        <license.location>ODB-ASL-LICENSE.txt</license.location>
        <!--Override with the given url on external modules-->
        <!--<license.location>https://github.com/orientechnologies/orientdb/raw/develop/ODB-ASL-LICENSE.txt</license.location>-->
        <heapSize>2048m</heapSize>
        <javaassist.version>3.22.0-GA</javaassist.version>
    </properties>

    <build>
        <pluginManagement>
            <plugins>
                <plugin>
                    <artifactId>maven-clean-plugin</artifactId>
                    <version>3.0.0</version>
                </plugin>

                <plugin>
                    <artifactId>maven-resources-plugin</artifactId>
                    <version>3.0.1</version>
                </plugin>

                <plugin>
                    <artifactId>maven-assembly-plugin</artifactId>
                    <version>3.0.0</version>
                </plugin>

                <plugin>
                    <groupId>org.codehaus.mojo</groupId>
                    <artifactId>buildnumber-maven-plugin</artifactId>
                    <version>1.4</version>
                </plugin>

                <plugin>
                    <groupId>org.codehaus.mojo</groupId>
                    <artifactId>versions-maven-plugin</artifactId>
                    <version>2.3</version>
                </plugin>

                <plugin>
                    <groupId>org.apache.maven.plugins</groupId>
                    <artifactId>maven-surefire-plugin</artifactId>
                    <version>${surefire.version}</version>
                    <configuration>
                        <systemPropertyVariables>
                            <security.userPasswordSaltIterations>1</security.userPasswordSaltIterations>
                        </systemPropertyVariables>

                        <properties>
                            <property>
                                <name>listener</name>
                                <value>com.orientechnologies.OJUnitTestListener</value>
                            </property>
                        </properties>

                    </configuration>
                </plugin>


                <plugin>
                    <groupId>org.apache.maven.plugins</groupId>
                    <artifactId>maven-failsafe-plugin</artifactId>
                    <version>${surefire.version}</version>
                </plugin>

                <plugin>
                    <artifactId>maven-install-plugin</artifactId>
                    <version>2.5.2</version>
                </plugin>

                <plugin>
                    <artifactId>maven-deploy-plugin</artifactId>
                    <version>2.8.2</version>
                </plugin>

                <plugin>
                    <groupId>org.apache.maven.plugins</groupId>
                    <artifactId>maven-compiler-plugin</artifactId>
                    <version>3.5.1</version>
                </plugin>

                <plugin>
                    <groupId>org.apache.maven.plugins</groupId>
                    <artifactId>maven-site-plugin</artifactId>
                    <version>3.4</version>
                </plugin>

                <plugin>
                    <groupId>org.apache.maven.plugins</groupId>
                    <artifactId>maven-jar-plugin</artifactId>
                    <version>3.0.2</version>
                </plugin>

                <plugin>
                    <groupId>org.apache.maven.plugins</groupId>
                    <artifactId>maven-gpg-plugin</artifactId>
                    <version>1.6</version>
                </plugin>

                <plugin>
                    <groupId>org.apache.maven.plugins</groupId>
                    <artifactId>maven-javadoc-plugin</artifactId>
                    <version>2.10.4</version>
                    <configuration>
                        <maxmemory>2G</maxmemory>
                    </configuration>
                </plugin>

                <plugin>
                    <groupId>org.apache.maven.plugins</groupId>
                    <artifactId>maven-checkstyle-plugin</artifactId>
                    <version>2.8</version>
                </plugin>

                <plugin>
                    <groupId>org.apache.maven.plugins</groupId>
                    <artifactId>maven-pmd-plugin</artifactId>
                    <version>3.6</version>
                </plugin>


                <plugin>
                    <groupId>org.apache.maven.plugins</groupId>
                    <artifactId>maven-release-plugin</artifactId>
                    <version>2.2.2</version>
                    <configuration>
                        <mavenExecutorId>forked-path</mavenExecutorId>
                        <useReleaseProfile>false</useReleaseProfile>
                        <localCheckout>true</localCheckout>
                        <pushChanges>false</pushChanges>
                        <allowTimestampedSnapshots>true</allowTimestampedSnapshots>
                        <arguments>-Prelease</arguments>
                    </configuration>
                </plugin>

                <plugin>
                    <groupId>org.codehaus.mojo</groupId>
                    <artifactId>animal-sniffer-maven-plugin</artifactId>
                    <version>1.13</version>
                    <configuration>
                        <!--
                        Keep aligned with the maven-compiler-plugins source/target, ATM this is 1.6,
                        so we use the java16 signature.
                        -->
                        <signature>
                            <groupId>org.codehaus.mojo.signature</groupId>
                            <artifactId>java16</artifactId>
                            <version>1.1</version>
                        </signature>
                    </configuration>
                </plugin>
                <plugin>
                    <groupId>org.codehaus.mojo</groupId>
                    <artifactId>findbugs-maven-plugin</artifactId>
                    <version>3.0.3</version>
                    <configuration>
                        <effort>Max</effort>
                        <threshold>Low</threshold>
                        <xmlOutput>true</xmlOutput>
                        <findbugsXmlOutput>true</findbugsXmlOutput>
                        <includeFilterFile>findbugs_filter.xml</includeFilterFile>
                    </configuration>
                </plugin>

                <plugin>
                    <groupId>com.mycila</groupId>
                    <artifactId>license-maven-plugin</artifactId>
                    <version>3.0</version>
                    <inherited>true</inherited>
                    <configuration>
                        <header>${license.location}</header>
                        <aggregate>true</aggregate>
                        <failIfMissing>true</failIfMissing>
                        <encoding>UTF-8</encoding>
                        <useDefaultExcludes>true</useDefaultExcludes>
                        <strictCheck>true</strictCheck>
                        <excludes>
                            <exclude>**/assembly/**</exclude>
                            <exclude>**/config/**</exclude>
                            <exclude>**/resources/**</exclude>
                            <exclude>emptyfile*</exclude>
                            <exclude>*.txt</exclude>
                            <exclude>*.properties</exclude>
                        </excludes>
                    </configuration>
                    <executions>
                    </executions>
                </plugin>

                <plugin>
                    <groupId>org.codehaus.mojo</groupId>
                    <artifactId>license-maven-plugin</artifactId>
                    <version>1.9</version>

                    <configuration>
                        <licenseMerges>
                            <licenseMerge>ASL 2.0|Apache License 2.0|Apache License, Version 2.0|Apache 2|ASL, version 2|The Apache
                                Software License|Version 2.0,Apache License, Version 2.0| The Apache Software License, Version 2.0
                            </licenseMerge>
                            <licenseMerge>BSD|BSD License|New BSD License</licenseMerge>
                            <licenseMerge>LGPL 2.1|GNU Lesser General Public License (LGPL), Version 2.1|GNU Lesser General Public
                                License, Version 2.1
                            </licenseMerge>
                            <licenseMerge>CDDL 1.0|COMMON DEVELOPMENT AND DISTRIBUTION LICENSE (CDDL) Version 1.0|Common Development
                                and Distribution License (CDDL) v1.0
                            </licenseMerge>
                            <licenseMerge>LGPL 3|GNU LESSER GENERAL PUBLIC LICENSE|GNU Lesser Public License</licenseMerge>
                        </licenseMerges>
                    </configuration>
                    <executions>
                        <execution>
                            <id>download-licenses</id>
                            <goals>
                                <goal>download-licenses</goal>
                            </goals>
                        </execution>
                    </executions>
                </plugin>
            </plugins>


        </pluginManagement>

        <plugins>
            <plugin>
                <groupId>org.codehaus.mojo</groupId>
                <artifactId>buildnumber-maven-plugin</artifactId>
                <executions>
                    <execution>
                        <phase>validate</phase>
                        <goals>
                            <goal>create</goal>
                        </goals>
                    </execution>
                </executions>
                <configuration>
                    <doCheck>false</doCheck>
                    <doUpdate>false</doUpdate>
                    <!-- Use committed revision so it does not change every 
                        time svn update is run -->
                    <useLastCommittedRevision>true</useLastCommittedRevision>
                    <!-- default revision number if unavailable -->
                    <revisionOnScmFailure>??????</revisionOnScmFailure>
                </configuration>
            </plugin>


            <plugin>
                <groupId>org.apache.felix</groupId>
                <artifactId>maven-bundle-plugin</artifactId>
                <version>3.0.1</version>
                <configuration>
                    <!-- | dummy entry to stop bundle plugin from picking 
                        up jar config and reporting | WARNING: Duplicate name in Manifest | See http://markmail.org/message/mpkl24wk3jrjhhjg -->
                    <archive>
                        <forced>true</forced>
                    </archive>
                    <excludeDependencies>true</excludeDependencies>
                    <manifestLocation>${project.build.directory}/osgi</manifestLocation>
                    <instructions>
                        <!-- | stops the "uses" clauses being added to "Export-Package" 
                            manifest entry -->
                        <_nouses>true</_nouses>
                        <!-- | Stop the JAVA_1_n_HOME variables from being 
                            treated as headers by Bnd -->
                        <_removeheaders>JAVA_1_3_HOME,JAVA_1_4_HOME,JAVA_1_5_HOME,JAVA_1_6_HOME,JAVA_1_7_HOME,
                            Bnd-LastModified,Built-By,Private-Package,Tool,Created-By,Build-Jdk,Include-Resource,
                            Ignore-Package,Private-Package,Bundle-DocURL
                        </_removeheaders>
                        <Fragment-Host>${osgi.fragment.host}</Fragment-Host>
                        <Export-Package>${osgi.export}</Export-Package>
                        <Private-Package>${osgi.private}</Private-Package>
                        <Import-Package>${project.groupId}.*;provide:=true,${osgi.import}</Import-Package>
                        <DynamicImport-Package>${osgi.dynamicImport}</DynamicImport-Package>
                        <Bundle-RequiredExecutionEnvironment>JavaSE-1.6</Bundle-RequiredExecutionEnvironment>
                    </instructions>
                </configuration>
                <executions>
                    <execution>
                        <id>bundle-manifest</id>
                        <phase>process-classes</phase>
                        <goals>
                            <goal>manifest</goal>
                        </goals>
                    </execution>
                </executions>
            </plugin>

            <plugin>
                <groupId>org.apache.maven.plugins</groupId>
                <artifactId>maven-jar-plugin</artifactId>
                <configuration>
                    <archive>
                        <manifestFile>${project.build.directory}/osgi/MANIFEST.MF</manifestFile>
                        <manifest>
                            <addDefaultImplementationEntries>true</addDefaultImplementationEntries>
                            <addDefaultSpecificationEntries>true</addDefaultSpecificationEntries>
                        </manifest>
                        <manifestEntries>
                            <Implementation-Build>${buildNumber}</Implementation-Build>
                            <Implementation-Url>${project.organization.url}</Implementation-Url>
                            <Implementation-Build-Date>${maven.build.timestamp}</Implementation-Build-Date>
                            <X-Compile-Source-JDK>${maven.compiler.source}</X-Compile-Source-JDK>
                            <X-Compile-Target-JDK>${maven.compiler.target}</X-Compile-Target-JDK>
                        </manifestEntries>
                    </archive>
                </configuration>
            </plugin>

            <plugin>
                <groupId>org.apache.maven.plugins</groupId>
                <artifactId>maven-site-plugin</artifactId>
                <configuration>
                    <moduleExcludes>distribution</moduleExcludes>
                </configuration>
            </plugin>

            <plugin>
                <groupId>org.apache.maven.plugins</groupId>
                <artifactId>maven-source-plugin</artifactId>
                <version>3.0.1</version>
                <executions>
                    <execution>
                        <id>attach-sources</id>
                        <phase>verify</phase>
                        <goals>
                            <goal>jar-no-fork</goal>
                        </goals>
                    </execution>
                </executions>
            </plugin>

            <plugin>
                <groupId>org.jacoco</groupId>
                <artifactId>jacoco-maven-plugin</artifactId>
                <version>0.7.6.201602180812</version>
            </plugin>

            <plugin>
                <groupId>org.apache.maven.plugins</groupId>
                <artifactId>maven-javadoc-plugin</artifactId>
                <configuration>

                    <doclet>org.umlgraph.doclet.UmlGraphDoc</doclet>

                    <docletArtifact>
                        <groupId>org.umlgraph</groupId>
                        <artifactId>umlgraph</artifactId>
                        <version>5.6.6</version>
                    </docletArtifact>

                </configuration>
            </plugin>


        </plugins>
    </build>

    <reporting>
        <plugins>
            <plugin>
                <groupId>org.apache.maven.plugins</groupId>
                <artifactId>maven-surefire-report-plugin</artifactId>
                <version>2.19</version>
            </plugin>
            <plugin>
                <groupId>org.apache.maven.plugins</groupId>
                <artifactId>maven-javadoc-plugin</artifactId>
                <configuration>
                    <links>
                        <link>http://download.oracle.com/javase/5/docs/api/index.html</link>
                    </links>

                    <doclet>org.umlgraph.doclet.UmlGraphDoc</doclet>

                    <docletArtifact>
                        <groupId>org.umlgraph</groupId>
                        <artifactId>umlgraph</artifactId>
                        <version>5.6.6</version>
                    </docletArtifact>
                    <additionalparam>-views -all</additionalparam>
                    <useStandardDocletOptions>true</useStandardDocletOptions>

                    <aggregate>true</aggregate>
                    <!-- | Apple's JVM sometimes requires more memory -->
                    <additionalJOption>-J-Xmx1024m</additionalJOption>
                </configuration>
            </plugin>

        </plugins>
    </reporting>

    <profiles>
        <!--
        Enable animal-sniffer to verify JDK compatibility.
        -->
        <profile>
            <id>animalsniffer</id>
            <build>
                <plugins>
                    <plugin>
                        <groupId>org.codehaus.mojo</groupId>
                        <artifactId>animal-sniffer-maven-plugin</artifactId>
                        <executions>
                            <execution>
                                <goals>
                                    <goal>check</goal>
                                </goals>
                            </execution>
                        </executions>
                    </plugin>
                </plugins>
            </build>
        </profile>

        <profile>
            <id>java8</id>
            <activation>
                <jdk>1.8</jdk>
            </activation>
            <build>
                <plugins>
                    <plugin>
                        <groupId>org.apache.maven.plugins</groupId>
                        <artifactId>maven-compiler-plugin</artifactId>
                        <configuration>
                            <source>${maven.compiler.source}</source>
                            <target>${maven.compiler.target}</target>
                            <showDeprecation>true</showDeprecation>
                            <showWarnings>true</showWarnings>
                            <optimize>true</optimize>
                        </configuration>
                    </plugin>
                </plugins>
            </build>
            <properties>
                <additionalparam>-Xdoclint:none</additionalparam>
            </properties>
        </profile>

        <profile>
            <id>release-sign-artifacts</id>
            <activation>
                <property>
                    <name>performRelease</name>
                    <value>true</value>
                </property>
            </activation>
            <build>
                <plugins>
                    <plugin>
                        <groupId>org.apache.maven.plugins</groupId>
                        <artifactId>maven-gpg-plugin</artifactId>
                        <executions>
                            <execution>
                                <id>sign-artifacts</id>
                                <phase>verify</phase>
                                <goals>
                                    <goal>sign</goal>
                                </goals>
                            </execution>
                        </executions>
                    </plugin>
                </plugins>
            </build>
        </profile>
        <profile>
            <id>findbugs</id>
            <activation>
                <activeByDefault>false</activeByDefault>
            </activation>
            <build>
                <plugins>
                    <plugin>
                        <groupId>org.codehaus.mojo</groupId>
                        <artifactId>findbugs-maven-plugin</artifactId>
                        <executions>
                            <!--
                                Ensures that FindBugs inspects source code when project is compiled.
                            -->
                            <execution>
                                <id>analyze-compile</id>
                                <phase>compile</phase>
                                <goals>
                                    <goal>check</goal>
                                </goals>
                            </execution>
                        </executions>
                    </plugin>

                </plugins>
            </build>
        </profile>


        <profile>
            <id>sonatype-oss-release</id>
            <build>
                <plugins>
                    <plugin>
                        <groupId>org.apache.maven.plugins</groupId>
                        <artifactId>maven-source-plugin</artifactId>
                        <executions>
                            <execution>
                                <id>attach-sources</id>
                                <goals>
                                    <goal>jar-no-fork</goal>
                                </goals>
                                <configuration>
                                    <archive>
                                        <manifest>
                                            <addDefaultImplementationEntries>true</addDefaultImplementationEntries>
                                            <addDefaultSpecificationEntries>true</addDefaultSpecificationEntries>
                                        </manifest>
                                        <manifestEntries>
                                            <Implementation-Build>${implementation.build}</Implementation-Build>
                                            <Implementation-Build-Date>${maven.build.timestamp}
                                            </Implementation-Build-Date>
                                            <X-Compile-Source-JDK>${maven.compiler.source}</X-Compile-Source-JDK>
                                            <X-Compile-Target-JDK>${maven.compiler.target}</X-Compile-Target-JDK>
                                        </manifestEntries>
                                    </archive>
                                </configuration>
                            </execution>
                        </executions>
                    </plugin>
                    <plugin>
                        <groupId>org.apache.maven.plugins</groupId>
                        <artifactId>maven-javadoc-plugin</artifactId>
                        <executions>
                            <execution>
                                <id>attach-javadocs</id>
                                <goals>
                                    <goal>jar</goal>
                                </goals>
                                <configuration>
                                    <quiet>true</quiet>
                                    <maxmemory>2G</maxmemory>

                                    <archive>
                                        <manifest>
                                            <addDefaultImplementationEntries>true</addDefaultImplementationEntries>
                                            <addDefaultSpecificationEntries>true</addDefaultSpecificationEntries>
                                        </manifest>
                                        <manifestEntries>
                                            <Implementation-Build>${implementation.build}</Implementation-Build>
                                            <Implementation-Build-Date>${maven.build.timestamp}
                                            </Implementation-Build-Date>
                                            <X-Compile-Source-JDK>${maven.compiler.source}</X-Compile-Source-JDK>
                                            <X-Compile-Target-JDK>${maven.compiler.target}</X-Compile-Target-JDK>
                                        </manifestEntries>
                                    </archive>
                                </configuration>
                            </execution>
                        </executions>
                    </plugin>


                    <plugin>
                        <groupId>org.apache.maven.plugins</groupId>
                        <artifactId>maven-gpg-plugin</artifactId>
                        <executions>
                            <execution>
                                <id>sign-artifacts</id>
                                <phase>verify</phase>
                                <goals>
                                    <goal>sign</goal>
                                </goals>
                            </execution>
                        </executions>
                    </plugin>
                </plugins>
            </build>
        </profile>
    </profiles>
</project><|MERGE_RESOLUTION|>--- conflicted
+++ resolved
@@ -228,8 +228,7 @@
         <osgi.dynamicImport/>
         <osgi.private/>
         <!-- | shared build/report plugins version -->
-<<<<<<< HEAD
-        <surefire.version>2.20</surefire.version>
+        <surefire.version>2.20.1</surefire.version>
 
         <!--
         SONATYPE: Unsure what this does, comment just in case.
@@ -243,11 +242,6 @@
         <public.serverId>zion-nexus</public.serverId>
         <public-release.serverId>${public.serverId}</public-release.serverId>
         <public-snapshot.serverId>${public.serverId}</public-snapshot.serverId>
-=======
-        <surefire.version>2.20.1</surefire.version>
-        <sonatypeOssDistMgmtSnapshotsUrl>https://oss.sonatype.org/content/repositories/snapshots/
-        </sonatypeOssDistMgmtSnapshotsUrl>
->>>>>>> 108e738f
 
         <license.location>ODB-ASL-LICENSE.txt</license.location>
         <!--Override with the given url on external modules-->
