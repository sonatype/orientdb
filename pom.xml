<?xml version="1.0"?>

<!-- ~ Copyright 2010-2013 Orient Technologies LTD ~ ~ Licensed under the 
    Apache License, Version 2.0 (the "License"); ~ you may not use this file 
    except in compliance with the License. ~ You may obtain a copy of the License 
    at ~ ~ http://www.apache.org/licenses/LICENSE-2.0 ~ ~ Unless required by 
    applicable law or agreed to in writing, software ~ distributed under the 
    License is distributed on an "AS IS" BASIS, ~ WITHOUT WARRANTIES OR CONDITIONS 
    OF ANY KIND, either express or implied. ~ See the License for the specific 
    language governing permissions and ~ limitations under the License. -->

<project xmlns="http://maven.apache.org/POM/4.0.0" xmlns:xsi="http://www.w3.org/2001/XMLSchema-instance"
         xsi:schemaLocation="http://maven.apache.org/POM/4.0.0 http://maven.apache.org/xsd/maven-4.0.0.xsd">
    <modelVersion>4.0.0</modelVersion>

    <groupId>com.orientechnologies</groupId>
    <artifactId>orientdb-parent</artifactId>

    <!--
    SONATYPE: Custom version to avoid clobbering upstreams snapshots.
    -->
    <version>3.0.SONATYPE-SNAPSHOT</version>
    <packaging>pom</packaging>

    <name>OrientDB</name>
    <description>OrientDB NoSQL document graph dbms</description>
    <url>http://www.orientechnologies.com</url>
    <inceptionYear>2009</inceptionYear>
    <organization>
        <name>OrientDB</name>
        <url>https://www.orientdb.com</url>
    </organization>
    <licenses>
        <license>
            <name>Apache 2</name>
            <url>http://www.apache.org/licenses/LICENSE-2.0.txt</url>
        </license>
    </licenses>

    <developers>
        <developer>
            <id>l.garulli</id>
            <name>Luca Garulli</name>
            <email>l.garulli@orientechnologies.com</email>
            <organization>Orientechnologies</organization>
            <organizationUrl>http://www.orientechnologies.com</organizationUrl>
            <roles>
                <role>architect</role>
                <role>developer</role>
                <role>founder</role>
            </roles>
            <timezone>+1</timezone>
        </developer>
        <developer>
            <id>lomakin.andrey</id>
            <name>Andrey Lomakin</name>
            <organization>Orientechnologies</organization>
            <email>a.lomakin@orientechnologies.com</email>
            <organizationUrl>http://www.orientechnologies.com</organizationUrl>
            <roles>
                <role>architect</role>
                <role>developer</role>
            </roles>
            <timezone>+2</timezone>
        </developer>
        <developer>
            <id>e.risa</id>
            <name>Enrico Risa</name>
            <email>e.risa@orientechnologies.com</email>
            <organizationUrl>http://www.orientechnologies.com</organizationUrl>
            <roles>
                <role>architect</role>
                <role>developer</role>
            </roles>
            <timezone>+1</timezone>
        </developer>
        <developer>
            <id>l.aquila</id>
            <name>Luigi Dell'Aquila</name>
            <email>l.dellaquila@orientechnologies.com</email>
            <organizationUrl>http://www.orientechnologies.com</organizationUrl>
            <roles>
                <role>architect</role>
                <role>developer</role>
            </roles>
            <timezone>+1</timezone>
        </developer>
        <developer>
            <id>e.tagliaferri</id>
            <name>Emanuale Tagliaferri</name>
            <email>l.tagliaferri@orientechnologies.com</email>
            <organizationUrl>http://www.orientechnologies.com</organizationUrl>
            <roles>
                <role>architect</role>
                <role>developer</role>
            </roles>
            <timezone>+1</timezone>
        </developer>
    </developers>

    <mailingLists>
        <mailingList>
            <name>google groups</name>
            <archive>http://groups.google.com/group/orient-database/topics</archive>
        </mailingList>
    </mailingLists>

    <modules>
        <module>test-commons</module>
        <module>client</module>
        <module>core</module>
        <module>object</module>
        <module>server</module>
        <module>tools</module>
        <module>tests</module>
        <module>distributed</module>
        <module>graphdb</module>
        <module>lucene</module>
        <module>jdbc</module>
        <module>etl</module>
        <module>distribution</module>
        <module>distribution-tp2</module>
        <module>crashtests</module>
    </modules>

    <!--<scm>-->
        <!--<connection>scm:git:git@github.com:orientechnologies/orientdb.git</connection>-->
        <!--<developerConnection>scm:git:git@github.com:orientechnologies/orientdb.git</developerConnection>-->
        <!--<url>scm:git:git@github.com:orientechnologies/orientdb.git</url>-->
    <!--</scm>-->

    <!--
    SONATYPE: Fork configuration.
    -->
    <scm>
        <connection>scm:git:git@github.com:sonatype/orientdb.git</connection>
        <developerConnection>scm:git:git@github.com:sonatype/orientdb.git</developerConnection>
        <url>scm:git:git@github.com:sonatype/orientdb.git</url>
    </scm>

    <issueManagement>
        <system>GitHub Issues</system>
        <url>https://github.com/orientechnologies/orientdb/issues</url>
    </issueManagement>

    <!--<ciManagement>-->
        <!--<system>jenkins</system>-->
        <!--<url>http://helios.orientdb.com/</url>-->
    <!--</ciManagement>-->

    <!--
    SONATYPE: Zion configuration.
    -->
    <ciManagement>
        <system>bamboo</system>
        <url>http://bamboo.s/browse/EXT-ORIENT</url>
    </ciManagement>

    <!--<distributionManagement>-->
        <!--<repository>-->
            <!--<id>sonatype-nexus-staging</id>-->
            <!--<name>OrientDB Maven2 Repository</name>-->
            <!--<url>https://oss.sonatype.org/service/local/staging/deploy/maven2</url>-->
        <!--</repository>-->
        <!--<snapshotRepository>-->
            <!--<id>sonatype-nexus-snapshots</id>-->
            <!--<name>OrientDB Maven2 Snapshot Repository</name>-->
            <!--<url>https://oss.sonatype.org/content/repositories/snapshots</url>-->
            <!--<uniqueVersion>false</uniqueVersion>-->
        <!--</snapshotRepository>-->
    <!--</distributionManagement>-->

    <!--
    SONATYPE: Configuration to deploy to Zion.
    -->
    <distributionManagement>
        <repository>
            <id>${public-release.serverId}</id>
            <url>${public-release.url}</url>
        </repository>

        <snapshotRepository>
            <id>${public-snapshot.serverId}</id>
            <url>${public-snapshot.url}</url>
        </snapshotRepository>
    </distributionManagement>
<<<<<<< HEAD

    <!--
    SONATYPE: Defer to Zion's Nexus instance.
    -->
    <!--<repositories>-->
        <!--<repository>-->
            <!--<id>sonatype-nexus-snapshots</id>-->
            <!--<name>Sonatype Nexus Snapshots</name>-->
            <!--<url>https://oss.sonatype.org/content/repositories/snapshots</url>-->
            <!--<releases>-->
                <!--<enabled>false</enabled>-->
            <!--</releases>-->
            <!--<snapshots>-->
                <!--<enabled>true</enabled>-->
            <!--</snapshots>-->
        <!--</repository>-->
        <!--<repository>-->
            <!--<id>maven2-repository.dev.java.net</id>-->
            <!--<name>Java.net repository</name>-->
            <!--<url>http://download.java.net/maven/2</url>-->
        <!--</repository>-->
        <!--<repository>-->
            <!--<id>osgeo</id>-->
            <!--<name>Open Source Geospatial Foundation Repository</name>-->
            <!--<url>http://download.osgeo.org/webdav/geotools/</url>-->
        <!--</repository>-->
    <!--</repositories>-->
=======
    <repositories>
        <repository>
            <id>sonatype-nexus-snapshots</id>
            <name>Sonatype Nexus Snapshots</name>
            <url>https://oss.sonatype.org/content/repositories/snapshots</url>
            <releases>
                <enabled>false</enabled>
            </releases>
            <snapshots>
                <enabled>true</enabled>
            </snapshots>
        </repository>
        <repository>
            <id>maven2-repository.dev.java.net</id>
            <name>Java.net repository</name>
            <url>http://download.java.net/maven/2</url>
        </repository>
    </repositories>
>>>>>>> 56ab1ac9

    <properties>
        <project.build.sourceEncoding>UTF-8</project.build.sourceEncoding>
        <project.build.resourceEncoding>UTF-8</project.build.resourceEncoding>
        <project.reporting.outputEncoding>UTF-8</project.reporting.outputEncoding>
        <maven.compiler.source>1.8</maven.compiler.source>
        <maven.compiler.target>1.8</maven.compiler.target>
        <maven.build.timestamp.format>yyyy-MM-dd HH:mm:ssZ</maven.build.timestamp.format>
        <implementation.build>${scmBranch}@r${buildNumber}</implementation.build>
        <blueprints.version>2.6.0</blueprints.version>
        <!-- | Configuration properties for the OSGi maven-bundle-plugin -->
        <osgi.fragment.host/>
        <osgi.export>${project.groupId}.*;version=${project.version};-noimport:=true</osgi.export>
        <osgi.import>*</osgi.import>
        <osgi.dynamicImport/>
        <osgi.private/>
        <!-- | shared build/report plugins version -->
        <surefire.version>2.20.1</surefire.version>

        <!--
        SONATYPE: Unsure what this does, comment just in case.
        -->
        <!--<sonatypeOssDistMgmtSnapshotsUrl>https://oss.sonatype.org/content/repositories/snapshots/-->
        <!--</sonatypeOssDistMgmtSnapshotsUrl>-->

        <!--
        SONATYPE: Additional configuration for Zion, since we are not inheriting from buildsupport.
        -->
        <public.serverId>zion-nexus</public.serverId>
        <public-release.serverId>${public.serverId}</public-release.serverId>
        <public-snapshot.serverId>${public.serverId}</public-snapshot.serverId>

        <license.location>ODB-ASL-LICENSE.txt</license.location>
        <!--Override with the given url on external modules-->
        <!--<license.location>https://github.com/orientechnologies/orientdb/raw/develop/ODB-ASL-LICENSE.txt</license.location>-->
        <heapSize>2048m</heapSize>
        <javaassist.version>3.22.0-GA</javaassist.version>
    </properties>

    <build>
        <pluginManagement>
            <plugins>
                <plugin>
                    <artifactId>maven-clean-plugin</artifactId>
                    <version>3.0.0</version>
                </plugin>

                <plugin>
                    <artifactId>maven-resources-plugin</artifactId>
                    <version>3.0.1</version>
                </plugin>

                <plugin>
                    <artifactId>maven-assembly-plugin</artifactId>
                    <version>3.0.0</version>
                </plugin>

                <plugin>
                    <groupId>org.codehaus.mojo</groupId>
                    <artifactId>buildnumber-maven-plugin</artifactId>
                    <version>1.4</version>
                </plugin>

                <plugin>
                    <groupId>org.codehaus.mojo</groupId>
                    <artifactId>versions-maven-plugin</artifactId>
                    <version>2.3</version>
                </plugin>

                <plugin>
                    <groupId>org.apache.maven.plugins</groupId>
                    <artifactId>maven-surefire-plugin</artifactId>
                    <version>${surefire.version}</version>
                    <configuration>
                        <systemPropertyVariables>
                            <security.userPasswordSaltIterations>1</security.userPasswordSaltIterations>
                        </systemPropertyVariables>

                        <properties>
                            <property>
                                <name>listener</name>
                                <value>com.orientechnologies.OJUnitTestListener</value>
                            </property>
                        </properties>

                    </configuration>
                </plugin>


                <plugin>
                    <groupId>org.apache.maven.plugins</groupId>
                    <artifactId>maven-failsafe-plugin</artifactId>
                    <version>${surefire.version}</version>
                </plugin>

                <plugin>
                    <artifactId>maven-install-plugin</artifactId>
                    <version>2.5.2</version>
                </plugin>

                <plugin>
                    <artifactId>maven-deploy-plugin</artifactId>
                    <version>2.8.2</version>
                </plugin>

                <plugin>
                    <groupId>org.apache.maven.plugins</groupId>
                    <artifactId>maven-compiler-plugin</artifactId>
                    <version>3.5.1</version>
                </plugin>

                <plugin>
                    <groupId>org.apache.maven.plugins</groupId>
                    <artifactId>maven-site-plugin</artifactId>
                    <version>3.4</version>
                </plugin>

                <plugin>
                    <groupId>org.apache.maven.plugins</groupId>
                    <artifactId>maven-jar-plugin</artifactId>
                    <version>3.0.2</version>
                </plugin>

                <plugin>
                    <groupId>org.apache.maven.plugins</groupId>
                    <artifactId>maven-gpg-plugin</artifactId>
                    <version>1.6</version>
                </plugin>

                <plugin>
                    <groupId>org.apache.maven.plugins</groupId>
                    <artifactId>maven-javadoc-plugin</artifactId>
                    <version>2.10.4</version>
                    <configuration>
                        <maxmemory>2G</maxmemory>
                    </configuration>
                </plugin>

                <plugin>
                    <groupId>org.apache.maven.plugins</groupId>
                    <artifactId>maven-checkstyle-plugin</artifactId>
                    <version>2.8</version>
                </plugin>

                <plugin>
                    <groupId>org.apache.maven.plugins</groupId>
                    <artifactId>maven-pmd-plugin</artifactId>
                    <version>3.6</version>
                </plugin>


                <plugin>
                    <groupId>org.apache.maven.plugins</groupId>
                    <artifactId>maven-release-plugin</artifactId>
                    <version>2.2.2</version>
                    <configuration>
                        <mavenExecutorId>forked-path</mavenExecutorId>
                        <useReleaseProfile>false</useReleaseProfile>
                        <localCheckout>true</localCheckout>
                        <pushChanges>false</pushChanges>
                        <allowTimestampedSnapshots>true</allowTimestampedSnapshots>
                        <arguments>-Prelease</arguments>
                    </configuration>
                </plugin>

                <plugin>
                    <groupId>org.codehaus.mojo</groupId>
                    <artifactId>animal-sniffer-maven-plugin</artifactId>
                    <version>1.13</version>
                    <configuration>
                        <!--
                        Keep aligned with the maven-compiler-plugins source/target, ATM this is 1.6,
                        so we use the java16 signature.
                        -->
                        <signature>
                            <groupId>org.codehaus.mojo.signature</groupId>
                            <artifactId>java16</artifactId>
                            <version>1.1</version>
                        </signature>
                    </configuration>
                </plugin>
                <plugin>
                    <groupId>org.codehaus.mojo</groupId>
                    <artifactId>findbugs-maven-plugin</artifactId>
                    <version>3.0.3</version>
                    <configuration>
                        <effort>Max</effort>
                        <threshold>Low</threshold>
                        <xmlOutput>true</xmlOutput>
                        <findbugsXmlOutput>true</findbugsXmlOutput>
                        <includeFilterFile>findbugs_filter.xml</includeFilterFile>
                    </configuration>
                </plugin>

                <plugin>
                    <groupId>com.mycila</groupId>
                    <artifactId>license-maven-plugin</artifactId>
                    <version>3.0</version>
                    <inherited>true</inherited>
                    <configuration>
                        <header>${license.location}</header>
                        <aggregate>true</aggregate>
                        <failIfMissing>true</failIfMissing>
                        <encoding>UTF-8</encoding>
                        <useDefaultExcludes>true</useDefaultExcludes>
                        <strictCheck>true</strictCheck>
                        <excludes>
                            <exclude>**/assembly/**</exclude>
                            <exclude>**/config/**</exclude>
                            <exclude>**/resources/**</exclude>
                            <exclude>emptyfile*</exclude>
                            <exclude>*.txt</exclude>
                            <exclude>*.properties</exclude>
                        </excludes>
                    </configuration>
                    <executions>
                    </executions>
                </plugin>

                <plugin>
                    <groupId>org.codehaus.mojo</groupId>
                    <artifactId>license-maven-plugin</artifactId>
                    <version>1.9</version>

                    <configuration>
                        <licenseMerges>
                            <licenseMerge>ASL 2.0|Apache License 2.0|Apache License, Version 2.0|Apache 2|ASL, version 2|The Apache
                                Software License|Version 2.0,Apache License, Version 2.0| The Apache Software License, Version 2.0
                            </licenseMerge>
                            <licenseMerge>BSD|BSD License|New BSD License</licenseMerge>
                            <licenseMerge>LGPL 2.1|GNU Lesser General Public License (LGPL), Version 2.1|GNU Lesser General Public
                                License, Version 2.1
                            </licenseMerge>
                            <licenseMerge>CDDL 1.0|COMMON DEVELOPMENT AND DISTRIBUTION LICENSE (CDDL) Version 1.0|Common Development
                                and Distribution License (CDDL) v1.0
                            </licenseMerge>
                            <licenseMerge>LGPL 3|GNU LESSER GENERAL PUBLIC LICENSE|GNU Lesser Public License</licenseMerge>
                        </licenseMerges>
                    </configuration>
                    <executions>
                        <execution>
                            <id>download-licenses</id>
                            <goals>
                                <goal>download-licenses</goal>
                            </goals>
                        </execution>
                    </executions>
                </plugin>
            </plugins>


        </pluginManagement>

        <plugins>
            <plugin>
                <groupId>org.codehaus.mojo</groupId>
                <artifactId>buildnumber-maven-plugin</artifactId>
                <executions>
                    <execution>
                        <phase>validate</phase>
                        <goals>
                            <goal>create</goal>
                        </goals>
                    </execution>
                </executions>
                <configuration>
                    <doCheck>false</doCheck>
                    <doUpdate>false</doUpdate>
                    <!-- Use committed revision so it does not change every 
                        time svn update is run -->
                    <useLastCommittedRevision>true</useLastCommittedRevision>
                    <!-- default revision number if unavailable -->
                    <revisionOnScmFailure>??????</revisionOnScmFailure>
                </configuration>
            </plugin>


            <plugin>
                <groupId>org.apache.felix</groupId>
                <artifactId>maven-bundle-plugin</artifactId>
                <version>3.0.1</version>
                <configuration>
                    <!-- | dummy entry to stop bundle plugin from picking 
                        up jar config and reporting | WARNING: Duplicate name in Manifest | See http://markmail.org/message/mpkl24wk3jrjhhjg -->
                    <archive>
                        <forced>true</forced>
                    </archive>
                    <excludeDependencies>true</excludeDependencies>
                    <manifestLocation>${project.build.directory}/osgi</manifestLocation>
                    <instructions>
                        <!-- | stops the "uses" clauses being added to "Export-Package" 
                            manifest entry -->
                        <_nouses>true</_nouses>
                        <!-- | Stop the JAVA_1_n_HOME variables from being 
                            treated as headers by Bnd -->
                        <_removeheaders>JAVA_1_3_HOME,JAVA_1_4_HOME,JAVA_1_5_HOME,JAVA_1_6_HOME,JAVA_1_7_HOME,
                            Bnd-LastModified,Built-By,Private-Package,Tool,Created-By,Build-Jdk,Include-Resource,
                            Ignore-Package,Private-Package,Bundle-DocURL
                        </_removeheaders>
                        <Fragment-Host>${osgi.fragment.host}</Fragment-Host>
                        <Export-Package>${osgi.export}</Export-Package>
                        <Private-Package>${osgi.private}</Private-Package>
                        <Import-Package>${project.groupId}.*;provide:=true,${osgi.import}</Import-Package>
                        <DynamicImport-Package>${osgi.dynamicImport}</DynamicImport-Package>
                        <Bundle-RequiredExecutionEnvironment>JavaSE-1.6</Bundle-RequiredExecutionEnvironment>
                    </instructions>
                </configuration>
                <executions>
                    <execution>
                        <id>bundle-manifest</id>
                        <phase>process-classes</phase>
                        <goals>
                            <goal>manifest</goal>
                        </goals>
                    </execution>
                </executions>
            </plugin>

            <plugin>
                <groupId>org.apache.maven.plugins</groupId>
                <artifactId>maven-jar-plugin</artifactId>
                <configuration>
                    <archive>
                        <manifestFile>${project.build.directory}/osgi/MANIFEST.MF</manifestFile>
                        <manifest>
                            <addDefaultImplementationEntries>true</addDefaultImplementationEntries>
                            <addDefaultSpecificationEntries>true</addDefaultSpecificationEntries>
                        </manifest>
                        <manifestEntries>
                            <Implementation-Build>${buildNumber}</Implementation-Build>
                            <Implementation-Url>${project.organization.url}</Implementation-Url>
                            <Implementation-Build-Date>${maven.build.timestamp}</Implementation-Build-Date>
                            <X-Compile-Source-JDK>${maven.compiler.source}</X-Compile-Source-JDK>
                            <X-Compile-Target-JDK>${maven.compiler.target}</X-Compile-Target-JDK>
                        </manifestEntries>
                    </archive>
                </configuration>
            </plugin>

            <plugin>
                <groupId>org.apache.maven.plugins</groupId>
                <artifactId>maven-site-plugin</artifactId>
                <configuration>
                    <moduleExcludes>distribution</moduleExcludes>
                </configuration>
            </plugin>

            <plugin>
                <groupId>org.apache.maven.plugins</groupId>
                <artifactId>maven-source-plugin</artifactId>
                <version>3.0.1</version>
                <executions>
                    <execution>
                        <id>attach-sources</id>
                        <phase>verify</phase>
                        <goals>
                            <goal>jar-no-fork</goal>
                        </goals>
                    </execution>
                </executions>
            </plugin>

            <plugin>
                <groupId>org.jacoco</groupId>
                <artifactId>jacoco-maven-plugin</artifactId>
                <version>0.7.6.201602180812</version>
            </plugin>

            <plugin>
                <groupId>org.apache.maven.plugins</groupId>
                <artifactId>maven-javadoc-plugin</artifactId>
                <configuration>

                    <doclet>org.umlgraph.doclet.UmlGraphDoc</doclet>

                    <docletArtifact>
                        <groupId>org.umlgraph</groupId>
                        <artifactId>umlgraph</artifactId>
                        <version>5.6.6</version>
                    </docletArtifact>

                </configuration>
            </plugin>


        </plugins>
    </build>

    <reporting>
        <plugins>
            <plugin>
                <groupId>org.apache.maven.plugins</groupId>
                <artifactId>maven-surefire-report-plugin</artifactId>
                <version>2.19</version>
            </plugin>
            <plugin>
                <groupId>org.apache.maven.plugins</groupId>
                <artifactId>maven-javadoc-plugin</artifactId>
                <configuration>
                    <links>
                        <link>http://download.oracle.com/javase/5/docs/api/index.html</link>
                    </links>

                    <doclet>org.umlgraph.doclet.UmlGraphDoc</doclet>

                    <docletArtifact>
                        <groupId>org.umlgraph</groupId>
                        <artifactId>umlgraph</artifactId>
                        <version>5.6.6</version>
                    </docletArtifact>
                    <additionalparam>-views -all</additionalparam>
                    <useStandardDocletOptions>true</useStandardDocletOptions>

                    <aggregate>true</aggregate>
                    <!-- | Apple's JVM sometimes requires more memory -->
                    <additionalJOption>-J-Xmx1024m</additionalJOption>
                </configuration>
            </plugin>

        </plugins>
    </reporting>

    <profiles>
        <!--
        Enable animal-sniffer to verify JDK compatibility.
        -->
        <profile>
            <id>animalsniffer</id>
            <build>
                <plugins>
                    <plugin>
                        <groupId>org.codehaus.mojo</groupId>
                        <artifactId>animal-sniffer-maven-plugin</artifactId>
                        <executions>
                            <execution>
                                <goals>
                                    <goal>check</goal>
                                </goals>
                            </execution>
                        </executions>
                    </plugin>
                </plugins>
            </build>
        </profile>

        <profile>
            <id>java8</id>
            <activation>
                <jdk>1.8</jdk>
            </activation>
            <build>
                <plugins>
                    <plugin>
                        <groupId>org.apache.maven.plugins</groupId>
                        <artifactId>maven-compiler-plugin</artifactId>
                        <configuration>
                            <source>${maven.compiler.source}</source>
                            <target>${maven.compiler.target}</target>
                            <showDeprecation>true</showDeprecation>
                            <showWarnings>true</showWarnings>
                            <optimize>true</optimize>
                        </configuration>
                    </plugin>
                </plugins>
            </build>
            <properties>
                <additionalparam>-Xdoclint:none</additionalparam>
            </properties>
        </profile>

        <profile>
            <id>release-sign-artifacts</id>
            <activation>
                <property>
                    <name>performRelease</name>
                    <value>true</value>
                </property>
            </activation>
            <build>
                <plugins>
                    <plugin>
                        <groupId>org.apache.maven.plugins</groupId>
                        <artifactId>maven-gpg-plugin</artifactId>
                        <executions>
                            <execution>
                                <id>sign-artifacts</id>
                                <phase>verify</phase>
                                <goals>
                                    <goal>sign</goal>
                                </goals>
                            </execution>
                        </executions>
                    </plugin>
                </plugins>
            </build>
        </profile>
        <profile>
            <id>findbugs</id>
            <activation>
                <activeByDefault>false</activeByDefault>
            </activation>
            <build>
                <plugins>
                    <plugin>
                        <groupId>org.codehaus.mojo</groupId>
                        <artifactId>findbugs-maven-plugin</artifactId>
                        <executions>
                            <!--
                                Ensures that FindBugs inspects source code when project is compiled.
                            -->
                            <execution>
                                <id>analyze-compile</id>
                                <phase>compile</phase>
                                <goals>
                                    <goal>check</goal>
                                </goals>
                            </execution>
                        </executions>
                    </plugin>

                </plugins>
            </build>
        </profile>


        <profile>
            <id>sonatype-oss-release</id>
            <build>
                <plugins>
                    <plugin>
                        <groupId>org.apache.maven.plugins</groupId>
                        <artifactId>maven-source-plugin</artifactId>
                        <executions>
                            <execution>
                                <id>attach-sources</id>
                                <goals>
                                    <goal>jar-no-fork</goal>
                                </goals>
                                <configuration>
                                    <archive>
                                        <manifest>
                                            <addDefaultImplementationEntries>true</addDefaultImplementationEntries>
                                            <addDefaultSpecificationEntries>true</addDefaultSpecificationEntries>
                                        </manifest>
                                        <manifestEntries>
                                            <Implementation-Build>${implementation.build}</Implementation-Build>
                                            <Implementation-Build-Date>${maven.build.timestamp}
                                            </Implementation-Build-Date>
                                            <X-Compile-Source-JDK>${maven.compiler.source}</X-Compile-Source-JDK>
                                            <X-Compile-Target-JDK>${maven.compiler.target}</X-Compile-Target-JDK>
                                        </manifestEntries>
                                    </archive>
                                </configuration>
                            </execution>
                        </executions>
                    </plugin>
                    <plugin>
                        <groupId>org.apache.maven.plugins</groupId>
                        <artifactId>maven-javadoc-plugin</artifactId>
                        <executions>
                            <execution>
                                <id>attach-javadocs</id>
                                <goals>
                                    <goal>jar</goal>
                                </goals>
                                <configuration>
                                    <quiet>true</quiet>
                                    <maxmemory>2G</maxmemory>

                                    <archive>
                                        <manifest>
                                            <addDefaultImplementationEntries>true</addDefaultImplementationEntries>
                                            <addDefaultSpecificationEntries>true</addDefaultSpecificationEntries>
                                        </manifest>
                                        <manifestEntries>
                                            <Implementation-Build>${implementation.build}</Implementation-Build>
                                            <Implementation-Build-Date>${maven.build.timestamp}
                                            </Implementation-Build-Date>
                                            <X-Compile-Source-JDK>${maven.compiler.source}</X-Compile-Source-JDK>
                                            <X-Compile-Target-JDK>${maven.compiler.target}</X-Compile-Target-JDK>
                                        </manifestEntries>
                                    </archive>
                                </configuration>
                            </execution>
                        </executions>
                    </plugin>


                    <plugin>
                        <groupId>org.apache.maven.plugins</groupId>
                        <artifactId>maven-gpg-plugin</artifactId>
                        <executions>
                            <execution>
                                <id>sign-artifacts</id>
                                <phase>verify</phase>
                                <goals>
                                    <goal>sign</goal>
                                </goals>
                            </execution>
                        </executions>
                    </plugin>
                </plugins>
            </build>
        </profile>
    </profiles>
</project><|MERGE_RESOLUTION|>--- conflicted
+++ resolved
@@ -184,7 +184,6 @@
             <url>${public-snapshot.url}</url>
         </snapshotRepository>
     </distributionManagement>
-<<<<<<< HEAD
 
     <!--
     SONATYPE: Defer to Zion's Nexus instance.
@@ -206,32 +205,7 @@
             <!--<name>Java.net repository</name>-->
             <!--<url>http://download.java.net/maven/2</url>-->
         <!--</repository>-->
-        <!--<repository>-->
-            <!--<id>osgeo</id>-->
-            <!--<name>Open Source Geospatial Foundation Repository</name>-->
-            <!--<url>http://download.osgeo.org/webdav/geotools/</url>-->
-        <!--</repository>-->
     <!--</repositories>-->
-=======
-    <repositories>
-        <repository>
-            <id>sonatype-nexus-snapshots</id>
-            <name>Sonatype Nexus Snapshots</name>
-            <url>https://oss.sonatype.org/content/repositories/snapshots</url>
-            <releases>
-                <enabled>false</enabled>
-            </releases>
-            <snapshots>
-                <enabled>true</enabled>
-            </snapshots>
-        </repository>
-        <repository>
-            <id>maven2-repository.dev.java.net</id>
-            <name>Java.net repository</name>
-            <url>http://download.java.net/maven/2</url>
-        </repository>
-    </repositories>
->>>>>>> 56ab1ac9
 
     <properties>
         <project.build.sourceEncoding>UTF-8</project.build.sourceEncoding>
