<?xml version="1.0"?>

<!-- ~ Copyright 2010-2013 Orient Technologies LTD ~ ~ Licensed under the 
    Apache License, Version 2.0 (the "License"); ~ you may not use this file 
    except in compliance with the License. ~ You may obtain a copy of the License 
    at ~ ~ http://www.apache.org/licenses/LICENSE-2.0 ~ ~ Unless required by 
    applicable law or agreed to in writing, software ~ distributed under the 
    License is distributed on an "AS IS" BASIS, ~ WITHOUT WARRANTIES OR CONDITIONS 
    OF ANY KIND, either express or implied. ~ See the License for the specific 
    language governing permissions and ~ limitations under the License. -->

<project xmlns="http://maven.apache.org/POM/4.0.0" xmlns:xsi="http://www.w3.org/2001/XMLSchema-instance"
         xsi:schemaLocation="http://maven.apache.org/POM/4.0.0 http://maven.apache.org/xsd/maven-4.0.0.xsd">
    <modelVersion>4.0.0</modelVersion>

    <groupId>com.orientechnologies</groupId>
    <artifactId>orientdb-parent</artifactId>
<<<<<<< HEAD

    <!--
    SONATYPE: Custom version to avoid clobbering upstreams snapshots.
    -->
    <version>3.0.SONATYPE-SNAPSHOT</version>
=======
    <version>3.0.18-SNAPSHOT</version>
>>>>>>> 027da763
    <packaging>pom</packaging>

    <name>OrientDB</name>
    <description>OrientDB NoSQL document graph dbms</description>
    <url>http://www.orientdb.com</url>
    <inceptionYear>2009</inceptionYear>
    <organization>
        <name>OrientDB</name>
        <url>https://www.orientdb.com</url>
    </organization>
    <licenses>
        <license>
            <name>Apache 2</name>
            <url>http://www.apache.org/licenses/LICENSE-2.0.txt</url>
        </license>
    </licenses>

    <developers>
        <developer>
            <id>l.garulli</id>
            <name>Luca Garulli</name>
            <email>l.garulli@orientdb.com</email>
            <organization>Orientechnologies</organization>
            <organizationUrl>http://www.orientdb.com</organizationUrl>
            <roles>
                <role>architect</role>
                <role>developer</role>
                <role>founder</role>
            </roles>
            <timezone>+1</timezone>
        </developer>
        <developer>
            <id>lomakin.andrey</id>
            <name>Andrey Lomakin</name>
            <organization>OrientDB</organization>
            <email>a.lomakin@orientdb.com</email>
            <organizationUrl>http://www.orientdb.com</organizationUrl>
            <roles>
                <role>architect</role>
                <role>developer</role>
            </roles>
            <timezone>+2</timezone>
        </developer>
        <developer>
            <id>e.risa</id>
            <name>Enrico Risa</name>
            <email>e.risa@orientdb.com</email>
            <organizationUrl>http://www.orientdb.com</organizationUrl>
            <roles>
                <role>architect</role>
                <role>developer</role>
            </roles>
            <timezone>+1</timezone>
        </developer>
        <developer>
            <id>l.aquila</id>
            <name>Luigi Dell'Aquila</name>
            <email>l.dellaquila@orientdb.com</email>
            <organizationUrl>http://www.orientdb.com</organizationUrl>
            <roles>
                <role>architect</role>
                <role>developer</role>
            </roles>
            <timezone>+1</timezone>
        </developer>
        <developer>
            <id>e.tagliaferri</id>
            <name>Emanuale Tagliaferri</name>
            <email>l.tagliaferri@orientdb.com</email>
            <organizationUrl>http://www.orientdb.com</organizationUrl>
            <roles>
                <role>architect</role>
                <role>developer</role>
            </roles>
            <timezone>+1</timezone>
        </developer>
    </developers>

    <mailingLists>
        <mailingList>
            <name>google groups</name>
            <archive>http://groups.google.com/group/orient-database/topics</archive>
        </mailingList>
    </mailingLists>

    <modules>
        <module>test-commons</module>
        <module>client</module>
        <module>core</module>
        <module>object</module>
        <module>server</module>
        <module>tools</module>
        <module>tests</module>
        <module>distributed</module>
        <module>graphdb</module>
        <module>lucene</module>
        <module>jdbc</module>
        <module>etl</module>
        <module>distribution</module>
        <module>distribution-tp2</module>
        <module>crashtests</module>
    </modules>

    <!--<scm>-->
        <!--<connection>scm:git:git@github.com:orientechnologies/orientdb.git</connection>-->
        <!--<developerConnection>scm:git:git@github.com:orientechnologies/orientdb.git</developerConnection>-->
        <!--<url>scm:git:git@github.com:orientechnologies/orientdb.git</url>-->
    <!--</scm>-->

    <!--
    SONATYPE: Fork configuration.
    -->
    <scm>
        <connection>scm:git:git@github.com:sonatype/orientdb.git</connection>
        <developerConnection>scm:git:git@github.com:sonatype/orientdb.git</developerConnection>
        <url>scm:git:git@github.com:sonatype/orientdb.git</url>
    </scm>

    <issueManagement>
        <system>GitHub Issues</system>
        <url>https://github.com/orientechnologies/orientdb/issues</url>
    </issueManagement>

    <!--<ciManagement>-->
        <!--<system>jenkins</system>-->
        <!--<url>http://helios.orientdb.com/</url>-->
    <!--</ciManagement>-->

    <!--
    SONATYPE: Zion configuration.
    -->
    <ciManagement>
        <system>bamboo</system>
        <url>http://bamboo.s/browse/EXT-ORIENT</url>
    </ciManagement>

    <!--<distributionManagement>-->
        <!--<repository>-->
            <!--<id>sonatype-nexus-staging</id>-->
            <!--<name>OrientDB Maven2 Repository</name>-->
            <!--<url>https://oss.sonatype.org/service/local/staging/deploy/maven2</url>-->
        <!--</repository>-->
        <!--<snapshotRepository>-->
            <!--<id>sonatype-nexus-snapshots</id>-->
            <!--<name>OrientDB Maven2 Snapshot Repository</name>-->
            <!--<url>https://oss.sonatype.org/content/repositories/snapshots</url>-->
            <!--<uniqueVersion>false</uniqueVersion>-->
        <!--</snapshotRepository>-->
    <!--</distributionManagement>-->

    <!--
    SONATYPE: Configuration to deploy to Zion.
    -->
    <distributionManagement>
        <repository>
            <id>${public-release.serverId}</id>
            <url>${public-release.url}</url>
        </repository>

        <snapshotRepository>
            <id>${public-snapshot.serverId}</id>
            <url>${public-snapshot.url}</url>
        </snapshotRepository>
    </distributionManagement>

    <!--
    SONATYPE: Defer to Zion's Nexus instance.
    -->
    <!--<repositories>-->
        <!--<repository>-->
            <!--<id>sonatype-nexus-snapshots</id>-->
            <!--<name>Sonatype Nexus Snapshots</name>-->
            <!--<url>https://oss.sonatype.org/content/repositories/snapshots</url>-->
            <!--<releases>-->
                <!--<enabled>false</enabled>-->
            <!--</releases>-->
            <!--<snapshots>-->
                <!--<enabled>true</enabled>-->
            <!--</snapshots>-->
        <!--</repository>-->
        <!--<repository>-->
            <!--<id>maven2-repository.dev.java.net</id>-->
            <!--<name>Java.net repository</name>-->
            <!--<url>http://download.java.net/maven/2</url>-->
        <!--</repository>-->
    <!--</repositories>-->

    <properties>
        <project.build.sourceEncoding>UTF-8</project.build.sourceEncoding>
        <project.build.resourceEncoding>UTF-8</project.build.resourceEncoding>
        <project.reporting.outputEncoding>UTF-8</project.reporting.outputEncoding>
        <maven.compiler.source>1.8</maven.compiler.source>
        <maven.compiler.target>1.8</maven.compiler.target>
        <maven.build.timestamp.format>yyyy-MM-dd HH:mm:ssZ</maven.build.timestamp.format>
        <implementation.build>${scmBranch}@r${buildNumber}</implementation.build>
        <blueprints.version>2.6.0</blueprints.version>
        <!-- | Configuration properties for the OSGi maven-bundle-plugin -->
        <osgi.fragment.host/>
        <osgi.export>${project.groupId}.*;version=${project.version};-noimport:=true</osgi.export>
        <osgi.import>*</osgi.import>
        <osgi.dynamicImport/>
        <osgi.private/>
        <!-- | shared build/report plugins version -->
        <surefire.version>2.21.0</surefire.version>

        <!--
        SONATYPE: Unsure what this does, comment just in case.
        -->
        <!--<sonatypeOssDistMgmtSnapshotsUrl>https://oss.sonatype.org/content/repositories/snapshots/-->
        <!--</sonatypeOssDistMgmtSnapshotsUrl>-->

        <!--
        SONATYPE: Additional configuration for Zion, since we are not inheriting from buildsupport.
        -->
        <public.serverId>zion-nexus</public.serverId>
        <public-release.serverId>${public.serverId}</public-release.serverId>
        <public-snapshot.serverId>${public.serverId}</public-snapshot.serverId>

        <license.location>license.txt</license.location>
        <!--Override with the given url on external modules-->
        <!--<license.location>https://github.com/orientechnologies/orientdb/raw/develop/ODB-ASL-LICENSE.txt</license.location>-->
        <heapSize>2048m</heapSize>
        <javaassist.version>3.23.1-GA</javaassist.version>
        <jaxb.api.version>2.3.0</jaxb.api.version>

        <!--
        SONATYPE: used by our patched orientdb.properties to record+log the upstream version
        -->
        <upstream.version>3.0.16-SNAPSHOT</upstream.version>
    </properties>

    <build>
        <pluginManagement>
            <plugins>
                <plugin>
                    <artifactId>maven-clean-plugin</artifactId>
                    <version>3.1.0</version>
                </plugin>

                <plugin>
                    <artifactId>maven-resources-plugin</artifactId>
                    <version>3.1.0</version>
                </plugin>

                <plugin>
                    <artifactId>maven-assembly-plugin</artifactId>
                    <version>3.1.0</version>
                </plugin>

                <plugin>
                    <groupId>org.codehaus.mojo</groupId>
                    <artifactId>buildnumber-maven-plugin</artifactId>
                    <version>1.4</version>
                </plugin>

                <plugin>
                    <groupId>org.codehaus.mojo</groupId>
                    <artifactId>versions-maven-plugin</artifactId>
                    <version>2.5</version>
                </plugin>

                <plugin>
                    <groupId>org.apache.maven.plugins</groupId>
                    <artifactId>maven-surefire-plugin</artifactId>
                    <version>${surefire.version}</version>
                    <configuration>
                        <systemPropertyVariables>
                            <security.userPasswordSaltIterations>1</security.userPasswordSaltIterations>
                        </systemPropertyVariables>

                        <properties>
                            <property>
                                <name>listener</name>
                                <value>com.orientechnologies.OJUnitTestListener</value>
                            </property>
                        </properties>

                    </configuration>
                </plugin>


                <plugin>
                    <groupId>org.apache.maven.plugins</groupId>
                    <artifactId>maven-failsafe-plugin</artifactId>
                    <version>${surefire.version}</version>

                    <configuration>
                        <systemPropertyVariables>
                            <security.userPasswordSaltIterations>1</security.userPasswordSaltIterations>
                        </systemPropertyVariables>
                    </configuration>
                </plugin>

                <plugin>
                    <artifactId>maven-install-plugin</artifactId>
                    <version>2.5.2</version>
                </plugin>

                <plugin>
                    <artifactId>maven-deploy-plugin</artifactId>
                    <version>2.8.2</version>
                </plugin>

                <plugin>
                    <groupId>org.apache.maven.plugins</groupId>
                    <artifactId>maven-compiler-plugin</artifactId>
                    <version>3.7.0</version>
                </plugin>

                <plugin>
                    <groupId>org.apache.maven.plugins</groupId>
                    <artifactId>maven-site-plugin</artifactId>
                    <version>3.7.1</version>
                </plugin>

                <plugin>
                    <groupId>org.apache.maven.plugins</groupId>
                    <artifactId>maven-jar-plugin</artifactId>
                    <version>3.1.0</version>
                </plugin>

                <plugin>
                    <groupId>org.apache.maven.plugins</groupId>
                    <artifactId>maven-gpg-plugin</artifactId>
                    <version>1.6</version>
                </plugin>

                <plugin>
                    <groupId>org.apache.maven.plugins</groupId>
                    <artifactId>maven-javadoc-plugin</artifactId>
                    <version>3.0.1</version>
                    <configuration>
                        <doclint>none</doclint>
                        <maxmemory>2G</maxmemory>
                    </configuration>
                </plugin>

                <plugin>
                    <groupId>org.apache.maven.plugins</groupId>
                    <artifactId>maven-checkstyle-plugin</artifactId>
                    <version>3.0.0</version>
                </plugin>

                <plugin>
                    <groupId>org.apache.maven.plugins</groupId>
                    <artifactId>maven-pmd-plugin</artifactId>
                    <version>3.10.0</version>
                </plugin>


                <plugin>
                    <groupId>org.apache.maven.plugins</groupId>
                    <artifactId>maven-release-plugin</artifactId>
                    <version>2.5.3</version>
                    <configuration>
                        <mavenExecutorId>forked-path</mavenExecutorId>
                        <useReleaseProfile>false</useReleaseProfile>
                        <localCheckout>true</localCheckout>
                        <pushChanges>false</pushChanges>
                        <allowTimestampedSnapshots>true</allowTimestampedSnapshots>
                        <arguments>-Prelease</arguments>
                    </configuration>
                </plugin>

                <plugin>
                    <groupId>org.codehaus.mojo</groupId>
                    <artifactId>animal-sniffer-maven-plugin</artifactId>
                    <version>1.16</version>
                    <configuration>
                        <!--
                        Keep aligned with the maven-compiler-plugins source/target, ATM this is 1.6,
                        so we use the java16 signature.
                        -->
                        <signature>
                            <groupId>org.codehaus.mojo.signature</groupId>
                            <artifactId>java16</artifactId>
                            <version>1.1</version>
                        </signature>
                    </configuration>
                </plugin>

                <plugin>
                    <groupId>com.mycila</groupId>
                    <artifactId>license-maven-plugin</artifactId>
                    <version>3.0</version>
                    <inherited>true</inherited>
                    <configuration>
                        <header>${license.location}</header>
                        <aggregate>true</aggregate>
                        <failIfMissing>true</failIfMissing>
                        <encoding>UTF-8</encoding>
                        <useDefaultExcludes>true</useDefaultExcludes>
                        <strictCheck>true</strictCheck>
                        <excludes>
                            <exclude>**/assembly/**</exclude>
                            <exclude>**/config/**</exclude>
                            <exclude>**/resources/**</exclude>
                            <exclude>emptyfile*</exclude>
                            <exclude>*.txt</exclude>
                            <exclude>*.properties</exclude>
                        </excludes>
                    </configuration>
                    <executions>
                    </executions>
                </plugin>

                <plugin>
                    <groupId>org.codehaus.mojo</groupId>
                    <artifactId>license-maven-plugin</artifactId>
                    <version>1.16</version>

                    <configuration>
                        <licenseMerges>
                            <licenseMerge>ASL 2.0|Apache License 2.0|Apache License, Version 2.0|Apache 2|ASL, version 2|The Apache
                                Software License|Version 2.0,Apache License, Version 2.0| The Apache Software License, Version 2.0
                            </licenseMerge>
                            <licenseMerge>BSD|BSD License|New BSD License</licenseMerge>
                            <licenseMerge>LGPL 2.1|GNU Lesser General Public License (LGPL), Version 2.1|GNU Lesser General Public
                                License, Version 2.1
                            </licenseMerge>
                            <licenseMerge>CDDL 1.0|COMMON DEVELOPMENT AND DISTRIBUTION LICENSE (CDDL) Version 1.0|Common Development
                                and Distribution License (CDDL) v1.0
                            </licenseMerge>
                            <licenseMerge>LGPL 3|GNU LESSER GENERAL PUBLIC LICENSE|GNU Lesser Public License</licenseMerge>
                        </licenseMerges>
                    </configuration>
                    <executions>
                        <execution>
                            <id>download-licenses</id>
                            <goals>
                                <goal>download-licenses</goal>
                            </goals>
                        </execution>
                    </executions>
                </plugin>
            </plugins>


        </pluginManagement>

        <plugins>
            <plugin>
                <groupId>org.codehaus.mojo</groupId>
                <artifactId>buildnumber-maven-plugin</artifactId>
                <executions>
                    <execution>
                        <phase>validate</phase>
                        <goals>
                            <goal>create</goal>
                        </goals>
                    </execution>
                </executions>
                <configuration>
                    <doCheck>false</doCheck>
                    <doUpdate>false</doUpdate>
                    <!-- Use committed revision so it does not change every 
                        time svn update is run -->
                    <useLastCommittedRevision>true</useLastCommittedRevision>
                    <!-- default revision number if unavailable -->
                    <revisionOnScmFailure>??????</revisionOnScmFailure>
                </configuration>
            </plugin>


            <plugin>
                <groupId>org.apache.felix</groupId>
                <artifactId>maven-bundle-plugin</artifactId>
                <version>3.5.0</version>
                <configuration>
                    <!-- | dummy entry to stop bundle plugin from picking 
                        up jar config and reporting | WARNING: Duplicate name in Manifest | See http://markmail.org/message/mpkl24wk3jrjhhjg -->
                    <archive>
                        <forced>true</forced>
                    </archive>
                    <excludeDependencies>true</excludeDependencies>
                    <manifestLocation>${project.build.directory}/osgi</manifestLocation>
                    <instructions>
                        <!-- | stops the "uses" clauses being added to "Export-Package" 
                            manifest entry -->
                        <_nouses>true</_nouses>
                        <!-- | Stop the JAVA_1_n_HOME variables from being 
                            treated as headers by Bnd -->
                        <_removeheaders>JAVA_1_3_HOME,JAVA_1_4_HOME,JAVA_1_5_HOME,JAVA_1_6_HOME,JAVA_1_7_HOME,
                            Bnd-LastModified,Built-By,Private-Package,Tool,Created-By,Build-Jdk,Include-Resource,
                            Ignore-Package,Private-Package,Bundle-DocURL
                        </_removeheaders>
                        <Fragment-Host>${osgi.fragment.host}</Fragment-Host>
                        <Export-Package>${osgi.export}</Export-Package>
                        <Private-Package>${osgi.private}</Private-Package>
                        <Import-Package>${project.groupId}.*;provide:=true,${osgi.import}</Import-Package>
                        <DynamicImport-Package>${osgi.dynamicImport}</DynamicImport-Package>
                        <Bundle-RequiredExecutionEnvironment>JavaSE-1.6</Bundle-RequiredExecutionEnvironment>
                    </instructions>
                </configuration>
                <executions>
                    <execution>
                        <id>bundle-manifest</id>
                        <phase>process-classes</phase>
                        <goals>
                            <goal>manifest</goal>
                        </goals>
                    </execution>
                </executions>
            </plugin>

            <plugin>
                <groupId>org.apache.maven.plugins</groupId>
                <artifactId>maven-jar-plugin</artifactId>
                <configuration>
                    <archive>
                        <manifestFile>${project.build.directory}/osgi/MANIFEST.MF</manifestFile>
                        <manifest>
                            <addDefaultImplementationEntries>true</addDefaultImplementationEntries>
                            <addDefaultSpecificationEntries>true</addDefaultSpecificationEntries>
                        </manifest>
                        <manifestEntries>
                            <Implementation-Build>${buildNumber}</Implementation-Build>
                            <Implementation-Url>${project.organization.url}</Implementation-Url>
                            <Implementation-Build-Date>${maven.build.timestamp}</Implementation-Build-Date>
                            <X-Compile-Source-JDK>${maven.compiler.source}</X-Compile-Source-JDK>
                            <X-Compile-Target-JDK>${maven.compiler.target}</X-Compile-Target-JDK>
                        </manifestEntries>
                    </archive>
                </configuration>
            </plugin>

            <plugin>
                <groupId>org.apache.maven.plugins</groupId>
                <artifactId>maven-site-plugin</artifactId>
                <configuration>
                    <moduleExcludes>distribution</moduleExcludes>
                </configuration>
            </plugin>

            <plugin>
                <groupId>org.apache.maven.plugins</groupId>
                <artifactId>maven-source-plugin</artifactId>
                <version>3.0.1</version>
                <executions>
                    <execution>
                        <id>attach-sources</id>
                        <phase>verify</phase>
                        <goals>
                            <goal>jar-no-fork</goal>
                        </goals>
                    </execution>
                </executions>
            </plugin>

            <plugin>
                <groupId>org.jacoco</groupId>
                <artifactId>jacoco-maven-plugin</artifactId>
                <version>0.7.6.201602180812</version>
            </plugin>

            <plugin>
                <groupId>org.apache.maven.plugins</groupId>
                <artifactId>maven-javadoc-plugin</artifactId>
                <configuration>
                    <doclint>none</doclint>
                    <doclet>org.umlgraph.doclet.UmlGraphDoc</doclet>

                    <docletArtifact>
                        <groupId>org.umlgraph</groupId>
                        <artifactId>umlgraph</artifactId>
                        <version>5.6.6</version>
                    </docletArtifact>

                </configuration>
            </plugin>


        </plugins>
    </build>

    <reporting>
        <plugins>
            <plugin>
                <groupId>org.apache.maven.plugins</groupId>
                <artifactId>maven-surefire-report-plugin</artifactId>
                <version>${surefire.version}</version>
            </plugin>
            <plugin>
                <groupId>org.apache.maven.plugins</groupId>
                <artifactId>maven-javadoc-plugin</artifactId>
                <configuration>
                    <links>
                        <link>http://download.oracle.com/javase/5/docs/api/index.html</link>
                    </links>

                    <doclet>org.umlgraph.doclet.UmlGraphDoc</doclet>

                    <docletArtifact>
                        <groupId>org.umlgraph</groupId>
                        <artifactId>umlgraph</artifactId>
                        <version>5.6.6</version>
                    </docletArtifact>
                    <doclint>none</doclint>
                    <additionalparam>-views -all</additionalparam>
                    <useStandardDocletOptions>true</useStandardDocletOptions>

                    <aggregate>true</aggregate>
                    <!-- | Apple's JVM sometimes requires more memory -->
                    <additionalJOption>-J-Xmx1024m</additionalJOption>
                </configuration>
            </plugin>

        </plugins>
    </reporting>

    <profiles>
        <!--
        Enable animal-sniffer to verify JDK compatibility.
        -->
        <profile>
            <id>animalsniffer</id>
            <build>
                <plugins>
                    <plugin>
                        <groupId>org.codehaus.mojo</groupId>
                        <artifactId>animal-sniffer-maven-plugin</artifactId>
                        <executions>
                            <execution>
                                <goals>
                                    <goal>check</goal>
                                </goals>
                            </execution>
                        </executions>
                    </plugin>
                </plugins>
            </build>
        </profile>

        <profile>
            <id>java8</id>
            <activation>
                <jdk>1.8</jdk>
            </activation>
            <build>
                <plugins>
                    <plugin>
                        <groupId>org.apache.maven.plugins</groupId>
                        <artifactId>maven-compiler-plugin</artifactId>
                        <configuration>
                            <source>${maven.compiler.source}</source>
                            <target>${maven.compiler.target}</target>
                            <showDeprecation>true</showDeprecation>
                            <showWarnings>true</showWarnings>
                            <optimize>true</optimize>
                        </configuration>
                    </plugin>
                </plugins>
            </build>
            <properties>
                <additionalparam>-Xdoclint:none</additionalparam>
            </properties>
        </profile>

        <profile>
            <id>release-sign-artifacts</id>
            <activation>
                <property>
                    <name>performRelease</name>
                    <value>true</value>
                </property>
            </activation>
            <build>
                <plugins>
                    <plugin>
                        <groupId>org.apache.maven.plugins</groupId>
                        <artifactId>maven-gpg-plugin</artifactId>
                        <executions>
                            <execution>
                                <id>sign-artifacts</id>
                                <phase>verify</phase>
                                <goals>
                                    <goal>sign</goal>
                                </goals>
                            </execution>
                        </executions>
                    </plugin>
                </plugins>
            </build>
        </profile>


        <profile>
            <id>sonatype-oss-release</id>
            <build>
                <plugins>
                    <plugin>
                        <groupId>org.apache.maven.plugins</groupId>
                        <artifactId>maven-source-plugin</artifactId>
                        <executions>
                            <execution>
                                <id>attach-sources</id>
                                <goals>
                                    <goal>jar-no-fork</goal>
                                </goals>
                                <configuration>
                                    <archive>
                                        <manifest>
                                            <addDefaultImplementationEntries>true</addDefaultImplementationEntries>
                                            <addDefaultSpecificationEntries>true</addDefaultSpecificationEntries>
                                        </manifest>
                                        <manifestEntries>
                                            <Implementation-Build>${implementation.build}</Implementation-Build>
                                            <Implementation-Build-Date>${maven.build.timestamp}
                                            </Implementation-Build-Date>
                                            <X-Compile-Source-JDK>${maven.compiler.source}</X-Compile-Source-JDK>
                                            <X-Compile-Target-JDK>${maven.compiler.target}</X-Compile-Target-JDK>
                                        </manifestEntries>
                                    </archive>
                                </configuration>
                            </execution>
                        </executions>
                    </plugin>
                    <plugin>
                        <groupId>org.apache.maven.plugins</groupId>
                        <artifactId>maven-javadoc-plugin</artifactId>
                        <executions>
                            <execution>
                                <id>attach-javadocs</id>
                                <goals>
                                    <goal>jar</goal>
                                </goals>
                                <configuration>
                                    <quiet>true</quiet>
                                    <maxmemory>2G</maxmemory>

                                    <archive>
                                        <manifest>
                                            <addDefaultImplementationEntries>true</addDefaultImplementationEntries>
                                            <addDefaultSpecificationEntries>true</addDefaultSpecificationEntries>
                                        </manifest>
                                        <manifestEntries>
                                            <Implementation-Build>${implementation.build}</Implementation-Build>
                                            <Implementation-Build-Date>${maven.build.timestamp}
                                            </Implementation-Build-Date>
                                            <X-Compile-Source-JDK>${maven.compiler.source}</X-Compile-Source-JDK>
                                            <X-Compile-Target-JDK>${maven.compiler.target}</X-Compile-Target-JDK>
                                        </manifestEntries>
                                    </archive>
                                </configuration>
                            </execution>
                        </executions>
                    </plugin>


                    <plugin>
                        <groupId>org.apache.maven.plugins</groupId>
                        <artifactId>maven-gpg-plugin</artifactId>
                        <executions>
                            <execution>
                                <id>sign-artifacts</id>
                                <phase>verify</phase>
                                <goals>
                                    <goal>sign</goal>
                                </goals>
                            </execution>
                        </executions>
                    </plugin>
                </plugins>
            </build>
        </profile>
    </profiles>
</project><|MERGE_RESOLUTION|>--- conflicted
+++ resolved
@@ -15,15 +15,11 @@
 
     <groupId>com.orientechnologies</groupId>
     <artifactId>orientdb-parent</artifactId>
-<<<<<<< HEAD
 
     <!--
     SONATYPE: Custom version to avoid clobbering upstreams snapshots.
     -->
     <version>3.0.SONATYPE-SNAPSHOT</version>
-=======
-    <version>3.0.18-SNAPSHOT</version>
->>>>>>> 027da763
     <packaging>pom</packaging>
 
     <name>OrientDB</name>
@@ -252,7 +248,7 @@
         <!--
         SONATYPE: used by our patched orientdb.properties to record+log the upstream version
         -->
-        <upstream.version>3.0.16-SNAPSHOT</upstream.version>
+        <upstream.version>3.0.18-SNAPSHOT</upstream.version>
     </properties>
 
     <build>
