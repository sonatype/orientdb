package com.orientechnologies.orient.jdbc;

import static org.junit.Assert.assertEquals;
import static org.junit.Assert.assertFalse;
import static org.junit.Assert.assertTrue;

import java.sql.DatabaseMetaData;
import java.sql.ResultSet;
import java.sql.ResultSetMetaData;
import java.sql.SQLException;
<<<<<<< HEAD
import java.util.*;

import static org.hamcrest.Matchers.hasItem;
import static org.junit.Assert.assertEquals;
import static org.junit.Assert.assertFalse;
import static org.junit.Assert.assertTrue;
import static org.junit.Assert.assertNotNull;
import static org.junit.Assert.assertThat;
=======
import java.util.ArrayList;
import java.util.Arrays;
import java.util.HashMap;
import java.util.HashSet;
import java.util.List;
import java.util.Map;
import java.util.Set;

import org.junit.Before;
import org.junit.Test;

import com.orientechnologies.orient.core.OConstants;
>>>>>>> ed0a52b5

public class OrientJdbcDatabaseMetaDataTest extends OrientJdbcBaseTest {

  private DatabaseMetaData metaData;

  @Before
  public void setup() throws SQLException {
    metaData = conn.getMetaData();

  }

  @Test
  public void verifyDriverAndDatabaseVersions() throws SQLException {

    assertEquals("memory:test", metaData.getURL());
    assertEquals("admin", metaData.getUserName());
    assertEquals("OrientDB", metaData.getDatabaseProductName());
    assertEquals(OConstants.ORIENT_VERSION, metaData.getDatabaseProductVersion());
    assertEquals(2, metaData.getDatabaseMajorVersion());
    assertEquals(2, metaData.getDatabaseMinorVersion());

    assertEquals("OrientDB JDBC Driver", metaData.getDriverName());
    assertEquals("OrientDB 2.2 JDBC Driver", metaData.getDriverVersion());
    assertEquals(2, metaData.getDriverMajorVersion());
    assertEquals(2, metaData.getDriverMinorVersion());

  }

  @Test
  public void shouldRetrievePrimaryKeysMetadata() throws SQLException {

    ResultSet primaryKeys = metaData.getPrimaryKeys(null, null, "Item");
    assertTrue(primaryKeys.next());
    assertEquals("intKey", primaryKeys.getString(4));
    assertEquals("Item.intKey", primaryKeys.getString(6));
    assertEquals(1, primaryKeys.getInt(5));

    assertTrue(primaryKeys.next());
    assertEquals("stringKey", primaryKeys.getString("COLUMN_NAME"));
    assertEquals("Item.stringKey", primaryKeys.getString("PK_NAME"));
    assertEquals(1, primaryKeys.getInt("KEY_SEQ"));

  }

  @Test
  public void shouldRetrieveTableTypes() throws SQLException {

    ResultSet tableTypes = metaData.getTableTypes();
    assertTrue(tableTypes.next());
    assertEquals("TABLE", tableTypes.getString(1));
    assertTrue(tableTypes.next());
    assertEquals("SYSTEM TABLE", tableTypes.getString(1));

    assertFalse(tableTypes.next());

  }

  @Test
  public void shouldRetrieveKeywords() throws SQLException {

    final String keywordsStr = metaData.getSQLKeywords();
    assertNotNull(keywordsStr);
    assertThat(Arrays.asList(keywordsStr.toUpperCase().split(",\\s*")), hasItem("TRAVERSE"));
  }

  @Test
  public void getFields() throws SQLException {
    ResultSet rs = conn.createStatement().executeQuery("select from OUser");
    if (rs != null) {
      ResultSetMetaData metaData = rs.getMetaData();
      int cc = metaData.getColumnCount();
      Set<String> colset = new HashSet<String>();
      List<Map<String, Object>> columns = new ArrayList<Map<String, Object>>(cc);
      for (int i = 1; i <= cc; i++) {
        String name = metaData.getColumnLabel(i);
        if (colset.contains(name))
          continue;
        colset.add(name);
        Map<String, Object> field = new HashMap<String, Object>();
        field.put("name", name);

        try {
          String catalog = metaData.getCatalogName(i);
          String schema = metaData.getSchemaName(i);
          String table = metaData.getTableName(i);
          ResultSet rsmc = conn.getMetaData().getColumns(catalog, schema, table, name);
          while (rsmc.next()) {
            field.put("description", rsmc.getString("REMARKS"));
            break;
          }
        } catch (SQLException se) {
          se.printStackTrace();
        }
        columns.add(field);
      }

      for (Map<String, Object> c : columns) {
        System.out.println(c);
      }
    }
  }

  @Test
  public void getAllTables() throws SQLException {
    ResultSet rs = this.metaData.getTables(null, null, null, null);
    int tableCount = 0;

    while (rs.next()) {
      tableCount = tableCount + 1;
    }
    assertTrue(tableCount > 1);
  }

  @Test
<<<<<<< HEAD
  public void getAllTablesFilteredByAllTypes() throws SQLException {
    ResultSet rs = this.metaData.getTableTypes();
    List<String> tableTypes = new ArrayList<String>(2);
    while (rs.next()){
      tableTypes.add(rs.getString(1));
    }
    rs = this.metaData.getTables(null, null, null, tableTypes.toArray(new String[2]));
    int tableCount = 0;

    while(rs.next()){
      tableCount = tableCount + 1;
    }
    assertTrue(tableCount > 1);
  }

  @Test
  public void getNoTablesFilteredByEmptySetOfTypes() throws SQLException {
    final ResultSet rs = this.metaData.getTables(null, null, null, new String[0]);
    int tableCount = 0;

    while(rs.next()){
      tableCount = tableCount + 1;
    }
    assertEquals(0, tableCount);
  }

  @Test
  public void getSingleTables() throws SQLException {
=======
  public void getSingleTable() throws SQLException {
>>>>>>> ed0a52b5
    ResultSet rs = this.metaData.getTables(null, null, "ouser", null);
    int tableCount = 0;

    while (rs.next()) {
      tableCount = tableCount + 1;
    }
    assertEquals(1, tableCount);
  }

  @Test
  public void getSingleColumn() throws SQLException {
    ResultSet rs = this.metaData.getColumns(null, null, "Article", "uuid");

    int colCount = 0;
    while (rs.next()) {
      colCount += 1;
    }
    assertEquals(1, colCount);
  }

  @Test
  public void getAllColumns() throws SQLException {
    ResultSet rs = this.metaData.getColumns(null, null, "Article", null);

    int colCount = 0;
    while (rs.next()) {
      colCount += 1;
    }
    assertTrue(colCount > 1);
  }

  @Test
  public void getAllFields() throws SQLException {
    ResultSet rsmc = conn.getMetaData().getColumns(null, null, "OUser", null);
    Set<String> fieldNames = new HashSet<String>();
    while (rsmc.next()) {
      fieldNames.add(rsmc.getString("COLUMN_NAME"));
    }

    fieldNames.removeAll(Arrays.asList("name", "password", "roles", "status"));
  }

}
<|MERGE_RESOLUTION|>--- conflicted
+++ resolved
@@ -1,222 +1,210 @@
-package com.orientechnologies.orient.jdbc;
-
-import static org.junit.Assert.assertEquals;
-import static org.junit.Assert.assertFalse;
-import static org.junit.Assert.assertTrue;
-
-import java.sql.DatabaseMetaData;
-import java.sql.ResultSet;
-import java.sql.ResultSetMetaData;
-import java.sql.SQLException;
-<<<<<<< HEAD
-import java.util.*;
-
-import static org.hamcrest.Matchers.hasItem;
-import static org.junit.Assert.assertEquals;
-import static org.junit.Assert.assertFalse;
-import static org.junit.Assert.assertTrue;
-import static org.junit.Assert.assertNotNull;
-import static org.junit.Assert.assertThat;
-=======
-import java.util.ArrayList;
-import java.util.Arrays;
-import java.util.HashMap;
-import java.util.HashSet;
-import java.util.List;
-import java.util.Map;
-import java.util.Set;
-
-import org.junit.Before;
-import org.junit.Test;
-
-import com.orientechnologies.orient.core.OConstants;
->>>>>>> ed0a52b5
-
-public class OrientJdbcDatabaseMetaDataTest extends OrientJdbcBaseTest {
-
-  private DatabaseMetaData metaData;
-
-  @Before
-  public void setup() throws SQLException {
-    metaData = conn.getMetaData();
-
-  }
-
-  @Test
-  public void verifyDriverAndDatabaseVersions() throws SQLException {
-
-    assertEquals("memory:test", metaData.getURL());
-    assertEquals("admin", metaData.getUserName());
-    assertEquals("OrientDB", metaData.getDatabaseProductName());
-    assertEquals(OConstants.ORIENT_VERSION, metaData.getDatabaseProductVersion());
-    assertEquals(2, metaData.getDatabaseMajorVersion());
-    assertEquals(2, metaData.getDatabaseMinorVersion());
-
-    assertEquals("OrientDB JDBC Driver", metaData.getDriverName());
-    assertEquals("OrientDB 2.2 JDBC Driver", metaData.getDriverVersion());
-    assertEquals(2, metaData.getDriverMajorVersion());
-    assertEquals(2, metaData.getDriverMinorVersion());
-
-  }
-
-  @Test
-  public void shouldRetrievePrimaryKeysMetadata() throws SQLException {
-
-    ResultSet primaryKeys = metaData.getPrimaryKeys(null, null, "Item");
-    assertTrue(primaryKeys.next());
-    assertEquals("intKey", primaryKeys.getString(4));
-    assertEquals("Item.intKey", primaryKeys.getString(6));
-    assertEquals(1, primaryKeys.getInt(5));
-
-    assertTrue(primaryKeys.next());
-    assertEquals("stringKey", primaryKeys.getString("COLUMN_NAME"));
-    assertEquals("Item.stringKey", primaryKeys.getString("PK_NAME"));
-    assertEquals(1, primaryKeys.getInt("KEY_SEQ"));
-
-  }
-
-  @Test
-  public void shouldRetrieveTableTypes() throws SQLException {
-
-    ResultSet tableTypes = metaData.getTableTypes();
-    assertTrue(tableTypes.next());
-    assertEquals("TABLE", tableTypes.getString(1));
-    assertTrue(tableTypes.next());
-    assertEquals("SYSTEM TABLE", tableTypes.getString(1));
-
-    assertFalse(tableTypes.next());
-
-  }
-
-  @Test
-  public void shouldRetrieveKeywords() throws SQLException {
-
-    final String keywordsStr = metaData.getSQLKeywords();
-    assertNotNull(keywordsStr);
-    assertThat(Arrays.asList(keywordsStr.toUpperCase().split(",\\s*")), hasItem("TRAVERSE"));
-  }
-
-  @Test
-  public void getFields() throws SQLException {
-    ResultSet rs = conn.createStatement().executeQuery("select from OUser");
-    if (rs != null) {
-      ResultSetMetaData metaData = rs.getMetaData();
-      int cc = metaData.getColumnCount();
-      Set<String> colset = new HashSet<String>();
-      List<Map<String, Object>> columns = new ArrayList<Map<String, Object>>(cc);
-      for (int i = 1; i <= cc; i++) {
-        String name = metaData.getColumnLabel(i);
-        if (colset.contains(name))
-          continue;
-        colset.add(name);
-        Map<String, Object> field = new HashMap<String, Object>();
-        field.put("name", name);
-
-        try {
-          String catalog = metaData.getCatalogName(i);
-          String schema = metaData.getSchemaName(i);
-          String table = metaData.getTableName(i);
-          ResultSet rsmc = conn.getMetaData().getColumns(catalog, schema, table, name);
-          while (rsmc.next()) {
-            field.put("description", rsmc.getString("REMARKS"));
-            break;
-          }
-        } catch (SQLException se) {
-          se.printStackTrace();
-        }
-        columns.add(field);
-      }
-
-      for (Map<String, Object> c : columns) {
-        System.out.println(c);
-      }
-    }
-  }
-
-  @Test
-  public void getAllTables() throws SQLException {
-    ResultSet rs = this.metaData.getTables(null, null, null, null);
-    int tableCount = 0;
-
-    while (rs.next()) {
-      tableCount = tableCount + 1;
-    }
-    assertTrue(tableCount > 1);
-  }
-
-  @Test
-<<<<<<< HEAD
-  public void getAllTablesFilteredByAllTypes() throws SQLException {
-    ResultSet rs = this.metaData.getTableTypes();
-    List<String> tableTypes = new ArrayList<String>(2);
-    while (rs.next()){
-      tableTypes.add(rs.getString(1));
-    }
-    rs = this.metaData.getTables(null, null, null, tableTypes.toArray(new String[2]));
-    int tableCount = 0;
-
-    while(rs.next()){
-      tableCount = tableCount + 1;
-    }
-    assertTrue(tableCount > 1);
-  }
-
-  @Test
-  public void getNoTablesFilteredByEmptySetOfTypes() throws SQLException {
-    final ResultSet rs = this.metaData.getTables(null, null, null, new String[0]);
-    int tableCount = 0;
-
-    while(rs.next()){
-      tableCount = tableCount + 1;
-    }
-    assertEquals(0, tableCount);
-  }
-
-  @Test
-  public void getSingleTables() throws SQLException {
-=======
-  public void getSingleTable() throws SQLException {
->>>>>>> ed0a52b5
-    ResultSet rs = this.metaData.getTables(null, null, "ouser", null);
-    int tableCount = 0;
-
-    while (rs.next()) {
-      tableCount = tableCount + 1;
-    }
-    assertEquals(1, tableCount);
-  }
-
-  @Test
-  public void getSingleColumn() throws SQLException {
-    ResultSet rs = this.metaData.getColumns(null, null, "Article", "uuid");
-
-    int colCount = 0;
-    while (rs.next()) {
-      colCount += 1;
-    }
-    assertEquals(1, colCount);
-  }
-
-  @Test
-  public void getAllColumns() throws SQLException {
-    ResultSet rs = this.metaData.getColumns(null, null, "Article", null);
-
-    int colCount = 0;
-    while (rs.next()) {
-      colCount += 1;
-    }
-    assertTrue(colCount > 1);
-  }
-
-  @Test
-  public void getAllFields() throws SQLException {
-    ResultSet rsmc = conn.getMetaData().getColumns(null, null, "OUser", null);
-    Set<String> fieldNames = new HashSet<String>();
-    while (rsmc.next()) {
-      fieldNames.add(rsmc.getString("COLUMN_NAME"));
-    }
-
-    fieldNames.removeAll(Arrays.asList("name", "password", "roles", "status"));
-  }
-
-}
+package com.orientechnologies.orient.jdbc;
+
+import static org.hamcrest.Matchers.hasItem;
+import static org.junit.Assert.assertEquals;
+import static org.junit.Assert.assertFalse;
+import static org.junit.Assert.assertNotNull;
+import static org.junit.Assert.assertThat;
+import static org.junit.Assert.assertTrue;
+
+import java.sql.DatabaseMetaData;
+import java.sql.ResultSet;
+import java.sql.ResultSetMetaData;
+import java.sql.SQLException;
+import java.util.ArrayList;
+import java.util.Arrays;
+import java.util.HashMap;
+import java.util.HashSet;
+import java.util.List;
+import java.util.Map;
+import java.util.Set;
+
+import org.junit.Before;
+import org.junit.Test;
+
+import com.orientechnologies.orient.core.OConstants;
+
+public class OrientJdbcDatabaseMetaDataTest extends OrientJdbcBaseTest {
+
+  private DatabaseMetaData metaData;
+
+  @Before
+  public void setup() throws SQLException {
+    metaData = conn.getMetaData();
+
+  }
+
+  @Test
+  public void verifyDriverAndDatabaseVersions() throws SQLException {
+
+    assertEquals("memory:test", metaData.getURL());
+    assertEquals("admin", metaData.getUserName());
+    assertEquals("OrientDB", metaData.getDatabaseProductName());
+    assertEquals(OConstants.ORIENT_VERSION, metaData.getDatabaseProductVersion());
+    assertEquals(2, metaData.getDatabaseMajorVersion());
+    assertEquals(2, metaData.getDatabaseMinorVersion());
+
+    assertEquals("OrientDB JDBC Driver", metaData.getDriverName());
+    assertEquals("OrientDB 2.2 JDBC Driver", metaData.getDriverVersion());
+    assertEquals(2, metaData.getDriverMajorVersion());
+    assertEquals(2, metaData.getDriverMinorVersion());
+
+  }
+
+  @Test
+  public void shouldRetrievePrimaryKeysMetadata() throws SQLException {
+
+    ResultSet primaryKeys = metaData.getPrimaryKeys(null, null, "Item");
+    assertTrue(primaryKeys.next());
+    assertEquals("intKey", primaryKeys.getString(4));
+    assertEquals("Item.intKey", primaryKeys.getString(6));
+    assertEquals(1, primaryKeys.getInt(5));
+
+    assertTrue(primaryKeys.next());
+    assertEquals("stringKey", primaryKeys.getString("COLUMN_NAME"));
+    assertEquals("Item.stringKey", primaryKeys.getString("PK_NAME"));
+    assertEquals(1, primaryKeys.getInt("KEY_SEQ"));
+
+  }
+
+  @Test
+  public void shouldRetrieveTableTypes() throws SQLException {
+
+    ResultSet tableTypes = metaData.getTableTypes();
+    assertTrue(tableTypes.next());
+    assertEquals("TABLE", tableTypes.getString(1));
+    assertTrue(tableTypes.next());
+    assertEquals("SYSTEM TABLE", tableTypes.getString(1));
+
+    assertFalse(tableTypes.next());
+
+  }
+
+  @Test
+  public void shouldRetrieveKeywords() throws SQLException {
+
+    final String keywordsStr = metaData.getSQLKeywords();
+    assertNotNull(keywordsStr);
+    assertThat(Arrays.asList(keywordsStr.toUpperCase().split(",\\s*")), hasItem("TRAVERSE"));
+  }
+
+  @Test
+  public void getFields() throws SQLException {
+    ResultSet rs = conn.createStatement().executeQuery("select from OUser");
+    if (rs != null) {
+      ResultSetMetaData metaData = rs.getMetaData();
+      int cc = metaData.getColumnCount();
+      Set<String> colset = new HashSet<String>();
+      List<Map<String, Object>> columns = new ArrayList<Map<String, Object>>(cc);
+      for (int i = 1; i <= cc; i++) {
+        String name = metaData.getColumnLabel(i);
+        if (colset.contains(name))
+          continue;
+        colset.add(name);
+        Map<String, Object> field = new HashMap<String, Object>();
+        field.put("name", name);
+
+        try {
+          String catalog = metaData.getCatalogName(i);
+          String schema = metaData.getSchemaName(i);
+          String table = metaData.getTableName(i);
+          ResultSet rsmc = conn.getMetaData().getColumns(catalog, schema, table, name);
+          while (rsmc.next()) {
+            field.put("description", rsmc.getString("REMARKS"));
+            break;
+          }
+        } catch (SQLException se) {
+          se.printStackTrace();
+        }
+        columns.add(field);
+      }
+
+      for (Map<String, Object> c : columns) {
+        System.out.println(c);
+      }
+    }
+  }
+
+  @Test
+  public void getAllTables() throws SQLException {
+    ResultSet rs = this.metaData.getTables(null, null, null, null);
+    int tableCount = 0;
+
+    while (rs.next()) {
+      tableCount = tableCount + 1;
+    }
+    assertTrue(tableCount > 1);
+  }
+
+  @Test
+  public void getAllTablesFilteredByAllTypes() throws SQLException {
+    ResultSet rs = this.metaData.getTableTypes();
+    List<String> tableTypes = new ArrayList<String>(2);
+    while (rs.next()) {
+      tableTypes.add(rs.getString(1));
+    }
+    rs = this.metaData.getTables(null, null, null, tableTypes.toArray(new String[2]));
+    int tableCount = 0;
+
+    while (rs.next()) {
+      tableCount = tableCount + 1;
+    }
+    assertTrue(tableCount > 1);
+  }
+
+  @Test
+  public void getNoTablesFilteredByEmptySetOfTypes() throws SQLException {
+    final ResultSet rs = this.metaData.getTables(null, null, null, new String[0]);
+    int tableCount = 0;
+
+    while (rs.next()) {
+      tableCount = tableCount + 1;
+    }
+    assertEquals(0, tableCount);
+  }
+
+  @Test
+  public void getSingleTables() throws SQLException {
+    ResultSet rs = this.metaData.getTables(null, null, "ouser", null);
+    int tableCount = 0;
+
+    while (rs.next()) {
+      tableCount = tableCount + 1;
+    }
+    assertEquals(1, tableCount);
+  }
+
+  @Test
+  public void getSingleColumn() throws SQLException {
+    ResultSet rs = this.metaData.getColumns(null, null, "Article", "uuid");
+
+    int colCount = 0;
+    while (rs.next()) {
+      colCount += 1;
+    }
+    assertEquals(1, colCount);
+  }
+
+  @Test
+  public void getAllColumns() throws SQLException {
+    ResultSet rs = this.metaData.getColumns(null, null, "Article", null);
+
+    int colCount = 0;
+    while (rs.next()) {
+      colCount += 1;
+    }
+    assertTrue(colCount > 1);
+  }
+
+  @Test
+  public void getAllFields() throws SQLException {
+    ResultSet rsmc = conn.getMetaData().getColumns(null, null, "OUser", null);
+    Set<String> fieldNames = new HashSet<String>();
+    while (rsmc.next()) {
+      fieldNames.add(rsmc.getString("COLUMN_NAME"));
+    }
+
+    fieldNames.removeAll(Arrays.asList("name", "password", "roles", "status"));
+  }
+
+}