--- conflicted
+++ resolved
@@ -1,142 +1,138 @@
-<?xml version="1.0" encoding="UTF-8"?>
-
-<!--
-  ~ Copyright 2010-2016 OrientDB LTD
-  ~
-  ~ Licensed under the Apache License, Version 2.0 (the "License");
-  ~ you may not use this file except in compliance with the License.
-  ~ You may obtain a copy of the License at
-  ~
-  ~      http://www.apache.org/licenses/LICENSE-2.0
-  ~
-  ~ Unless required by applicable law or agreed to in writing, software
-  ~ distributed under the License is distributed on an "AS IS" BASIS,
-  ~ WITHOUT WARRANTIES OR CONDITIONS OF ANY KIND, either express or implied.
-  ~ See the License for the specific language governing permissions and
-  ~ limitations under the License.
-  -->
-
-<project xmlns="http://maven.apache.org/POM/4.0.0" xmlns:xsi="http://www.w3.org/2001/XMLSchema-instance"
-         xsi:schemaLocation="http://maven.apache.org/POM/4.0.0 http://maven.apache.org/maven-v4_0_0.xsd">
-    <modelVersion>4.0.0</modelVersion>
-
-    <parent>
-        <groupId>com.orientechnologies</groupId>
-        <artifactId>orientdb-parent</artifactId>
-<<<<<<< HEAD
-        <version>3.0.SONATYPE-SNAPSHOT</version>
-=======
-        <version>3.1.0-SNAPSHOT</version>
->>>>>>> b4ea751d
-        <relativePath>../</relativePath>
-    </parent>
-
-    <name>OrientDB JDBC Driver</name>
-    <artifactId>orientdb-jdbc</artifactId>
-
-    <description>JDBC Driver for OrientDB NoSQL document graph dbms</description>
-    <inceptionYear>2012</inceptionYear>
-
-    <properties>
-        <argLine>
-            -Xmx${heapSize}
-            -Dstorage.diskCache.bufferSize=4096
-            -Dmemory.directMemory.trackMode=true
-            -Djava.util.logging.manager=com.orientechnologies.common.log.ShutdownLogManager
-            -Dstorage.diskCache.checksumMode=storeAndThrow
-        </argLine>
-    </properties>
-
-    <dependencies>
-        <dependency>
-            <groupId>com.orientechnologies</groupId>
-            <artifactId>orientdb-test-commons</artifactId>
-            <version>${project.version}</version>
-            <scope>test</scope>
-        </dependency>
-
-        <dependency>
-            <groupId>org.assertj</groupId>
-            <artifactId>assertj-db</artifactId>
-            <version>1.2.0</version>
-            <scope>test</scope>
-        </dependency>
-
-        <dependency>
-            <groupId>com.orientechnologies</groupId>
-            <artifactId>orientdb-server</artifactId>
-            <version>${project.version}</version>
-        </dependency>
-        <dependency>
-            <groupId>com.orientechnologies</groupId>
-            <artifactId>orientdb-client</artifactId>
-            <version>${project.version}</version>
-            <type>jar</type>
-        </dependency>
-        <dependency>
-            <groupId>com.orientechnologies</groupId>
-            <artifactId>orientdb-core</artifactId>
-            <version>${project.version}</version>
-            <type>test-jar</type>
-            <scope>test</scope>
-        </dependency>
-    </dependencies>
-
-    <build>
-        <plugins>
-            <plugin>
-                <groupId>org.apache.maven.plugins</groupId>
-                <artifactId>maven-surefire-plugin</artifactId>
-                <dependencies>
-                    <dependency>
-                        <groupId>org.apache.maven.surefire</groupId>
-                        <artifactId>surefire-junit47</artifactId>
-                        <version>${surefire.version}</version>
-                    </dependency>
-                </dependencies>
-                <configuration>
-                    <properties>
-                        <property>
-                            <name>listener</name>
-                            <value>com.orientechnologies.OJUnitTestListener</value>
-                        </property>
-                    </properties>
-                </configuration>
-            </plugin>
-            <plugin>
-                <artifactId>maven-assembly-plugin</artifactId>
-                <configuration>
-                    <descriptors>
-                        <descriptor>src/assembly/all.xml</descriptor>
-                    </descriptors>
-                </configuration>
-                <executions>
-                    <execution>
-                        <phase>package</phase>
-                        <goals>
-                            <goal>single</goal>
-                        </goals>
-                    </execution>
-                </executions>
-            </plugin>
-        </plugins>
-    </build>
-    <profiles>
-        <profile>
-            <id>crash-tests</id>
-            <build>
-                <plugins>
-                    <plugin>
-                        <groupId>org.apache.maven.plugins</groupId>
-                        <artifactId>maven-failsafe-plugin</artifactId>
-                        <version>${surefire.version}</version>
-                        <configuration>
-                            <skipTests>true</skipTests>
-                        </configuration>
-                    </plugin>
-                </plugins>
-            </build>
-        </profile>
-    </profiles>
-
-</project>
+<?xml version="1.0" encoding="UTF-8"?>
+
+<!--
+  ~ Copyright 2010-2016 OrientDB LTD
+  ~
+  ~ Licensed under the Apache License, Version 2.0 (the "License");
+  ~ you may not use this file except in compliance with the License.
+  ~ You may obtain a copy of the License at
+  ~
+  ~      http://www.apache.org/licenses/LICENSE-2.0
+  ~
+  ~ Unless required by applicable law or agreed to in writing, software
+  ~ distributed under the License is distributed on an "AS IS" BASIS,
+  ~ WITHOUT WARRANTIES OR CONDITIONS OF ANY KIND, either express or implied.
+  ~ See the License for the specific language governing permissions and
+  ~ limitations under the License.
+  -->
+
+<project xmlns="http://maven.apache.org/POM/4.0.0" xmlns:xsi="http://www.w3.org/2001/XMLSchema-instance"
+         xsi:schemaLocation="http://maven.apache.org/POM/4.0.0 http://maven.apache.org/maven-v4_0_0.xsd">
+    <modelVersion>4.0.0</modelVersion>
+
+    <parent>
+        <groupId>com.orientechnologies</groupId>
+        <artifactId>orientdb-parent</artifactId>
+        <version>3.1.SONATYPE-SNAPSHOT</version>
+        <relativePath>../</relativePath>
+    </parent>
+
+    <name>OrientDB JDBC Driver</name>
+    <artifactId>orientdb-jdbc</artifactId>
+
+    <description>JDBC Driver for OrientDB NoSQL document graph dbms</description>
+    <inceptionYear>2012</inceptionYear>
+
+    <properties>
+        <argLine>
+            -Xmx${heapSize}
+            -Dstorage.diskCache.bufferSize=4096
+            -Dmemory.directMemory.trackMode=true
+            -Djava.util.logging.manager=com.orientechnologies.common.log.ShutdownLogManager
+            -Dstorage.diskCache.checksumMode=storeAndThrow
+        </argLine>
+    </properties>
+
+    <dependencies>
+        <dependency>
+            <groupId>com.orientechnologies</groupId>
+            <artifactId>orientdb-test-commons</artifactId>
+            <version>${project.version}</version>
+            <scope>test</scope>
+        </dependency>
+
+        <dependency>
+            <groupId>org.assertj</groupId>
+            <artifactId>assertj-db</artifactId>
+            <version>1.2.0</version>
+            <scope>test</scope>
+        </dependency>
+
+        <dependency>
+            <groupId>com.orientechnologies</groupId>
+            <artifactId>orientdb-server</artifactId>
+            <version>${project.version}</version>
+        </dependency>
+        <dependency>
+            <groupId>com.orientechnologies</groupId>
+            <artifactId>orientdb-client</artifactId>
+            <version>${project.version}</version>
+            <type>jar</type>
+        </dependency>
+        <dependency>
+            <groupId>com.orientechnologies</groupId>
+            <artifactId>orientdb-core</artifactId>
+            <version>${project.version}</version>
+            <type>test-jar</type>
+            <scope>test</scope>
+        </dependency>
+    </dependencies>
+
+    <build>
+        <plugins>
+            <plugin>
+                <groupId>org.apache.maven.plugins</groupId>
+                <artifactId>maven-surefire-plugin</artifactId>
+                <dependencies>
+                    <dependency>
+                        <groupId>org.apache.maven.surefire</groupId>
+                        <artifactId>surefire-junit47</artifactId>
+                        <version>${surefire.version}</version>
+                    </dependency>
+                </dependencies>
+                <configuration>
+                    <properties>
+                        <property>
+                            <name>listener</name>
+                            <value>com.orientechnologies.OJUnitTestListener</value>
+                        </property>
+                    </properties>
+                </configuration>
+            </plugin>
+            <plugin>
+                <artifactId>maven-assembly-plugin</artifactId>
+                <configuration>
+                    <descriptors>
+                        <descriptor>src/assembly/all.xml</descriptor>
+                    </descriptors>
+                </configuration>
+                <executions>
+                    <execution>
+                        <phase>package</phase>
+                        <goals>
+                            <goal>single</goal>
+                        </goals>
+                    </execution>
+                </executions>
+            </plugin>
+        </plugins>
+    </build>
+    <profiles>
+        <profile>
+            <id>crash-tests</id>
+            <build>
+                <plugins>
+                    <plugin>
+                        <groupId>org.apache.maven.plugins</groupId>
+                        <artifactId>maven-failsafe-plugin</artifactId>
+                        <version>${surefire.version}</version>
+                        <configuration>
+                            <skipTests>true</skipTests>
+                        </configuration>
+                    </plugin>
+                </plugins>
+            </build>
+        </profile>
+    </profiles>
+
+</project>