--- conflicted
+++ resolved
@@ -1,334 +1,328 @@
-/**
- * Copyright 2014 Orient Technologies LTD (info(at)orientechnologies.com)
- *
- * Licensed under the Apache License, Version 2.0 (the "License");
- * you may not use this file except in compliance with the License.
- * You may obtain a copy of the License at
- *
- *  http://www.apache.org/licenses/LICENSE-2.0
- *
- * Unless required by applicable law or agreed to in writing, software
- * distributed under the License is distributed on an "AS IS" BASIS,
- * WITHOUT WARRANTIES OR CONDITIONS OF ANY KIND, either express or implied.
- * See the License for the specific language governing permissions and
- * limitations under the License.
- *
- * For more information: http://www.orientechnologies.com
- */
-package com.orientechnologies.orient.jdbc;
-
-import com.orientechnologies.orient.core.db.record.OIdentifiable;
-import com.orientechnologies.orient.core.db.record.ORecordLazyList;
-import com.orientechnologies.orient.core.metadata.schema.OClass;
-import com.orientechnologies.orient.core.metadata.schema.OProperty;
-import com.orientechnologies.orient.core.metadata.schema.OType;
-import com.orientechnologies.orient.core.record.impl.OBlob;
-import com.orientechnologies.orient.core.record.impl.ODocument;
-
-import java.math.BigDecimal;
-import java.sql.ResultSetMetaData;
-import java.sql.SQLException;
-import java.sql.Types;
-import java.util.Date;
-import java.util.HashMap;
-import java.util.ListIterator;
-import java.util.Map;
-
-/**
- * @author Roberto Franchini (CELI Srl - franchini@celi.it)
- * @author Salvatore Piccione (TXT e-solutions SpA - salvo.picci@gmail.com)
- */
-@SuppressWarnings("boxing")
-public class OrientJdbcResultSetMetaData implements ResultSetMetaData {
-
-  private final static Map<OType, Integer> typesSqlTypes = new HashMap<OType, Integer>();
-
-  static {
-    typesSqlTypes.put(OType.STRING, Types.VARCHAR);
-    typesSqlTypes.put(OType.INTEGER, Types.INTEGER);
-    typesSqlTypes.put(OType.FLOAT, Types.FLOAT);
-    typesSqlTypes.put(OType.SHORT, Types.SMALLINT);
-    typesSqlTypes.put(OType.BOOLEAN, Types.BOOLEAN);
-    typesSqlTypes.put(OType.LONG, Types.BIGINT);
-    typesSqlTypes.put(OType.DOUBLE, Types.DOUBLE);
-    typesSqlTypes.put(OType.DECIMAL, Types.DECIMAL);
-    typesSqlTypes.put(OType.DATE, Types.DATE);
-    typesSqlTypes.put(OType.DATETIME, Types.TIMESTAMP);
-    typesSqlTypes.put(OType.BYTE, Types.TINYINT);
-    typesSqlTypes.put(OType.SHORT, Types.SMALLINT);
-
-    // NOT SURE ABOUT THE FOLLOWING MAPPINGS
-    typesSqlTypes.put(OType.BINARY, Types.BINARY);
-    typesSqlTypes.put(OType.EMBEDDED, Types.JAVA_OBJECT);
-    typesSqlTypes.put(OType.EMBEDDEDLIST, Types.JAVA_OBJECT);
-    typesSqlTypes.put(OType.EMBEDDEDMAP, Types.JAVA_OBJECT);
-    typesSqlTypes.put(OType.EMBEDDEDSET, Types.JAVA_OBJECT);
-    typesSqlTypes.put(OType.LINK, Types.JAVA_OBJECT);
-    typesSqlTypes.put(OType.LINKLIST, Types.JAVA_OBJECT);
-    typesSqlTypes.put(OType.LINKMAP, Types.JAVA_OBJECT);
-    typesSqlTypes.put(OType.LINKSET, Types.JAVA_OBJECT);
-    typesSqlTypes.put(OType.TRANSIENT, Types.NULL);
-  }
-
-  private OrientJdbcResultSet resultSet;
-
-  public OrientJdbcResultSetMetaData(final OrientJdbcResultSet iResultSet) {
-    resultSet = iResultSet;
-  }
-
-  public static Integer getSqlType(final OType iType) {
-    return typesSqlTypes.get(iType);
-  }
-
-  public int getColumnCount() throws SQLException {
-    final ODocument currentRecord = getCurrentRecord();
-    return currentRecord.fields();
-  }
-
-  public String getCatalogName(final int column) throws SQLException {
-    // return an empty String according to the method's documentation
-    return "";
-  }
-
-  public String getColumnClassName(final int column) throws SQLException {
-    Object value = this.resultSet.getObject(column);
-    if (value == null)
-      return null;
-    return value.getClass().getName();
-  }
-
-  public int getColumnDisplaySize(final int column) throws SQLException {
-    return 0;
-  }
-
-  public String getColumnLabel(final int column) throws SQLException {
-    return this.getColumnName(column);
-  }
-
-  public String getColumnName(final int column) throws SQLException {
-    final ODocument currentRecord = getCurrentRecord();
-    return currentRecord.fieldNames()[column - 1];
-  }
-
-  public int getColumnType(final int column) throws SQLException {
-    final ODocument currentRecord = getCurrentRecord();
-
-    final String[] fieldNames = currentRecord.fieldNames();
-
-    if (column > fieldNames.length)
-      return Types.NULL;
-
-    String fieldName = fieldNames[column - 1];
-    // The OClass is not available so attempting to retrieve the OType from
-    // the schema class
-    // results in a NullPointerException
-    // OClass oclass = currentRecord.getSchemaClass();
-    OType otype = currentRecord.fieldType(fieldName);
-
-    if (otype == null) {
-      Object value = currentRecord.field(fieldName);
-
-      if (value == null) {
-        return Types.NULL;
-      } else if (value instanceof OBlob) {
-        // Check if the type is a binary record or a collection of binary
-        // records
-        return Types.BINARY;
-      } else if (value instanceof ORecordLazyList) {
-        ORecordLazyList list = (ORecordLazyList) value;
-        // check if all the list items are instances of ORecordBytes
-        ListIterator<OIdentifiable> iterator = list.listIterator();
-        OIdentifiable listElement;
-        boolean stop = false;
-        while (iterator.hasNext() && !stop) {
-          listElement = iterator.next();
-          if (!(listElement instanceof OBlob))
-            stop = true;
-        }
-        if (!stop) {
-          return Types.BLOB;
-        }
-      }
-      return this.getSQLTypeFromJavaClass(value);
-    } else {
-      if (otype == OType.EMBEDDED || otype == OType.LINK) {
-        Object value = currentRecord.field(fieldName);
-        if (value == null) {
-          return Types.NULL;
-        }
-        // 1. Check if the type is another record or a collection of records
-        if (value instanceof OBlob) {
-          return Types.BINARY;
-        } else {
-          // the default type
-          return typesSqlTypes.get(otype);
-        }
-      } else {
-        if (otype == OType.EMBEDDEDLIST || otype == OType.LINKLIST) {
-          Object value = currentRecord.field(fieldName);
-          if (value == null) {
-            return Types.NULL;
-          }
-          if (value instanceof ORecordLazyList) {
-            ORecordLazyList list = (ORecordLazyList) value;
-            // check if all the list items are instances of ORecordBytes
-            ListIterator<OIdentifiable> iterator = list.listIterator();
-            OIdentifiable listElement;
-            boolean stop = false;
-            while (iterator.hasNext() && !stop) {
-              listElement = iterator.next();
-              if (!(listElement instanceof OBlob))
-                stop = true;
-            }
-            if (stop) {
-              return typesSqlTypes.get(otype);
-            } else {
-              return Types.BLOB;
-            }
-          } else {
-            return Types.JAVA_OBJECT;
-          }
-        } else {
-          return typesSqlTypes.get(otype);
-        }
-      }
-<<<<<<< HEAD
-
-    }
-  }
-=======
->>>>>>> b2d2a809
-
-    }
-  }
-  
-  protected ODocument getCurrentRecord() throws SQLException {
-    final ODocument currentRecord = this.resultSet.unwrap(ODocument.class);
-    if (currentRecord == null)
-      throw new SQLException("No current record");
-    return currentRecord;
-  }
-
-  private int getSQLTypeFromJavaClass(final Object value) {
-    if (value instanceof Boolean)
-      return typesSqlTypes.get(OType.BOOLEAN);
-    else if (value instanceof Byte)
-      return typesSqlTypes.get(OType.BYTE);
-    else if (value instanceof Date)
-      return typesSqlTypes.get(OType.DATETIME);
-    else if (value instanceof Double)
-      return typesSqlTypes.get(OType.DOUBLE);
-    else if (value instanceof BigDecimal)
-      return typesSqlTypes.get(OType.DECIMAL);
-    else if (value instanceof Float)
-      return typesSqlTypes.get(OType.FLOAT);
-    else if (value instanceof Integer)
-      return typesSqlTypes.get(OType.INTEGER);
-    else if (value instanceof Long)
-      return typesSqlTypes.get(OType.LONG);
-    else if (value instanceof Short)
-      return typesSqlTypes.get(OType.SHORT);
-    else if (value instanceof String)
-      return typesSqlTypes.get(OType.STRING);
-    else
-      return Types.JAVA_OBJECT;
-  }
-
-  @Override
-  public String getColumnTypeName(final int column) throws SQLException {
-    final ODocument currentRecord = getCurrentRecord();
-
-    OType columnType = currentRecord.fieldType(currentRecord.fieldNames()[column - 1]);
-    if (columnType == null)
-      return null;
-    return columnType.toString();
-  }
-
-  public int getPrecision(final int column) throws SQLException {
-    return 0;
-  }
-
-  public int getScale(final int column) throws SQLException {
-    return 0;
-  }
-
-  public String getSchemaName(final int column) throws SQLException {
-    final ODocument currentRecord = getCurrentRecord();
-    if (currentRecord == null)
-      return "";
-    else
-      return currentRecord.getDatabase().getName();
-  }
-
-  public String getTableName(final int column) throws SQLException {
-    final OProperty p = getProperty(column);
-    return p != null ? p.getOwnerClass().getName() : null;
-  }
-
-  public boolean isAutoIncrement(final int column) throws SQLException {
-    return false;
-  }
-
-  public boolean isCaseSensitive(final int column) throws SQLException {
-    final OProperty p = getProperty(column);
-    return p != null ? p.getCollate().getName().equalsIgnoreCase("ci") : false;
-  }
-
-  public boolean isCurrency(final int column) throws SQLException {
-
-    return false;
-  }
-
-  public boolean isDefinitelyWritable(final int column) throws SQLException {
-
-    return false;
-  }
-
-  public int isNullable(final int column) throws SQLException {
-    return columnNullableUnknown;
-  }
-
-  public boolean isReadOnly(final int column) throws SQLException {
-    final OProperty p = getProperty(column);
-    return p != null ? p.isReadonly() : false;
-  }
-
-  public boolean isSearchable(int column) throws SQLException {
-    return true;
-  }
-
-  public boolean isSigned(final int column) throws SQLException {
-    final ODocument currentRecord = getCurrentRecord();
-    return this.isANumericColumn(currentRecord.fieldType(currentRecord.fieldNames()[column - 1]));
-  }
-
-  public boolean isWritable(final int column) throws SQLException {
-    return !isReadOnly(column);
-  }
-
-  public boolean isWrapperFor(final Class<?> iface) throws SQLException {
-    return false;
-  }
-
-  public <T> T unwrap(final Class<T> iface) throws SQLException {
-    return null;
-  }
-
-  private boolean isANumericColumn(final OType type) {
-    return type == OType.BYTE || type == OType.DOUBLE || type == OType.FLOAT || type == OType.INTEGER || type == OType.LONG
-        || type == OType.SHORT;
-  }
-
-  protected OProperty getProperty(final int column) throws SQLException {
-    final ODocument currentRecord = getCurrentRecord();
-
-    final OClass schemaClass = currentRecord.getSchemaClass();
-    if (schemaClass != null) {
-      final String fieldName = currentRecord.fieldNames()[column - 1];
-      return schemaClass.getProperty(fieldName);
-    }
-
-    return null;
-  }
-
-}
+/**
+ * Copyright 2014 Orient Technologies LTD (info(at)orientechnologies.com)
+ *
+ * Licensed under the Apache License, Version 2.0 (the "License");
+ * you may not use this file except in compliance with the License.
+ * You may obtain a copy of the License at
+ *
+ *  http://www.apache.org/licenses/LICENSE-2.0
+ *
+ * Unless required by applicable law or agreed to in writing, software
+ * distributed under the License is distributed on an "AS IS" BASIS,
+ * WITHOUT WARRANTIES OR CONDITIONS OF ANY KIND, either express or implied.
+ * See the License for the specific language governing permissions and
+ * limitations under the License.
+ *
+ * For more information: http://www.orientechnologies.com
+ */
+package com.orientechnologies.orient.jdbc;
+
+import com.orientechnologies.orient.core.db.record.OIdentifiable;
+import com.orientechnologies.orient.core.db.record.ORecordLazyList;
+import com.orientechnologies.orient.core.metadata.schema.OClass;
+import com.orientechnologies.orient.core.metadata.schema.OProperty;
+import com.orientechnologies.orient.core.metadata.schema.OType;
+import com.orientechnologies.orient.core.record.impl.OBlob;
+import com.orientechnologies.orient.core.record.impl.ODocument;
+
+import java.math.BigDecimal;
+import java.sql.ResultSetMetaData;
+import java.sql.SQLException;
+import java.sql.Types;
+import java.util.Date;
+import java.util.HashMap;
+import java.util.ListIterator;
+import java.util.Map;
+
+/**
+ * @author Roberto Franchini (CELI Srl - franchini@celi.it)
+ * @author Salvatore Piccione (TXT e-solutions SpA - salvo.picci@gmail.com)
+ */
+@SuppressWarnings("boxing")
+public class OrientJdbcResultSetMetaData implements ResultSetMetaData {
+
+  private final static Map<OType, Integer> typesSqlTypes = new HashMap<OType, Integer>();
+
+  static {
+    typesSqlTypes.put(OType.STRING, Types.VARCHAR);
+    typesSqlTypes.put(OType.INTEGER, Types.INTEGER);
+    typesSqlTypes.put(OType.FLOAT, Types.FLOAT);
+    typesSqlTypes.put(OType.SHORT, Types.SMALLINT);
+    typesSqlTypes.put(OType.BOOLEAN, Types.BOOLEAN);
+    typesSqlTypes.put(OType.LONG, Types.BIGINT);
+    typesSqlTypes.put(OType.DOUBLE, Types.DOUBLE);
+    typesSqlTypes.put(OType.DECIMAL, Types.DECIMAL);
+    typesSqlTypes.put(OType.DATE, Types.DATE);
+    typesSqlTypes.put(OType.DATETIME, Types.TIMESTAMP);
+    typesSqlTypes.put(OType.BYTE, Types.TINYINT);
+    typesSqlTypes.put(OType.SHORT, Types.SMALLINT);
+
+    // NOT SURE ABOUT THE FOLLOWING MAPPINGS
+    typesSqlTypes.put(OType.BINARY, Types.BINARY);
+    typesSqlTypes.put(OType.EMBEDDED, Types.JAVA_OBJECT);
+    typesSqlTypes.put(OType.EMBEDDEDLIST, Types.JAVA_OBJECT);
+    typesSqlTypes.put(OType.EMBEDDEDMAP, Types.JAVA_OBJECT);
+    typesSqlTypes.put(OType.EMBEDDEDSET, Types.JAVA_OBJECT);
+    typesSqlTypes.put(OType.LINK, Types.JAVA_OBJECT);
+    typesSqlTypes.put(OType.LINKLIST, Types.JAVA_OBJECT);
+    typesSqlTypes.put(OType.LINKMAP, Types.JAVA_OBJECT);
+    typesSqlTypes.put(OType.LINKSET, Types.JAVA_OBJECT);
+    typesSqlTypes.put(OType.TRANSIENT, Types.NULL);
+  }
+
+  private OrientJdbcResultSet resultSet;
+
+  public OrientJdbcResultSetMetaData(final OrientJdbcResultSet iResultSet) {
+    resultSet = iResultSet;
+  }
+
+  public static Integer getSqlType(final OType iType) {
+    return typesSqlTypes.get(iType);
+  }
+
+  public int getColumnCount() throws SQLException {
+    final ODocument currentRecord = getCurrentRecord();
+    return currentRecord.fields();
+  }
+
+  public String getCatalogName(final int column) throws SQLException {
+    // return an empty String according to the method's documentation
+    return "";
+  }
+
+  public String getColumnClassName(final int column) throws SQLException {
+    Object value = this.resultSet.getObject(column);
+    if (value == null)
+      return null;
+    return value.getClass().getName();
+  }
+
+  public int getColumnDisplaySize(final int column) throws SQLException {
+    return 0;
+  }
+
+  public String getColumnLabel(final int column) throws SQLException {
+    return this.getColumnName(column);
+  }
+
+  public String getColumnName(final int column) throws SQLException {
+    final ODocument currentRecord = getCurrentRecord();
+    return currentRecord.fieldNames()[column - 1];
+  }
+
+  public int getColumnType(final int column) throws SQLException {
+    final ODocument currentRecord = getCurrentRecord();
+
+    final String[] fieldNames = currentRecord.fieldNames();
+
+    if (column > fieldNames.length)
+      return Types.NULL;
+
+    String fieldName = fieldNames[column - 1];
+    // The OClass is not available so attempting to retrieve the OType from
+    // the schema class
+    // results in a NullPointerException
+    // OClass oclass = currentRecord.getSchemaClass();
+    OType otype = currentRecord.fieldType(fieldName);
+
+    if (otype == null) {
+      Object value = currentRecord.field(fieldName);
+
+      if (value == null) {
+        return Types.NULL;
+      } else if (value instanceof OBlob) {
+        // Check if the type is a binary record or a collection of binary
+        // records
+        return Types.BINARY;
+      } else if (value instanceof ORecordLazyList) {
+        ORecordLazyList list = (ORecordLazyList) value;
+        // check if all the list items are instances of ORecordBytes
+        ListIterator<OIdentifiable> iterator = list.listIterator();
+        OIdentifiable listElement;
+        boolean stop = false;
+        while (iterator.hasNext() && !stop) {
+          listElement = iterator.next();
+          if (!(listElement instanceof OBlob))
+            stop = true;
+        }
+        if (!stop) {
+          return Types.BLOB;
+        }
+      }
+      return this.getSQLTypeFromJavaClass(value);
+    } else {
+      if (otype == OType.EMBEDDED || otype == OType.LINK) {
+        Object value = currentRecord.field(fieldName);
+        if (value == null) {
+          return Types.NULL;
+        }
+        // 1. Check if the type is another record or a collection of records
+        if (value instanceof OBlob) {
+          return Types.BINARY;
+        } else {
+          // the default type
+          return typesSqlTypes.get(otype);
+        }
+      } else {
+        if (otype == OType.EMBEDDEDLIST || otype == OType.LINKLIST) {
+          Object value = currentRecord.field(fieldName);
+          if (value == null) {
+            return Types.NULL;
+          }
+          if (value instanceof ORecordLazyList) {
+            ORecordLazyList list = (ORecordLazyList) value;
+            // check if all the list items are instances of ORecordBytes
+            ListIterator<OIdentifiable> iterator = list.listIterator();
+            OIdentifiable listElement;
+            boolean stop = false;
+            while (iterator.hasNext() && !stop) {
+              listElement = iterator.next();
+              if (!(listElement instanceof OBlob))
+                stop = true;
+            }
+            if (stop) {
+              return typesSqlTypes.get(otype);
+            } else {
+              return Types.BLOB;
+            }
+          } else {
+            return Types.JAVA_OBJECT;
+          }
+        } else {
+          return typesSqlTypes.get(otype);
+        }
+      }
+
+    }
+  }
+  
+  protected ODocument getCurrentRecord() throws SQLException {
+    final ODocument currentRecord = this.resultSet.unwrap(ODocument.class);
+    if (currentRecord == null)
+      throw new SQLException("No current record");
+    return currentRecord;
+  }
+
+  private int getSQLTypeFromJavaClass(final Object value) {
+    if (value instanceof Boolean)
+      return typesSqlTypes.get(OType.BOOLEAN);
+    else if (value instanceof Byte)
+      return typesSqlTypes.get(OType.BYTE);
+    else if (value instanceof Date)
+      return typesSqlTypes.get(OType.DATETIME);
+    else if (value instanceof Double)
+      return typesSqlTypes.get(OType.DOUBLE);
+    else if (value instanceof BigDecimal)
+      return typesSqlTypes.get(OType.DECIMAL);
+    else if (value instanceof Float)
+      return typesSqlTypes.get(OType.FLOAT);
+    else if (value instanceof Integer)
+      return typesSqlTypes.get(OType.INTEGER);
+    else if (value instanceof Long)
+      return typesSqlTypes.get(OType.LONG);
+    else if (value instanceof Short)
+      return typesSqlTypes.get(OType.SHORT);
+    else if (value instanceof String)
+      return typesSqlTypes.get(OType.STRING);
+    else
+      return Types.JAVA_OBJECT;
+  }
+
+  @Override
+  public String getColumnTypeName(final int column) throws SQLException {
+    final ODocument currentRecord = getCurrentRecord();
+
+    OType columnType = currentRecord.fieldType(currentRecord.fieldNames()[column - 1]);
+    if (columnType == null)
+      return null;
+    return columnType.toString();
+  }
+
+  public int getPrecision(final int column) throws SQLException {
+    return 0;
+  }
+
+  public int getScale(final int column) throws SQLException {
+    return 0;
+  }
+
+  public String getSchemaName(final int column) throws SQLException {
+    final ODocument currentRecord = getCurrentRecord();
+    if (currentRecord == null)
+      return "";
+    else
+      return currentRecord.getDatabase().getName();
+  }
+
+  public String getTableName(final int column) throws SQLException {
+    final OProperty p = getProperty(column);
+    return p != null ? p.getOwnerClass().getName() : null;
+  }
+
+  public boolean isAutoIncrement(final int column) throws SQLException {
+    return false;
+  }
+
+  public boolean isCaseSensitive(final int column) throws SQLException {
+    final OProperty p = getProperty(column);
+    return p != null ? p.getCollate().getName().equalsIgnoreCase("ci") : false;
+  }
+
+  public boolean isCurrency(final int column) throws SQLException {
+
+    return false;
+  }
+
+  public boolean isDefinitelyWritable(final int column) throws SQLException {
+
+    return false;
+  }
+
+  public int isNullable(final int column) throws SQLException {
+    return columnNullableUnknown;
+  }
+
+  public boolean isReadOnly(final int column) throws SQLException {
+    final OProperty p = getProperty(column);
+    return p != null ? p.isReadonly() : false;
+  }
+
+  public boolean isSearchable(int column) throws SQLException {
+    return true;
+  }
+
+  public boolean isSigned(final int column) throws SQLException {
+    final ODocument currentRecord = getCurrentRecord();
+    return this.isANumericColumn(currentRecord.fieldType(currentRecord.fieldNames()[column - 1]));
+  }
+
+  public boolean isWritable(final int column) throws SQLException {
+    return !isReadOnly(column);
+  }
+
+  public boolean isWrapperFor(final Class<?> iface) throws SQLException {
+    return false;
+  }
+
+  public <T> T unwrap(final Class<T> iface) throws SQLException {
+    return null;
+  }
+
+  private boolean isANumericColumn(final OType type) {
+    return type == OType.BYTE || type == OType.DOUBLE || type == OType.FLOAT || type == OType.INTEGER || type == OType.LONG
+        || type == OType.SHORT;
+  }
+
+  protected OProperty getProperty(final int column) throws SQLException {
+    final ODocument currentRecord = getCurrentRecord();
+
+    final OClass schemaClass = currentRecord.getSchemaClass();
+    if (schemaClass != null) {
+      final String fieldName = currentRecord.fieldNames()[column - 1];
+      return schemaClass.getProperty(fieldName);
+    }
+
+    return null;
+  }
+
+}