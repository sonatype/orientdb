<?xml version="1.0" encoding="UTF-8"?>

<!-- ~ /* ~ * Copyright 2014 Orient Technologies LTD (info(at)orientechnologies.com) 
    ~ * ~ * Licensed under the Apache License, Version 2.0 (the "License"); ~ 
    * you may not use this file except in compliance with the License. ~ * You 
    may obtain a copy of the License at ~ * ~ * http://www.apache.org/licenses/LICENSE-2.0 
    ~ * ~ * Unless required by applicable law or agreed to in writing, software 
    ~ * distributed under the License is distributed on an "AS IS" BASIS, ~ * 
    WITHOUT WARRANTIES OR CONDITIONS OF ANY KIND, either express or implied. 
    ~ * See the License for the specific language governing permissions and ~ 
    * limitations under the License. ~ * ~ * For more information: http://www.orientechnologies.com 
    ~ */ -->

<project xmlns="http://maven.apache.org/POM/4.0.0" xmlns:xsi="http://www.w3.org/2001/XMLSchema-instance"
         xsi:schemaLocation="http://maven.apache.org/POM/4.0.0 http://maven.apache.org/maven-v4_0_0.xsd">
    <modelVersion>4.0.0</modelVersion>
    <parent>
        <groupId>com.orientechnologies</groupId>
        <artifactId>orientdb-parent</artifactId>
        <version>2.2.31-SNAPSHOT</version>
    </parent>

    <artifactId>orientdb-object</artifactId>
    <packaging>jar</packaging>

    <name>OrientDB Object</name>

    <organization>
        <name>Orient Technologies</name>
        <url>http://www.orientechnologies.com</url>
    </organization>
    <profiles>
        <profile>
            <id>development</id>
            <activation>
                <activeByDefault>true</activeByDefault>
            </activation>
            <properties>
                <exclude.test.1>**/PersistenceXMLParsingTest.java</exclude.test.1>
            </properties>
        </profile>

        <profile>
            <id>ci</id>
            <activation>
                <property>
                    <name>orientdb.test.env</name>
                    <value>ci</value>
                </property>
            </activation>
            <properties>
                <exclude.test.1>empty.java</exclude.test.1>
            </properties>
        </profile>
    </profiles>
    <dependencies>
        <dependency>
            <groupId>com.orientechnologies</groupId>
            <artifactId>orientdb-test-commons</artifactId>
            <version>${project.version}</version>
            <scope>test</scope>
        </dependency>
        <dependency>
            <groupId>com.orientechnologies</groupId>
            <artifactId>orientdb-core</artifactId>
            <version>${project.version}</version>
        </dependency>
        <dependency>
            <groupId>com.orientechnologies</groupId>
            <artifactId>orientdb-core</artifactId>
            <version>${project.version}</version>
            <type>test-jar</type>
            <scope>test</scope>
        </dependency>
        <dependency>
            <!-- Use an OSGi ready dependency https://hibernate.onjira.com/browse/JPA-42 -->
            <groupId>org.hibernate.javax.persistence</groupId>
            <artifactId>hibernate-jpa-2.0-api</artifactId>
            <version>1.0.1.Final</version>
            <type>jar</type>
        </dependency>
        <dependency>
            <groupId>org.javassist</groupId>
            <artifactId>javassist</artifactId>
            <version>3.16.1-GA</version>
            <type>jar</type>
        </dependency>
    </dependencies>
    <build>
        <plugins>
            <plugin>
                <groupId>org.apache.maven.plugins</groupId>
                <artifactId>maven-surefire-plugin</artifactId>
                <version>${surefire.version}</version>
                <configuration>
                    <systemPropertyVariables>
                        <buildDirectory>${project.build.directory}</buildDirectory>
                    </systemPropertyVariables>
                    <excludes>
                        <exclude>${exclude.test.1}</exclude>
                    </excludes>
                    <properties>
                        <property>
                            <name>listener</name>
                            <value>com.orientechnologies.OTestNGTestLeaksListener</value>
                        </property>
                    </properties>
                </configuration>
            </plugin>
        </plugins>
        <testResources>
            <testResource>
                <directory>src/test/resources</directory>
                <filtering>true</filtering>
            </testResource>
        </testResources>
    </build>
    <properties>
        <import.package>*</import.package>
        <export.package>com.orientechnologies.orient.object.*</export.package>
        <project.build.sourceEncoding>UTF-8</project.build.sourceEncoding>
<<<<<<< HEAD
        <argLine>-ea -Xmx${heapSize}  -Xms${heapSize} -XX:MaxDirectMemorySize=512g
=======
        <argLine>-ea -Xmx${heapSize} -XX:MaxDirectMemorySize=512g
            -Dstorage.diskCache.bufferSize=4096
>>>>>>> c2ea4233
            -Dmemory.directMemory.trackMode=true
            -Dstorage.makeFullCheckpointAfterCreate=false
            -Dstorage.makeFullCheckpointAfterOpen=false
            -Dstorage.makeFullCheckpointAfterClusterCreate=false
            -Dstorage.wal.syncOnPageFlush=false
            -Dstorage.configuration.syncOnUpdate=false
            -Ddb.makeFullCheckpointOnIndexChange=false
            -Ddb.makeFullCheckpointOnSchemaChange=false
            -Djava.util.logging.manager=com.orientechnologies.common.log.OLogManager$ShutdownLogManager
            -Dstorage.diskCache.checksumMode=storeAndThrow
        </argLine>
    </properties>
    <repositories>
        <repository>
            <id>jboss-releases-repository</id>
            <name>JBoss Releases Repository</name>
            <url>https://repository.jboss.org/nexus/service/local/staging/deploy/maven2/</url>
        </repository>
    </repositories>
</project><|MERGE_RESOLUTION|>--- conflicted
+++ resolved
@@ -119,12 +119,8 @@
         <import.package>*</import.package>
         <export.package>com.orientechnologies.orient.object.*</export.package>
         <project.build.sourceEncoding>UTF-8</project.build.sourceEncoding>
-<<<<<<< HEAD
         <argLine>-ea -Xmx${heapSize}  -Xms${heapSize} -XX:MaxDirectMemorySize=512g
-=======
-        <argLine>-ea -Xmx${heapSize} -XX:MaxDirectMemorySize=512g
             -Dstorage.diskCache.bufferSize=4096
->>>>>>> c2ea4233
             -Dmemory.directMemory.trackMode=true
             -Dstorage.makeFullCheckpointAfterCreate=false
             -Dstorage.makeFullCheckpointAfterOpen=false
