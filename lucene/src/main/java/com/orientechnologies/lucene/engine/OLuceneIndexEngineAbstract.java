/*
 * Copyright 2010-2016 OrientDB LTD (http://orientdb.com)
 *
 * Licensed under the Apache License, Version 2.0 (the "License");
 * you may not use this file except in compliance with the License.
 * You may obtain a copy of the License at
 *
 *      http://www.apache.org/licenses/LICENSE-2.0
 *
 * Unless required by applicable law or agreed to in writing, software
 * distributed under the License is distributed on an "AS IS" BASIS,
 * WITHOUT WARRANTIES OR CONDITIONS OF ANY KIND, either express or implied.
 * See the License for the specific language governing permissions and
 * limitations under the License.
 */

package com.orientechnologies.lucene.engine;

import com.orientechnologies.common.concur.resource.OSharedResourceAdaptiveExternal;
import com.orientechnologies.common.exception.OException;
import com.orientechnologies.common.log.OLogManager;
import com.orientechnologies.common.serialization.types.OBinarySerializer;
import com.orientechnologies.lucene.analyzer.OLuceneAnalyzerFactory;
import com.orientechnologies.lucene.builder.OLuceneIndexType;
import com.orientechnologies.lucene.exception.OLuceneIndexException;
import com.orientechnologies.lucene.query.OLuceneQueryContext;
import com.orientechnologies.lucene.tx.OLuceneTxChanges;
import com.orientechnologies.lucene.tx.OLuceneTxChangesMultiRid;
import com.orientechnologies.lucene.tx.OLuceneTxChangesSingleRid;
import com.orientechnologies.orient.core.Orient;
import com.orientechnologies.orient.core.db.ODatabaseDocumentInternal;
import com.orientechnologies.orient.core.db.ODatabaseRecordThreadLocal;
import com.orientechnologies.orient.core.db.record.OIdentifiable;
import com.orientechnologies.orient.core.exception.OStorageException;
import com.orientechnologies.orient.core.id.OContextualRecordId;
import com.orientechnologies.orient.core.index.OIndexCursor;
import com.orientechnologies.orient.core.index.OIndexDefinition;
import com.orientechnologies.orient.core.index.OIndexException;
import com.orientechnologies.orient.core.index.OIndexKeyCursor;
import com.orientechnologies.orient.core.metadata.schema.OClass;
import com.orientechnologies.orient.core.metadata.schema.OProperty;
import com.orientechnologies.orient.core.metadata.schema.OType;
import com.orientechnologies.orient.core.record.impl.ODocument;
import com.orientechnologies.orient.core.storage.OStorage;
import com.orientechnologies.orient.core.storage.impl.local.OAbstractPaginatedStorage;
import com.orientechnologies.orient.core.storage.impl.local.paginated.OLocalPaginatedStorage;
import org.apache.lucene.analysis.Analyzer;
import org.apache.lucene.document.Document;
import org.apache.lucene.document.Field;
import org.apache.lucene.document.StringField;
import org.apache.lucene.index.IndexReader;
import org.apache.lucene.index.IndexWriter;
import org.apache.lucene.index.Term;
import org.apache.lucene.search.*;
import org.apache.lucene.store.Directory;
import org.apache.lucene.store.RAMDirectory;
import org.apache.lucene.util.Version;

import java.io.IOException;
import java.util.*;
import java.util.concurrent.atomic.AtomicBoolean;
import java.util.concurrent.atomic.AtomicLong;
import java.util.concurrent.locks.Lock;
import java.util.concurrent.locks.ReentrantLock;

import static com.orientechnologies.lucene.analyzer.OLuceneAnalyzerFactory.AnalyzerKind.INDEX;
import static com.orientechnologies.lucene.analyzer.OLuceneAnalyzerFactory.AnalyzerKind.QUERY;

public abstract class OLuceneIndexEngineAbstract extends OSharedResourceAdaptiveExternal implements OLuceneIndexEngine {

  public static final String RID = "RID";
  public static final String KEY = "KEY";

  private final AtomicLong      lastAccess;
  private       SearcherManager searcherManager;
  OIndexDefinition indexDefinition;
  protected String                                        name;
  private   ControlledRealTimeReopenThread<IndexSearcher> nrt;
  protected ODocument                                     metadata;
  protected Version                                       version;
  Map<String, Boolean> collectionFields = new HashMap<>();
  private          TimerTask     commitTask;
  private          AtomicBoolean closed;
  private          OStorage      storage;
  private volatile long          reopenToken;
  private          Analyzer      indexAnalyzer;
  private          Analyzer      queryAnalyzer;
  private volatile Directory     directory;
  private          IndexWriter   indexWriter;
  private          long          flushIndexInterval;
  private          long          closeAfterInterval;
  private          long          firstFlushAfter;

  private Lock openCloseLock;

  OLuceneIndexEngineAbstract(OStorage storage, String name) {
    super(true, 0, true);

    this.storage = storage;
    this.name = name;

    lastAccess = new AtomicLong(System.currentTimeMillis());

    closed = new AtomicBoolean(true);

    openCloseLock = new ReentrantLock();
  }

  void updateLastAccess() {
    lastAccess.set(System.currentTimeMillis());
  }

  void addDocument(Document doc) {
    try {

      reopenToken = indexWriter.addDocument(doc);
    } catch (IOException e) {
      OLogManager.instance().error(this, "Error on adding new document '%s' to Lucene index", e, doc);
    }
  }

  @Override
  public void init(String indexName, String indexType, OIndexDefinition indexDefinition, boolean isAutomatic, ODocument metadata) {

    this.indexDefinition = indexDefinition;
    this.metadata = metadata;

    OLuceneAnalyzerFactory fc = new OLuceneAnalyzerFactory();
    indexAnalyzer = fc.createAnalyzer(indexDefinition, INDEX, metadata);
    queryAnalyzer = fc.createAnalyzer(indexDefinition, QUERY, metadata);

    checkCollectionIndex(indexDefinition);

    flushIndexInterval = Optional.ofNullable(metadata.<Integer>getProperty("flushIndexInterval")).orElse(10000).longValue();

    closeAfterInterval = Optional.ofNullable(metadata.<Integer>getProperty("closeAfterInterval")).orElse(120000).longValue();

    firstFlushAfter = Optional.ofNullable(metadata.<Integer>getProperty("firstFlushAfter")).orElse(10000).longValue();
  }

  private void scheduleCommitTask() {
    commitTask = new TimerTask() {
      @Override
      public boolean cancel() {
        return super.cancel();
      }

      @Override
      public void run() {

        if (shouldClose()) {
          openCloseLock.lock();

          //while on lock the index was opened
          if (!shouldClose())
            return;
          try {

            close();
          } finally {
            openCloseLock.unlock();
          }

        }
        if (!closed.get()) {

          OLogManager.instance().info(this, " Flushing index:: " + indexName());
          flush();
        }
      }
    };

    Orient.instance().scheduleTask(commitTask, firstFlushAfter, flushIndexInterval);
  }

  private boolean shouldClose() {
    return !(directory instanceof RAMDirectory) && System.currentTimeMillis() - lastAccess.get() > closeAfterInterval;
  }

  private void checkCollectionIndex(OIndexDefinition indexDefinition) {

    List<String> fields = indexDefinition.getFields();

    OClass aClass = getDatabase().getMetadata().getSchema().getClass(indexDefinition.getClassName());
    for (String field : fields) {
      OProperty property = aClass.getProperty(field);

      if (property.getType().isEmbedded() && property.getLinkedType() != null) {
        collectionFields.put(field, true);
      } else {
        collectionFields.put(field, false);
      }
    }
  }

  private void reOpen() throws IOException {

    if (indexWriter != null && indexWriter.isOpen() && directory instanceof RAMDirectory) {
      // don't waste time reopening an in memory index
      return;
    }
    open();

  }

  protected ODatabaseDocumentInternal getDatabase() {
    return ODatabaseRecordThreadLocal.instance().get();
  }

  private void open() throws IOException {

    if (!closed.get())
      return;

    openCloseLock.lock();

    try {
      OLuceneDirectoryFactory directoryFactory = new OLuceneDirectoryFactory();

      directory = directoryFactory.createDirectory(getDatabase(), name, metadata);

      indexWriter = createIndexWriter(directory);
      searcherManager = new SearcherManager(indexWriter, true, true, null);

      reopenToken = 0;

      startNRT();

      closed.set(false);

      flush();

      scheduleCommitTask();

      addMetadataDocumentIfNotPresent();
    } finally {

      openCloseLock.unlock();
    }

  }

  private void addMetadataDocumentIfNotPresent() {

    final IndexSearcher searcher = searcher();

    try {
      final TopDocs topDocs = searcher.search(new TermQuery(new Term("_CLASS", "JSON_METADATA")), 1);
      if (topDocs.totalHits == 0) {
        String metaAsJson = metadata.toJSON();
        String defAsJson = indexDefinition.toStream().toJSON();
        Document metaDoc = new Document();
        metaDoc.add(new StringField("_META_JSON", metaAsJson, Field.Store.YES));
        metaDoc.add(new StringField("_DEF_JSON", defAsJson, Field.Store.YES));
        metaDoc.add(new StringField("_DEF_CLASS_NAME", indexDefinition.getClass().getCanonicalName(), Field.Store.YES));
        metaDoc.add(new StringField("_CLASS", "JSON_METADATA", Field.Store.YES));
        addDocument(metaDoc);
      }

    } catch (IOException e) {
      OLogManager.instance().error(this, "Error while retrieving index metadata", e);
    } finally {
      release(searcher);
    }

  }

  private void startNRT() {
    nrt = new ControlledRealTimeReopenThread<>(indexWriter, searcherManager, 60.00, 0.1);
    nrt.setDaemon(true);
    nrt.start();
  }

  private void closeNRT() {
    if (nrt != null) {
      nrt.interrupt();
      nrt.close();
    }
  }

  private void cancelCommitTask() {
    if (commitTask != null) {
      commitTask.cancel();
    }
  }

  private void closeSearchManager() throws IOException {
    if (searcherManager != null) {
      searcherManager.close();
    }
  }

  private void commitAndCloseWriter() throws IOException {
    if (indexWriter != null && indexWriter.isOpen()) {
      indexWriter.commit();
      indexWriter.close();
      closed.set(true);
    }
  }

  protected abstract IndexWriter createIndexWriter(Directory directory) throws IOException;

  @Override
  public void flush() {

    try {
      if (!closed.get() && indexWriter != null && indexWriter.isOpen())
        indexWriter.commit();
    } catch (Exception e) {
      OLogManager.instance().error(this, "Error on flushing Lucene index", e);
    }

  }

  @Override
  public void create(OBinarySerializer valueSerializer, boolean isAutomatic, OType[] keyTypes, boolean nullPointerSupport,
      OBinarySerializer keySerializer, int keySize, Set<String> clustersToIndex, Map<String, String> engineProperties,
      ODocument metadata) {
  }

  @Override
  public void delete() {
    try {
      updateLastAccess();
      openIfClosed();

      if (indexWriter != null && indexWriter.isOpen()) {
        doClose(true);
      }

      final OAbstractPaginatedStorage storageLocalAbstract = (OAbstractPaginatedStorage) storage.getUnderlying();
      if (storageLocalAbstract instanceof OLocalPaginatedStorage) {
        deleteIndexFolder();
      }
    } catch (IOException e) {
      throw OException.wrapException(new OStorageException("Error during deletion of Lucene index " + name), e);
    }
  }

  private void deleteIndexFolder() throws IOException {
    final String[] files = directory.listAll();
    for (String fileName : files) {
      directory.deleteFile(fileName);
    }
    directory.close();
  }

  @Override
  public String indexName() {
    return name;
  }

  public abstract void onRecordAddedToResultSet(OLuceneQueryContext queryContext, OContextualRecordId recordId, Document ret,
      ScoreDoc score);

  @Override
  public Analyzer indexAnalyzer() {
    return indexAnalyzer;
  }

  @Override
  public Analyzer queryAnalyzer() {
    return queryAnalyzer;
  }

  @Override
  public boolean remove(Object key, OIdentifiable value) {
    updateLastAccess();
    openIfClosed();

    Query query = deleteQuery(key, value);
    if (query != null)
      deleteDocument(query);
    return true;
  }

  void deleteDocument(Query query) {
    try {

      reopenToken = indexWriter.deleteDocuments(query);
      if (!indexWriter.hasDeletions()) {
        OLogManager.instance()
            .error(this, "Error on deleting document by query '%s' to Lucene index", new OIndexException("Error deleting document"),
                query);
      }
    } catch (IOException e) {
      OLogManager.instance().error(this, "Error on deleting document by query '%s' to Lucene index", e, query);
    }
  }

  private boolean isCollectionDelete() {
    boolean collectionDelete = false;
    for (Boolean aBoolean : collectionFields.values()) {
      collectionDelete = collectionDelete || aBoolean;
    }
    return collectionDelete;
  }

  void openIfClosed() {
    if (closed.get()) {
      try {
        reOpen();
      } catch (IOException e) {
        OLogManager.instance().error(this, "error while opening closed index:: " + indexName(), e);

      }
    }
  }

  @Override
  public boolean isCollectionIndex() {
    return isCollectionDelete();
  }

  @Override
  public IndexSearcher searcher() {
    try {
      updateLastAccess();
      openIfClosed();
      nrt.waitForGeneration(reopenToken);
      return searcherManager.acquire();
    } catch (Exception e) {
      OLogManager.instance().error(this, "Error on get searcher from Lucene index", e);
      throw OException.wrapException(new OLuceneIndexException("Error on get searcher from Lucene index"), e);
    }

  }

  @Override
  public long sizeInTx(OLuceneTxChanges changes) {
    updateLastAccess();
    openIfClosed();
    IndexSearcher searcher = searcher();
    try {
      IndexReader reader = searcher.getIndexReader();

      return changes == null ? reader.numDocs() : reader.numDocs() + changes.numDocs();
    } finally {

      release(searcher);
    }
  }

  @Override
  public OLuceneTxChanges buildTxChanges() throws IOException {
    if (isCollectionDelete()) {
      return new OLuceneTxChangesMultiRid(this, createIndexWriter(new RAMDirectory()), createIndexWriter(new RAMDirectory()));
    } else {
      return new OLuceneTxChangesSingleRid(this, createIndexWriter(new RAMDirectory()), createIndexWriter(new RAMDirectory()));
    }
  }

  @Override
  public Query deleteQuery(Object key, OIdentifiable value) {
    updateLastAccess();
    openIfClosed();
    if (isCollectionDelete()) {
      return OLuceneIndexType.createDeleteQuery(value, indexDefinition.getFields(), key);
    }
    return OLuceneIndexType.createQueryId(value);
  }

  @Override
  public void deleteWithoutLoad(String indexName) {
    try {
      OLuceneDirectoryFactory directoryFactory = new OLuceneDirectoryFactory();

      directory = directoryFactory.createDirectory(getDatabase(), name, metadata);

      internalDelete();
    } catch (IOException e) {
      throw OException.wrapException(new OStorageException("Error during deletion of Lucene index " + name), e);
    }

  }

  private void internalDelete() throws IOException {
    if (indexWriter != null && indexWriter.isOpen()) {
      close();
    }

    final OAbstractPaginatedStorage storageLocalAbstract = (OAbstractPaginatedStorage) storage.getUnderlying();
    if (storageLocalAbstract instanceof OLocalPaginatedStorage) {
      deleteIndexFolder();
    }
  }

  @Override
  public void load(String indexName, OBinarySerializer valueSerializer, boolean isAutomatic, OBinarySerializer keySerializer,
      OType[] keyTypes, boolean nullPointerSupport, int keySize, Map<String, String> engineProperties) {
  }

  @Override
  public void clear() {
    updateLastAccess();
    openIfClosed();
    try {
      reopenToken = indexWriter.deleteAll();
    } catch (IOException e) {
      OLogManager.instance().error(this, "Error on clearing Lucene index", e);
    }
  }

  @Override
  public void close() {
    doClose(false);
  }

  private void doClose(boolean onDelete) {
    if (closed.get())
      return;

    try {
      cancelCommitTask();

      closeNRT();

      closeSearchManager();

      commitAndCloseWriter();

<<<<<<< HEAD
//      OLogManager.instance().info(this, "Closed Lucene index '" + this.name);

=======
      if (!onDelete)
        directory.close();
>>>>>>> 4c726766
    } catch (Exception e) {
      OLogManager.instance().error(this, "Error on closing Lucene index", e);
    }
  }

  @Override
  public OIndexCursor descCursor(ValuesTransformer valuesTransformer) {
    throw new UnsupportedOperationException("Cannot iterate over a lucene index");
  }

  @Override
  public OIndexCursor cursor(ValuesTransformer valuesTransformer) {
    throw new UnsupportedOperationException("Cannot iterate over a lucene index");
  }

  @Override
  public OIndexKeyCursor keyCursor() {
    throw new UnsupportedOperationException("Cannot iterate over a lucene index");
  }

  public long size(final ValuesTransformer transformer) {
    return sizeInTx(null);
  }

  @Override
  public void release(IndexSearcher searcher) {
    updateLastAccess();
    openIfClosed();

    try {
      searcherManager.release(searcher);
    } catch (IOException e) {
      OLogManager.instance().error(this, "Error on releasing index searcher  of Lucene index", e);
    }
  }

  @Override
  public int getVersion() {
    return 0;
  }

  @Override
  public String getName() {
    return name;
  }

  @Override
  public boolean acquireAtomicExclusiveLock(Object key) {
    return true; // do nothing
  }

  @Override
  public String getIndexNameByKey(final Object key) {
    return name;
  }

  @Override
  public boolean isFrozen() {
    return closed.get();
  }

  @Override
  public void freeze(boolean throwException) {

    try {
      closeNRT();
      cancelCommitTask();
      commitAndCloseWriter();
    } catch (IOException e) {
      OLogManager.instance().error(this, "Error on freezing Lucene index:: " + indexName(), e);
    }

  }

  @Override
  public void release() {
    try {
      close();
      reOpen();
    } catch (IOException e) {
      OLogManager.instance().error(this, "Error on releasing Lucene index:: " + indexName(), e);
    }
  }
}<|MERGE_RESOLUTION|>--- conflicted
+++ resolved
@@ -519,13 +519,8 @@
 
       commitAndCloseWriter();
 
-<<<<<<< HEAD
-//      OLogManager.instance().info(this, "Closed Lucene index '" + this.name);
-
-=======
       if (!onDelete)
         directory.close();
->>>>>>> 4c726766
     } catch (Exception e) {
       OLogManager.instance().error(this, "Error on closing Lucene index", e);
     }
