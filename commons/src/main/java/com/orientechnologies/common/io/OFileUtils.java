/*
 * Copyright 2010-2012 Luca Garulli (l.garulli--at--orientechnologies.com)
 *
 * Licensed under the Apache License, Version 2.0 (the "License");
 * you may not use this file except in compliance with the License.
 * You may obtain a copy of the License at
 *
 *     http://www.apache.org/licenses/LICENSE-2.0
 *
 * Unless required by applicable law or agreed to in writing, software
 * distributed under the License is distributed on an "AS IS" BASIS,
 * WITHOUT WARRANTIES OR CONDITIONS OF ANY KIND, either express or implied.
 * See the License for the specific language governing permissions and
 * limitations under the License.
 */
package com.orientechnologies.common.io;

import java.io.File;
import java.io.FileInputStream;
import java.io.FileOutputStream;
import java.io.IOException;
import java.nio.channels.FileChannel;
<<<<<<< HEAD
import java.nio.file.FileSystem;
import java.nio.file.FileSystemException;
import java.nio.file.FileSystems;
import java.nio.file.Files;
import java.nio.file.Path;
=======
import java.nio.file.*;
>>>>>>> 8081e0d3
import java.util.Locale;

public class OFileUtils {
  private static final boolean useOldFileAPI = System.getProperty("java.version").startsWith("1.6");

  private static final int     KILOBYTE      = 1024;
  private static final int     MEGABYTE      = 1048576;
  private static final int     GIGABYTE      = 1073741824;
  private static final long    TERABYTE      = 1099511627776L;

  public static long getSizeAsNumber(final Object iSize) {
    if (iSize == null)
      throw new IllegalArgumentException("Size is null");

    if (iSize instanceof Number)
      return ((Number) iSize).longValue();

    String size = iSize.toString();

    boolean number = true;
    for (int i = size.length() - 1; i >= 0; --i) {
      if (!Character.isDigit(size.charAt(i))) {
        number = false;
        break;
      }
    }

    if (number)
      return string2number(size).longValue();
    else {
      size = size.toUpperCase(Locale.ENGLISH);
      int pos = size.indexOf("KB");
      if (pos > -1)
        return (long) (string2number(size.substring(0, pos)).floatValue() * KILOBYTE);

      pos = size.indexOf("MB");
      if (pos > -1)
        return (long) (string2number(size.substring(0, pos)).floatValue() * MEGABYTE);

      pos = size.indexOf("GB");
      if (pos > -1)
        return (long) (string2number(size.substring(0, pos)).floatValue() * GIGABYTE);

      pos = size.indexOf("TB");
      if (pos > -1)
        return (long) (string2number(size.substring(0, pos)).floatValue() * TERABYTE);

      pos = size.indexOf('B');
      if (pos > -1)
        return (long) string2number(size.substring(0, pos)).floatValue();

      pos = size.indexOf('%');
      if (pos > -1)
        return (long) (-1 * string2number(size.substring(0, pos)).floatValue());

      // RE-THROW THE EXCEPTION
      throw new IllegalArgumentException("Size " + size + " has a unrecognizable format");
    }
  }

  public static Number string2number(final String iText) {
    if (iText.indexOf('.') > -1)
      return Double.parseDouble(iText);
    else
      return Long.parseLong(iText);
  }

  public static String getSizeAsString(final long iSize) {
    if (iSize > TERABYTE)
      return String.format("%2.2fTb", (float) iSize / TERABYTE);
    if (iSize > GIGABYTE)
      return String.format("%2.2fGb", (float) iSize / GIGABYTE);
    if (iSize > MEGABYTE)
      return String.format("%2.2fMb", (float) iSize / MEGABYTE);
    if (iSize > KILOBYTE)
      return String.format("%2.2fKb", (float) iSize / KILOBYTE);

    return String.valueOf(iSize) + "b";
  }

  public static String getDirectory(String iPath) {
    iPath = getPath(iPath);
    int pos = iPath.lastIndexOf("/");
    if (pos == -1)
      return "";

    return iPath.substring(0, pos);
  }

  public static void createDirectoryTree(final String iFileName) {
    final String[] fileDirectories = iFileName.split("/");
    for (int i = 0; i < fileDirectories.length - 1; ++i)
      new File(fileDirectories[i]).mkdir();
  }

  public static String getPath(final String iPath) {
    if (iPath == null)
      return null;
    return iPath.replace('\\', '/');
  }

  public static void checkValidName(final String iFileName) throws IOException {
    if (iFileName.contains("..") || iFileName.contains("/") || iFileName.contains("\\"))
      throw new IOException("Invalid file name '" + iFileName + "'");
  }

  public static void deleteRecursively(final File iRootFile) {
    if (iRootFile.exists()) {
      if (iRootFile.isDirectory()) {
        for (File f : iRootFile.listFiles()) {
          if (f.isFile())
            f.delete();
          else
            deleteRecursively(f);
        }
      }
      iRootFile.delete();
    }
  }

  @SuppressWarnings("resource")
  public static final void copyFile(final File source, final File destination) throws IOException {
    FileChannel sourceChannel = new FileInputStream(source).getChannel();
    FileChannel targetChannel = new FileOutputStream(destination).getChannel();
    sourceChannel.transferTo(0, sourceChannel.size(), targetChannel);
    sourceChannel.close();
    targetChannel.close();
  }

  public static final void copyDirectory(final File source, final File destination) throws IOException {
    if (!destination.exists())
      destination.mkdirs();

    for (File f : source.listFiles()) {
      final File target = new File(destination.getAbsolutePath() + "/" + f.getName());
      if (f.isFile())
        copyFile(f, target);
      else
        copyDirectory(f, target);
    }
  }

  public static boolean renameFile(File from, File to) throws IOException {
    if (useOldFileAPI)
      return from.renameTo(to);

    final FileSystem fileSystem = FileSystems.getDefault();

    final Path fromPath = fileSystem.getPath(from.getAbsolutePath());
    final Path toPath = fileSystem.getPath(to.getAbsolutePath());
    Files.move(fromPath, toPath);

    return true;
  }

  public static boolean delete(File file) throws IOException {
    if (!file.exists())
      return true;

    if (useOldFileAPI)
      return file.delete();

    try {
<<<<<<< HEAD
		final FileSystem fileSystem = FileSystems.getDefault();
		final Path path = fileSystem.getPath(file.getAbsolutePath());

		Files.delete(path);

		return true;
	} catch (FileSystemException e) {
		return false;
	}
=======
      final FileSystem fileSystem = FileSystems.getDefault();
      final Path path = fileSystem.getPath(file.getAbsolutePath());

      Files.delete(path);

      return true;
    } catch (FileSystemException e) {
      return false;
    }
>>>>>>> 8081e0d3
  }
}
<|MERGE_RESOLUTION|>--- conflicted
+++ resolved
@@ -1,217 +1,201 @@
-/*
- * Copyright 2010-2012 Luca Garulli (l.garulli--at--orientechnologies.com)
- *
- * Licensed under the Apache License, Version 2.0 (the "License");
- * you may not use this file except in compliance with the License.
- * You may obtain a copy of the License at
- *
- *     http://www.apache.org/licenses/LICENSE-2.0
- *
- * Unless required by applicable law or agreed to in writing, software
- * distributed under the License is distributed on an "AS IS" BASIS,
- * WITHOUT WARRANTIES OR CONDITIONS OF ANY KIND, either express or implied.
- * See the License for the specific language governing permissions and
- * limitations under the License.
- */
-package com.orientechnologies.common.io;
-
-import java.io.File;
-import java.io.FileInputStream;
-import java.io.FileOutputStream;
-import java.io.IOException;
-import java.nio.channels.FileChannel;
-<<<<<<< HEAD
-import java.nio.file.FileSystem;
-import java.nio.file.FileSystemException;
-import java.nio.file.FileSystems;
-import java.nio.file.Files;
-import java.nio.file.Path;
-=======
-import java.nio.file.*;
->>>>>>> 8081e0d3
-import java.util.Locale;
-
-public class OFileUtils {
-  private static final boolean useOldFileAPI = System.getProperty("java.version").startsWith("1.6");
-
-  private static final int     KILOBYTE      = 1024;
-  private static final int     MEGABYTE      = 1048576;
-  private static final int     GIGABYTE      = 1073741824;
-  private static final long    TERABYTE      = 1099511627776L;
-
-  public static long getSizeAsNumber(final Object iSize) {
-    if (iSize == null)
-      throw new IllegalArgumentException("Size is null");
-
-    if (iSize instanceof Number)
-      return ((Number) iSize).longValue();
-
-    String size = iSize.toString();
-
-    boolean number = true;
-    for (int i = size.length() - 1; i >= 0; --i) {
-      if (!Character.isDigit(size.charAt(i))) {
-        number = false;
-        break;
-      }
-    }
-
-    if (number)
-      return string2number(size).longValue();
-    else {
-      size = size.toUpperCase(Locale.ENGLISH);
-      int pos = size.indexOf("KB");
-      if (pos > -1)
-        return (long) (string2number(size.substring(0, pos)).floatValue() * KILOBYTE);
-
-      pos = size.indexOf("MB");
-      if (pos > -1)
-        return (long) (string2number(size.substring(0, pos)).floatValue() * MEGABYTE);
-
-      pos = size.indexOf("GB");
-      if (pos > -1)
-        return (long) (string2number(size.substring(0, pos)).floatValue() * GIGABYTE);
-
-      pos = size.indexOf("TB");
-      if (pos > -1)
-        return (long) (string2number(size.substring(0, pos)).floatValue() * TERABYTE);
-
-      pos = size.indexOf('B');
-      if (pos > -1)
-        return (long) string2number(size.substring(0, pos)).floatValue();
-
-      pos = size.indexOf('%');
-      if (pos > -1)
-        return (long) (-1 * string2number(size.substring(0, pos)).floatValue());
-
-      // RE-THROW THE EXCEPTION
-      throw new IllegalArgumentException("Size " + size + " has a unrecognizable format");
-    }
-  }
-
-  public static Number string2number(final String iText) {
-    if (iText.indexOf('.') > -1)
-      return Double.parseDouble(iText);
-    else
-      return Long.parseLong(iText);
-  }
-
-  public static String getSizeAsString(final long iSize) {
-    if (iSize > TERABYTE)
-      return String.format("%2.2fTb", (float) iSize / TERABYTE);
-    if (iSize > GIGABYTE)
-      return String.format("%2.2fGb", (float) iSize / GIGABYTE);
-    if (iSize > MEGABYTE)
-      return String.format("%2.2fMb", (float) iSize / MEGABYTE);
-    if (iSize > KILOBYTE)
-      return String.format("%2.2fKb", (float) iSize / KILOBYTE);
-
-    return String.valueOf(iSize) + "b";
-  }
-
-  public static String getDirectory(String iPath) {
-    iPath = getPath(iPath);
-    int pos = iPath.lastIndexOf("/");
-    if (pos == -1)
-      return "";
-
-    return iPath.substring(0, pos);
-  }
-
-  public static void createDirectoryTree(final String iFileName) {
-    final String[] fileDirectories = iFileName.split("/");
-    for (int i = 0; i < fileDirectories.length - 1; ++i)
-      new File(fileDirectories[i]).mkdir();
-  }
-
-  public static String getPath(final String iPath) {
-    if (iPath == null)
-      return null;
-    return iPath.replace('\\', '/');
-  }
-
-  public static void checkValidName(final String iFileName) throws IOException {
-    if (iFileName.contains("..") || iFileName.contains("/") || iFileName.contains("\\"))
-      throw new IOException("Invalid file name '" + iFileName + "'");
-  }
-
-  public static void deleteRecursively(final File iRootFile) {
-    if (iRootFile.exists()) {
-      if (iRootFile.isDirectory()) {
-        for (File f : iRootFile.listFiles()) {
-          if (f.isFile())
-            f.delete();
-          else
-            deleteRecursively(f);
-        }
-      }
-      iRootFile.delete();
-    }
-  }
-
-  @SuppressWarnings("resource")
-  public static final void copyFile(final File source, final File destination) throws IOException {
-    FileChannel sourceChannel = new FileInputStream(source).getChannel();
-    FileChannel targetChannel = new FileOutputStream(destination).getChannel();
-    sourceChannel.transferTo(0, sourceChannel.size(), targetChannel);
-    sourceChannel.close();
-    targetChannel.close();
-  }
-
-  public static final void copyDirectory(final File source, final File destination) throws IOException {
-    if (!destination.exists())
-      destination.mkdirs();
-
-    for (File f : source.listFiles()) {
-      final File target = new File(destination.getAbsolutePath() + "/" + f.getName());
-      if (f.isFile())
-        copyFile(f, target);
-      else
-        copyDirectory(f, target);
-    }
-  }
-
-  public static boolean renameFile(File from, File to) throws IOException {
-    if (useOldFileAPI)
-      return from.renameTo(to);
-
-    final FileSystem fileSystem = FileSystems.getDefault();
-
-    final Path fromPath = fileSystem.getPath(from.getAbsolutePath());
-    final Path toPath = fileSystem.getPath(to.getAbsolutePath());
-    Files.move(fromPath, toPath);
-
-    return true;
-  }
-
-  public static boolean delete(File file) throws IOException {
-    if (!file.exists())
-      return true;
-
-    if (useOldFileAPI)
-      return file.delete();
-
-    try {
-<<<<<<< HEAD
-		final FileSystem fileSystem = FileSystems.getDefault();
-		final Path path = fileSystem.getPath(file.getAbsolutePath());
-
-		Files.delete(path);
-
-		return true;
-	} catch (FileSystemException e) {
-		return false;
-	}
-=======
-      final FileSystem fileSystem = FileSystems.getDefault();
-      final Path path = fileSystem.getPath(file.getAbsolutePath());
-
-      Files.delete(path);
-
-      return true;
-    } catch (FileSystemException e) {
-      return false;
-    }
->>>>>>> 8081e0d3
-  }
-}
+/*
+ * Copyright 2010-2012 Luca Garulli (l.garulli--at--orientechnologies.com)
+ *
+ * Licensed under the Apache License, Version 2.0 (the "License");
+ * you may not use this file except in compliance with the License.
+ * You may obtain a copy of the License at
+ *
+ *     http://www.apache.org/licenses/LICENSE-2.0
+ *
+ * Unless required by applicable law or agreed to in writing, software
+ * distributed under the License is distributed on an "AS IS" BASIS,
+ * WITHOUT WARRANTIES OR CONDITIONS OF ANY KIND, either express or implied.
+ * See the License for the specific language governing permissions and
+ * limitations under the License.
+ */
+package com.orientechnologies.common.io;
+
+import java.io.File;
+import java.io.FileInputStream;
+import java.io.FileOutputStream;
+import java.io.IOException;
+import java.nio.channels.FileChannel;
+import java.nio.file.*;import java.nio.file.FileSystem;
+import java.nio.file.FileSystemException;
+import java.nio.file.FileSystems;
+import java.nio.file.Files;
+import java.nio.file.Path;
+import java.util.Locale;
+
+public class OFileUtils {
+  private static final boolean useOldFileAPI = System.getProperty("java.version").startsWith("1.6");
+
+  private static final int     KILOBYTE      = 1024;
+  private static final int     MEGABYTE      = 1048576;
+  private static final int     GIGABYTE      = 1073741824;
+  private static final long    TERABYTE      = 1099511627776L;
+
+  public static long getSizeAsNumber(final Object iSize) {
+    if (iSize == null)
+      throw new IllegalArgumentException("Size is null");
+
+    if (iSize instanceof Number)
+      return ((Number) iSize).longValue();
+
+    String size = iSize.toString();
+
+    boolean number = true;
+    for (int i = size.length() - 1; i >= 0; --i) {
+      if (!Character.isDigit(size.charAt(i))) {
+        number = false;
+        break;
+      }
+    }
+
+    if (number)
+      return string2number(size).longValue();
+    else {
+      size = size.toUpperCase(Locale.ENGLISH);
+      int pos = size.indexOf("KB");
+      if (pos > -1)
+        return (long) (string2number(size.substring(0, pos)).floatValue() * KILOBYTE);
+
+      pos = size.indexOf("MB");
+      if (pos > -1)
+        return (long) (string2number(size.substring(0, pos)).floatValue() * MEGABYTE);
+
+      pos = size.indexOf("GB");
+      if (pos > -1)
+        return (long) (string2number(size.substring(0, pos)).floatValue() * GIGABYTE);
+
+      pos = size.indexOf("TB");
+      if (pos > -1)
+        return (long) (string2number(size.substring(0, pos)).floatValue() * TERABYTE);
+
+      pos = size.indexOf('B');
+      if (pos > -1)
+        return (long) string2number(size.substring(0, pos)).floatValue();
+
+      pos = size.indexOf('%');
+      if (pos > -1)
+        return (long) (-1 * string2number(size.substring(0, pos)).floatValue());
+
+      // RE-THROW THE EXCEPTION
+      throw new IllegalArgumentException("Size " + size + " has a unrecognizable format");
+    }
+  }
+
+  public static Number string2number(final String iText) {
+    if (iText.indexOf('.') > -1)
+      return Double.parseDouble(iText);
+    else
+      return Long.parseLong(iText);
+  }
+
+  public static String getSizeAsString(final long iSize) {
+    if (iSize > TERABYTE)
+      return String.format("%2.2fTb", (float) iSize / TERABYTE);
+    if (iSize > GIGABYTE)
+      return String.format("%2.2fGb", (float) iSize / GIGABYTE);
+    if (iSize > MEGABYTE)
+      return String.format("%2.2fMb", (float) iSize / MEGABYTE);
+    if (iSize > KILOBYTE)
+      return String.format("%2.2fKb", (float) iSize / KILOBYTE);
+
+    return String.valueOf(iSize) + "b";
+  }
+
+  public static String getDirectory(String iPath) {
+    iPath = getPath(iPath);
+    int pos = iPath.lastIndexOf("/");
+    if (pos == -1)
+      return "";
+
+    return iPath.substring(0, pos);
+  }
+
+  public static void createDirectoryTree(final String iFileName) {
+    final String[] fileDirectories = iFileName.split("/");
+    for (int i = 0; i < fileDirectories.length - 1; ++i)
+      new File(fileDirectories[i]).mkdir();
+  }
+
+  public static String getPath(final String iPath) {
+    if (iPath == null)
+      return null;
+    return iPath.replace('\\', '/');
+  }
+
+  public static void checkValidName(final String iFileName) throws IOException {
+    if (iFileName.contains("..") || iFileName.contains("/") || iFileName.contains("\\"))
+      throw new IOException("Invalid file name '" + iFileName + "'");
+  }
+
+  public static void deleteRecursively(final File iRootFile) {
+    if (iRootFile.exists()) {
+      if (iRootFile.isDirectory()) {
+        for (File f : iRootFile.listFiles()) {
+          if (f.isFile())
+            f.delete();
+          else
+            deleteRecursively(f);
+        }
+      }
+      iRootFile.delete();
+    }
+  }
+
+  @SuppressWarnings("resource")
+  public static final void copyFile(final File source, final File destination) throws IOException {
+    FileChannel sourceChannel = new FileInputStream(source).getChannel();
+    FileChannel targetChannel = new FileOutputStream(destination).getChannel();
+    sourceChannel.transferTo(0, sourceChannel.size(), targetChannel);
+    sourceChannel.close();
+    targetChannel.close();
+  }
+
+  public static final void copyDirectory(final File source, final File destination) throws IOException {
+    if (!destination.exists())
+      destination.mkdirs();
+
+    for (File f : source.listFiles()) {
+      final File target = new File(destination.getAbsolutePath() + "/" + f.getName());
+      if (f.isFile())
+        copyFile(f, target);
+      else
+        copyDirectory(f, target);
+    }
+  }
+
+  public static boolean renameFile(File from, File to) throws IOException {
+    if (useOldFileAPI)
+      return from.renameTo(to);
+
+    final FileSystem fileSystem = FileSystems.getDefault();
+
+    final Path fromPath = fileSystem.getPath(from.getAbsolutePath());
+    final Path toPath = fileSystem.getPath(to.getAbsolutePath());
+    Files.move(fromPath, toPath);
+
+    return true;
+  }
+
+  public static boolean delete(File file) throws IOException {
+    if (!file.exists())
+      return true;
+
+    if (useOldFileAPI)
+      return file.delete();
+
+    try {
+      final FileSystem fileSystem = FileSystems.getDefault();
+      final Path path = fileSystem.getPath(file.getAbsolutePath());
+
+      Files.delete(path);
+
+      return true;
+    } catch (FileSystemException e) {
+      return false;
+    }
+  }
+}