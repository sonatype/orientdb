--- conflicted
+++ resolved
@@ -1061,13 +1061,7 @@
     OIndexManager idxManager = db.getMetadata().getIndexManager();
     OIndexFactory indexFactory = OIndexes.getFactory("UNIQUE", null);
 
-<<<<<<< HEAD
-    idxManager
-        .createIndex("manualTxIndexTest", "UNIQUE", new OSimpleKeyIndexDefinition(indexFactory.getLastVersion(), OType.INTEGER),
-            null, null, null);
-=======
     idxManager.createIndex("manualTxIndexTest", "UNIQUE", new OSimpleKeyIndexDefinition(OType.INTEGER), null, null, null);
->>>>>>> b3dcf38e
     OIndex<OIdentifiable> idx = (OIndex<OIdentifiable>) idxManager.getIndex("manualTxIndexTest");
 
     ODocument v0 = new ODocument("ManualIndexTxClass");
@@ -1109,13 +1103,8 @@
     OIndexManager idxManager = db.getMetadata().getIndexManager();
     OIndexFactory factory = OIndexes.getFactory("UNIQUE", null);
 
-<<<<<<< HEAD
-    idxManager.createIndex("manualTxIndexRecursiveStoreTest", "UNIQUE",
-        new OSimpleKeyIndexDefinition(factory.getLastVersion(), OType.INTEGER), null, null, null);
-=======
     idxManager
         .createIndex("manualTxIndexRecursiveStoreTest", "UNIQUE", new OSimpleKeyIndexDefinition(OType.INTEGER), null, null, null);
->>>>>>> b3dcf38e
 
     OIndex<OIdentifiable> idx = (OIndex<OIdentifiable>) idxManager.getIndex("manualTxIndexRecursiveStoreTest");
 
@@ -1160,13 +1149,7 @@
   public void testIndexCountPlusCondition() {
     OIndexManager idxManager = database.getMetadata().getIndexManager();
     OIndexFactory factory = OIndexes.getFactory("NOTUNIQUE", null);
-<<<<<<< HEAD
-    idxManager
-        .createIndex("IndexCountPlusCondition", "NOTUNIQUE", new OSimpleKeyIndexDefinition(factory.getLastVersion(), OType.INTEGER),
-            null, null, null);
-=======
     idxManager.createIndex("IndexCountPlusCondition", "NOTUNIQUE", new OSimpleKeyIndexDefinition(OType.INTEGER), null, null, null);
->>>>>>> b3dcf38e
 
     final OIndex<OIdentifiable> idx = (OIndex<OIdentifiable>) idxManager.getIndex("IndexCountPlusCondition");
 
@@ -1195,11 +1178,7 @@
   public void testNotUniqueIndexKeySize() {
     OIndexManager idxManager = database.getMetadata().getIndexManager();
     idxManager
-<<<<<<< HEAD
-        .createIndex("IndexNotUniqueIndexKeySize", "NOTUNIQUE", new OSimpleKeyIndexDefinition(-1, OType.INTEGER), null, null, null);
-=======
         .createIndex("IndexNotUniqueIndexKeySize", "NOTUNIQUE", new OSimpleKeyIndexDefinition(OType.INTEGER), null, null, null);
->>>>>>> b3dcf38e
 
     final OIndex<OIdentifiable> idx = (OIndex<OIdentifiable>) idxManager.getIndex("IndexNotUniqueIndexKeySize");
 
@@ -1220,12 +1199,7 @@
 
   public void testNotUniqueIndexSize() {
     OIndexManager idxManager = database.getMetadata().getIndexManager();
-<<<<<<< HEAD
-    idxManager
-        .createIndex("IndexNotUniqueIndexSize", "NOTUNIQUE", new OSimpleKeyIndexDefinition(-1, OType.INTEGER), null, null, null);
-=======
     idxManager.createIndex("IndexNotUniqueIndexSize", "NOTUNIQUE", new OSimpleKeyIndexDefinition(OType.INTEGER), null, null, null);
->>>>>>> b3dcf38e
 
     final OIndex<OIdentifiable> idx = (OIndex<OIdentifiable>) idxManager.getIndex("IndexNotUniqueIndexSize");
 
@@ -1656,11 +1630,7 @@
 
     List<ODocument> resultOne = databaseDocumentTx.query(new OSQLSynchQuery<ODocument>(queryOne));
     Assert.assertEquals(resultOne.size(), 1);
-<<<<<<< HEAD
-    Assert.assertEquals(resultOne.get(0), docOne);
-=======
     Assert.assertEquals(resultOne.get(0).getIdentity(), docOne.getIdentity());
->>>>>>> b3dcf38e
 
     ODocument explain = databaseDocumentTx.command(new OCommandSQL("explain " + queryOne)).execute();
     Assert.assertTrue(explain.<Collection<String>>field("involvedIndexes").contains("TestCreateIndexAbstractClass.value"));
@@ -1669,11 +1639,7 @@
 
     List<ODocument> resultTwo = databaseDocumentTx.query(new OSQLSynchQuery<ODocument>(queryTwo));
     Assert.assertEquals(resultTwo.size(), 1);
-<<<<<<< HEAD
-    Assert.assertEquals(resultTwo.get(0), docTwo);
-=======
     Assert.assertEquals(resultTwo.get(0).getIdentity(), docTwo.getIdentity());
->>>>>>> b3dcf38e
 
     explain = databaseDocumentTx.command(new OCommandSQL("explain " + queryTwo)).execute();
     Assert.assertTrue(explain.<Collection<String>>field("involvedIndexes").contains("TestCreateIndexAbstractClass.value"));
