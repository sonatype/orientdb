--- conflicted
+++ resolved
@@ -43,13 +43,7 @@
     databaseDocumentTx.create();
     databaseDocumentTx.command(new OCommandSQL("create index  sbtree_index unique String")).execute();
 
-<<<<<<< HEAD
-    index = new OSBTree<String, OIdentifiable>(".sbt", 1, false);
-    index.create("uniqueSBTreeIndexTest", 0, OStringSerializer.INSTANCE, OLinkSerializer.INSTANCE,
-        (OStorageLocalAbstract) databaseDocumentTx.getStorage());
-=======
     index = databaseDocumentTx.getMetadata().getIndexManager().getIndex("sbtree_index");
->>>>>>> 368c00ef
   }
 
   @Override
