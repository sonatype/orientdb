package com.orientechnologies.orient.test.database.auto;

import com.orientechnologies.orient.core.db.record.OIdentifiable;
import com.orientechnologies.orient.core.id.ORecordId;
import com.orientechnologies.orient.core.index.OIndex;
import com.orientechnologies.orient.core.index.OIndexCursor;
import com.orientechnologies.orient.core.index.OIndexTxAwareMultiValue;
import com.orientechnologies.orient.core.index.OSimpleKeyIndexDefinition;
import com.orientechnologies.orient.core.iterator.ORecordIteratorCluster;
import com.orientechnologies.orient.core.metadata.schema.OType;
import com.orientechnologies.orient.core.record.ORecord;
import com.orientechnologies.orient.core.sql.OCommandSQL;
import org.testng.Assert;
import org.testng.annotations.AfterMethod;
import org.testng.annotations.BeforeClass;
import org.testng.annotations.Optional;
import org.testng.annotations.Parameters;
import org.testng.annotations.Test;

import java.util.ArrayList;
import java.util.Arrays;
import java.util.HashSet;
import java.util.List;
import java.util.Map;
import java.util.Set;

@Test
public class IndexTxAwareMultiValueGetEntriesTest extends DocumentDBBaseTest {
  @Parameters(value = "url")
  public IndexTxAwareMultiValueGetEntriesTest(@Optional String url) {
    super(url);
  }

  @BeforeClass
  public void beforeClass() throws Exception {
    super.beforeClass();

    database
        .getMetadata()
        .getIndexManager()
<<<<<<< HEAD
        .createIndex("idxTxAwareMultiValueGetEntriesTest", "NOTUNIQUE", new OSimpleKeyIndexDefinition(-1, OType.INTEGER), null,
=======
        .createIndex("idxTxAwareMultiValueGetEntriesTest", "NOTUNIQUE", new OSimpleKeyIndexDefinition(OType.INTEGER), null,
>>>>>>> b3dcf38e
            null, null);

  }

  @AfterMethod
  public void afterMethod() throws Exception {

    database.command(new OCommandSQL("delete from index:idxTxAwareMultiValueGetEntriesTest")).execute();

    super.afterMethod();
  }

  @Test
  public void testPut() {
    database.begin();
    final OIndex<?> index = database.getMetadata().getIndexManager().getIndex("idxTxAwareMultiValueGetEntriesTest");
    Assert.assertTrue(index instanceof OIndexTxAwareMultiValue);

    final int clusterId = database.getDefaultClusterId();

    final List<Long> positions = getValidPositions(clusterId);

    index.put(1, new ORecordId(clusterId, positions.get(0)));
    index.put(1, new ORecordId(clusterId, positions.get(1)));

    index.put(2, new ORecordId(clusterId, positions.get(2)));
    database.commit();

    Assert.assertNull(database.getTransaction().getIndexChanges("idxTxAwareMultiValueGetEntriesTest"));
    Set<OIdentifiable> resultOne = new HashSet<OIdentifiable>();
    OIndexCursor cursor = index.iterateEntries(Arrays.asList(1, 2), true);
    cursorToSet(cursor, resultOne);
    Assert.assertEquals(resultOne.size(), 3);

    database.begin();

    index.put(2, new ORecordId(clusterId, positions.get(3)));

    Assert.assertNotNull(database.getTransaction().getIndexChanges("idxTxAwareMultiValueGetEntriesTest"));
    Set<OIdentifiable> resultTwo = new HashSet<OIdentifiable>();
    cursor = index.iterateEntries(Arrays.asList(1, 2), true);
    cursorToSet(cursor, resultTwo);
    Assert.assertEquals(resultTwo.size(), 4);

    database.rollback();

    Assert.assertNull(database.getTransaction().getIndexChanges("idxTxAwareMultiValueGetEntriesTest"));
    Set<OIdentifiable> resultThree = new HashSet<OIdentifiable>();
    cursor = index.iterateEntries(Arrays.asList(1, 2), true);
    cursorToSet(cursor, resultThree);
    Assert.assertEquals(resultThree.size(), 3);
  }

  @Test
  public void testClear() {
    database.begin();
    final OIndex<?> index = database.getMetadata().getIndexManager().getIndex("idxTxAwareMultiValueGetEntriesTest");
    Assert.assertTrue(index instanceof OIndexTxAwareMultiValue);

    final int clusterId = database.getDefaultClusterId();
    final List<Long> positions = getValidPositions(clusterId);

    index.put(1, new ORecordId(clusterId, positions.get(0)));
    index.put(1, new ORecordId(clusterId, positions.get(1)));

    index.put(2, new ORecordId(clusterId, positions.get(2)));

    database.commit();

    Assert.assertNull(database.getTransaction().getIndexChanges("idxTxAwareMultiValueGetEntriesTest"));
    Set<OIdentifiable> resultOne = new HashSet<OIdentifiable>();
    OIndexCursor cursor = index.iterateEntries(Arrays.asList(1, 2), true);
    cursorToSet(cursor, resultOne);
    Assert.assertEquals(resultOne.size(), 3);

    database.begin();

    index.clear();

    Assert.assertNotNull(database.getTransaction().getIndexChanges("idxTxAwareMultiValueGetEntriesTest"));
    Set<OIdentifiable> resultTwo = new HashSet<OIdentifiable>();
    cursor = index.iterateEntries(Arrays.asList(1, 2), true);
    cursorToSet(cursor, resultTwo);
    Assert.assertEquals(resultTwo.size(), 0);

    database.rollback();

    Assert.assertNull(database.getTransaction().getIndexChanges("idxTxAwareMultiValueGetEntriesTest"));

    cursor = index.iterateEntries(Arrays.asList(1, 2), true);
    Set<OIdentifiable> resultThree = new HashSet<OIdentifiable>();
    cursorToSet(cursor, resultThree);
    Assert.assertEquals(resultThree.size(), 3);
  }

  @Test
  public void testClearAndPut() {
    database.begin();
    final OIndex<?> index = database.getMetadata().getIndexManager().getIndex("idxTxAwareMultiValueGetEntriesTest");
    Assert.assertTrue(index instanceof OIndexTxAwareMultiValue);

    final int clusterId = database.getDefaultClusterId();

    final List<Long> positions = getValidPositions(clusterId);

    index.put(1, new ORecordId(clusterId, positions.get(0)));
    index.put(1, new ORecordId(clusterId, positions.get(1)));

    index.put(2, new ORecordId(clusterId, positions.get(2)));
    database.commit();

    Assert.assertNull(database.getTransaction().getIndexChanges("idxTxAwareMultiValueGetEntriesTest"));
    OIndexCursor cursor = index.iterateEntries(Arrays.asList(1, 2), true);
    Set<OIdentifiable> resultOne = new HashSet<OIdentifiable>();
    cursorToSet(cursor, resultOne);
    Assert.assertEquals(resultOne.size(), 3);

    database.begin();

    index.clear();
    index.put(2, new ORecordId(clusterId, 3));

    Assert.assertNotNull(database.getTransaction().getIndexChanges("idxTxAwareMultiValueGetEntriesTest"));

    Set<OIdentifiable> resultTwo = new HashSet<OIdentifiable>();
    cursor = index.iterateEntries(Arrays.asList(1, 2), true);
    cursorToSet(cursor, resultTwo);
    Assert.assertEquals(resultTwo.size(), 1);

    database.rollback();

    Assert.assertNull(database.getTransaction().getIndexChanges("idxTxAwareMultiValueGetEntriesTest"));
    Set<OIdentifiable> resultThree = new HashSet<OIdentifiable>();
    cursor = index.iterateEntries(Arrays.asList(1, 2), true);
    cursorToSet(cursor, resultThree);
    Assert.assertEquals(resultThree.size(), 3);
  }

  @Test
  public void testRemove() {
    database.begin();
    final OIndex<?> index = database.getMetadata().getIndexManager().getIndex("idxTxAwareMultiValueGetEntriesTest");
    Assert.assertTrue(index instanceof OIndexTxAwareMultiValue);

    final int clusterId = database.getDefaultClusterId();
    final List<Long> positions = getValidPositions(clusterId);

    index.put(1, new ORecordId(clusterId, positions.get(0)));
    index.put(1, new ORecordId(clusterId, positions.get(1)));

    index.put(2, new ORecordId(clusterId, positions.get(2)));
    database.commit();

    Assert.assertNull(database.getTransaction().getIndexChanges("idxTxAwareMultiValueGetEntriesTest"));
    Set<OIdentifiable> resultOne = new HashSet<OIdentifiable>();
    OIndexCursor cursor = index.iterateEntries(Arrays.asList(1, 2), true);
    cursorToSet(cursor, resultOne);
    Assert.assertEquals(resultOne.size(), 3);

    database.begin();

    index.remove(1);

    Assert.assertNotNull(database.getTransaction().getIndexChanges("idxTxAwareMultiValueGetEntriesTest"));
    Set<OIdentifiable> resultTwo = new HashSet<OIdentifiable>();
    cursor = index.iterateEntries(Arrays.asList(1, 2), true);
    cursorToSet(cursor, resultTwo);
    Assert.assertEquals(resultTwo.size(), 1);

    database.rollback();

    Assert.assertNull(database.getTransaction().getIndexChanges("idxTxAwareMultiValueGetEntriesTest"));
    Set<OIdentifiable> resultThree = new HashSet<OIdentifiable>();
    cursor = index.iterateEntries(Arrays.asList(1, 2), true);
    cursorToSet(cursor, resultThree);
    Assert.assertEquals(resultThree.size(), 3);
  }

  @Test
  public void testRemoveOne() {
    database.begin();
    final OIndex<?> index = database.getMetadata().getIndexManager().getIndex("idxTxAwareMultiValueGetEntriesTest");
    Assert.assertTrue(index instanceof OIndexTxAwareMultiValue);

    final int clusterId = database.getDefaultClusterId();

    final List<Long> positions = getValidPositions(clusterId);

    final ORecordId firstRecordId = new ORecordId(clusterId, positions.get(0));
    index.put(1, firstRecordId);
    index.put(1, new ORecordId(clusterId, positions.get(1)));

    index.put(2, new ORecordId(clusterId, positions.get(2)));
    database.commit();

    Assert.assertNull(database.getTransaction().getIndexChanges("idxTxAwareMultiValueGetEntriesTest"));
    Set<OIdentifiable> resultOne = new HashSet<OIdentifiable>();
    OIndexCursor cursor = index.iterateEntries(Arrays.asList(1, 2), true);
    cursorToSet(cursor, resultOne);
    Assert.assertEquals(resultOne.size(), 3);

    database.begin();

    index.remove(1, firstRecordId);

    Assert.assertNotNull(database.getTransaction().getIndexChanges("idxTxAwareMultiValueGetEntriesTest"));
    Set<OIdentifiable> resultTwo = new HashSet<OIdentifiable>();
    cursor = index.iterateEntries(Arrays.asList(1, 2), true);
    cursorToSet(cursor, resultTwo);
    Assert.assertEquals(resultTwo.size(), 2);

    database.rollback();

    Assert.assertNull(database.getTransaction().getIndexChanges("idxTxAwareMultiValueGetEntriesTest"));
    Set<OIdentifiable> resultThree = new HashSet<OIdentifiable>();
    cursor = index.iterateEntries(Arrays.asList(1, 2), true);
    cursorToSet(cursor, resultThree);
    Assert.assertEquals(resultThree.size(), 3);
  }

  @Test
  public void testMultiPut() {
    database.begin();

    final OIndex<?> index = database.getMetadata().getIndexManager().getIndex("idxTxAwareMultiValueGetEntriesTest");
    Assert.assertTrue(index instanceof OIndexTxAwareMultiValue);

    final int clusterId = database.getDefaultClusterId();
    List<Long> positions = getValidPositions(clusterId);

    index.put(1, new ORecordId(clusterId, positions.get(1)));
    index.put(1, new ORecordId(clusterId, positions.get(1)));
    index.put(2, new ORecordId(clusterId, positions.get(2)));

    Assert.assertNotNull(database.getTransaction().getIndexChanges("idxTxAwareMultiValueGetEntriesTest"));

    Set<OIdentifiable> result = new HashSet<OIdentifiable>();
    OIndexCursor cursor = index.iterateEntries(Arrays.asList(1, 2), true);
    cursorToSet(cursor, result);

    Assert.assertEquals(result.size(), 2);

    database.commit();

    cursor = index.iterateEntries(Arrays.asList(1, 2), true);
    cursorToSet(cursor, result);

    Assert.assertEquals(result.size(), 2);
  }

  @Test
  public void testPutAfterTransaction() {
    database.begin();

    final OIndex<?> index = database.getMetadata().getIndexManager().getIndex("idxTxAwareMultiValueGetEntriesTest");
    Assert.assertTrue(index instanceof OIndexTxAwareMultiValue);

    final int clusterId = database.getDefaultClusterId();
    List<Long> positions = getValidPositions(clusterId);

    index.put(1, new ORecordId(clusterId, positions.get(1)));
    index.put(2, new ORecordId(clusterId, positions.get(2)));

    Assert.assertNotNull(database.getTransaction().getIndexChanges("idxTxAwareMultiValueGetEntriesTest"));
    Set<OIdentifiable> result = new HashSet<OIdentifiable>();
    OIndexCursor cursor = index.iterateEntries(Arrays.asList(1, 2), true);
    cursorToSet(cursor, result);
    Assert.assertEquals(result.size(), 2);
    database.commit();

    index.put(1, new ORecordId(clusterId, positions.get(3)));

    cursor = index.iterateEntries(Arrays.asList(1, 2), true);
    cursorToSet(cursor, result);
    Assert.assertEquals(result.size(), 3);
  }

  @Test
  public void testRemoveOneWithinTransaction() {
    database.begin();

    final OIndex<?> index = database.getMetadata().getIndexManager().getIndex("idxTxAwareMultiValueGetEntriesTest");
    Assert.assertTrue(index instanceof OIndexTxAwareMultiValue);

    final int clusterId = database.getDefaultClusterId();
    List<Long> positions = getValidPositions(clusterId);

    index.put(1, new ORecordId(clusterId, positions.get(1)));
    index.put(2, new ORecordId(clusterId, positions.get(2)));

    index.remove(1, new ORecordId(clusterId, positions.get(1)));

    Assert.assertNotNull(database.getTransaction().getIndexChanges("idxTxAwareMultiValueGetEntriesTest"));

    Set<OIdentifiable> result = new HashSet<OIdentifiable>();
    OIndexCursor cursor = index.iterateEntries(Arrays.asList(1, 2), true);
    cursorToSet(cursor, result);

    Assert.assertEquals(result.size(), 1);

    database.commit();

    result = new HashSet<OIdentifiable>();
    cursor = index.iterateEntries(Arrays.asList(1, 2), true);
    cursorToSet(cursor, result);

    Assert.assertEquals(result.size(), 1);
  }

  @Test
  public void testRemoveAllWithinTransaction() {
    database.begin();

    final OIndex<?> index = database.getMetadata().getIndexManager().getIndex("idxTxAwareMultiValueGetEntriesTest");
    Assert.assertTrue(index instanceof OIndexTxAwareMultiValue);

    final int clusterId = database.getDefaultClusterId();
    List<Long> positions = getValidPositions(clusterId);

    index.put(1, new ORecordId(clusterId, positions.get(1)));
    index.put(2, new ORecordId(clusterId, positions.get(2)));

    index.remove(1, null);

    Assert.assertNotNull(database.getTransaction().getIndexChanges("idxTxAwareMultiValueGetEntriesTest"));

    Set<OIdentifiable> result = new HashSet<OIdentifiable>();
    OIndexCursor cursor = index.iterateEntries(Arrays.asList(1, 2), true);
    cursorToSet(cursor, result);

    Assert.assertEquals(result.size(), 1);

    database.commit();

    cursor = index.iterateEntries(Arrays.asList(1, 2), true);
    cursorToSet(cursor, result);

    Assert.assertEquals(result.size(), 1);
  }

  @Test
  public void testPutAfterRemove() {
    database.begin();

    final OIndex<?> index = database.getMetadata().getIndexManager().getIndex("idxTxAwareMultiValueGetEntriesTest");
    Assert.assertTrue(index instanceof OIndexTxAwareMultiValue);

    final int clusterId = database.getDefaultClusterId();
    List<Long> positions = getValidPositions(clusterId);
    index.put(1, new ORecordId(clusterId, positions.get(1)));
    index.put(2, new ORecordId(clusterId, positions.get(2)));

    index.remove(1, new ORecordId(clusterId, positions.get(1)));
    index.put(1, new ORecordId(clusterId, positions.get(1)));

    Assert.assertNotNull(database.getTransaction().getIndexChanges("idxTxAwareMultiValueGetEntriesTest"));

    Set<OIdentifiable> result = new HashSet<OIdentifiable>();
    OIndexCursor cursor = index.iterateEntries(Arrays.asList(1, 2), true);
    cursorToSet(cursor, result);

    Assert.assertEquals(result.size(), 2);

    database.commit();

    cursor = index.iterateEntries(Arrays.asList(1, 2), true);
    cursorToSet(cursor, result);

    Assert.assertEquals(result.size(), 2);
  }

  private List<Long> getValidPositions(int clusterId) {
    final List<Long> positions = new ArrayList<Long>();

    final ORecordIteratorCluster<?> iteratorCluster = database.browseCluster(database.getClusterNameById(clusterId));

    for (int i = 0; i < 7; i++) {
      iteratorCluster.hasNext();
      ORecord doc = iteratorCluster.next();
      positions.add(doc.getIdentity().getClusterPosition());
    }
    return positions;
  }

  private void cursorToSet(OIndexCursor cursor, Set<OIdentifiable> result) {
    result.clear();
    Map.Entry<Object, OIdentifiable> entry = cursor.nextEntry();
    while (entry != null) {
      result.add(entry.getValue());
      entry = cursor.nextEntry();
    }
  }
}<|MERGE_RESOLUTION|>--- conflicted
+++ resolved
@@ -38,11 +38,7 @@
     database
         .getMetadata()
         .getIndexManager()
-<<<<<<< HEAD
-        .createIndex("idxTxAwareMultiValueGetEntriesTest", "NOTUNIQUE", new OSimpleKeyIndexDefinition(-1, OType.INTEGER), null,
-=======
         .createIndex("idxTxAwareMultiValueGetEntriesTest", "NOTUNIQUE", new OSimpleKeyIndexDefinition(OType.INTEGER), null,
->>>>>>> b3dcf38e
             null, null);
 
   }
