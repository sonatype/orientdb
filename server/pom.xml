<?xml version="1.0" encoding="UTF-8"?>

<!-- ~ /* ~ * Copyright 2014 Orient Technologies LTD (info(at)orientechnologies.com) 
    ~ * ~ * Licensed under the Apache License, Version 2.0 (the "License"); ~ 
    * you may not use this file except in compliance with the License. ~ * You 
    may obtain a copy of the License at ~ * ~ * http://www.apache.org/licenses/LICENSE-2.0 
    ~ * ~ * Unless required by applicable law or agreed to in writing, software 
    ~ * distributed under the License is distributed on an "AS IS" BASIS, ~ * 
    WITHOUT WARRANTIES OR CONDITIONS OF ANY KIND, either express or implied. 
    ~ * See the License for the specific language governing permissions and ~ 
    * limitations under the License. ~ * ~ * For more information: http://www.orientechnologies.com 
    ~ */ -->

<project xmlns="http://maven.apache.org/POM/4.0.0" xmlns:xsi="http://www.w3.org/2001/XMLSchema-instance"
         xsi:schemaLocation="http://maven.apache.org/POM/4.0.0 http://maven.apache.org/maven-v4_0_0.xsd">
    <modelVersion>4.0.0</modelVersion>

    <parent>
        <groupId>com.orientechnologies</groupId>
        <artifactId>orientdb-parent</artifactId>
        <version>2.2.31-SNAPSHOT</version>
    </parent>

    <artifactId>orientdb-server</artifactId>

    <name>OrientDB Server</name>

    <properties>
        <javac.src.version>1.6</javac.src.version>
        <javac.target.version>1.6</javac.target.version>
        <jar.manifest.mainclass>com.orientechnologies.orient.server.OServerMain</jar.manifest.mainclass>
        <osgi.import>
            javax.mail.*;resolution:=optional,
            orient.client.*;resolution:=optional,
            *
        </osgi.import>
        <osgi.export>com.orientechnologies.orient.server.*</osgi.export>
        <project.build.sourceEncoding>UTF-8</project.build.sourceEncoding>
        <argLine>-ea
            -Xmx${heapSize}
<<<<<<< HEAD
            -Xms${heapSize}
=======
            -Dstorage.diskCache.bufferSize=4096
>>>>>>> c2ea4233
            -XX:MaxDirectMemorySize=512g
            -Dsecurity.userPasswordSaltIterations=10
            -Dmemory.directMemory.trackMode=true
            -Djava.util.logging.manager=com.orientechnologies.common.log.OLogManager$ShutdownLogManager
            -Dstorage.diskCache.checksumMode=storeAndThrow
        </argLine>
    </properties>

    <dependencies>
        <dependency>
            <groupId>com.orientechnologies</groupId>
            <artifactId>orientdb-test-commons</artifactId>
            <version>${project.version}</version>
            <scope>test</scope>
            <exclusions>
                <exclusion>
                    <groupId>org.testng</groupId>
                    <artifactId>testng</artifactId>
                </exclusion>
            </exclusions>
        </dependency>
        <dependency>
            <groupId>com.orientechnologies</groupId>
            <artifactId>orientdb-client</artifactId>
            <version>${project.version}</version>
            <scope>compile</scope>
        </dependency>
        <dependency>
            <groupId>com.orientechnologies</groupId>
            <artifactId>orientdb-tools</artifactId>
            <version>${project.version}</version>
            <scope>compile</scope>
        </dependency>
        <dependency>
            <groupId>com.orientechnologies</groupId>
            <artifactId>orientdb-core</artifactId>
            <version>${project.version}</version>
            <type>test-jar</type>
            <scope>test</scope>
        </dependency>

        <dependency>
            <groupId>javax.mail</groupId>
            <artifactId>mail</artifactId>
            <version>1.4.7</version>
        </dependency>
        <dependency>
            <groupId>com.sun.xml.bind</groupId>
            <artifactId>jaxb-impl</artifactId>
            <version>2.2.3</version>
        </dependency>

        <dependency>
            <groupId>org.apache.httpcomponents</groupId>
            <artifactId>httpclient</artifactId>
            <version>4.4</version>
            <scope>test</scope>
        </dependency>
        <dependency>
            <groupId>org.apache.httpcomponents</groupId>
            <artifactId>fluent-hc</artifactId>
            <version>4.4</version>
            <scope>test</scope>
        </dependency>
    </dependencies>

    <profiles>
        <profile>
            <id>development</id>
            <activation>
                <activeByDefault>true</activeByDefault>
            </activation>
            <properties>
                <exclude.test.1>**/AutomaticBackupTest.java</exclude.test.1>
            </properties>
        </profile>

        <profile>
            <id>ci</id>
            <activation>
                <property>
                    <name>orientdb.test.env</name>
                    <value>ci</value>
                </property>
            </activation>
            <properties>
                <exclude.test.1>empty.java</exclude.test.1>
            </properties>

        </profile>
        <profile>
            <id>release</id>
            <activation>
                <property>
                    <name>orientdb.test.env</name>
                    <value>release</value>
                </property>
            </activation>
            <properties>
                <exclude.test.1>empty.java</exclude.test.1>
            </properties>

        </profile>
        <profile>
            <id>localDeploy</id>
            <activation>
                <property>
                    <name>localDeploy</name>
                </property>
            </activation>
        </profile>
    </profiles>


    <build>
        <plugins>
            <plugin>
                <groupId>org.apache.maven.plugins</groupId>
                <artifactId>maven-surefire-plugin</artifactId>
                <dependencies>
                    <dependency>
                        <groupId>org.apache.maven.surefire</groupId>
                        <artifactId>surefire-junit47</artifactId>
                        <version>${surefire.version}</version>
                    </dependency>
                </dependencies>
                <configuration>
                    <systemPropertyVariables>
                        <buildDirectory>${project.build.directory}</buildDirectory>
                        <orient.server.testMode>${orient.server.testMode}</orient.server.testMode>
                        <orient.server.port>${orient.server.port}</orient.server.port>
                    </systemPropertyVariables>
                    <excludes>
                        <exclude>${exclude.test.1}</exclude>
                    </excludes>
                </configuration>
            </plugin>
            <plugin>
                <groupId>org.apache.maven.plugins</groupId>
                <artifactId>maven-failsafe-plugin</artifactId>
                <dependencies>
                    <dependency>
                        <groupId>org.apache.maven.surefire</groupId>
                        <artifactId>surefire-junit47</artifactId>
                        <version>${surefire.version}</version>
                    </dependency>
                </dependencies>
                <configuration>
                    <systemPropertyVariables>
                        <buildDirectory>${project.build.directory}</buildDirectory>
                        <orient.server.testMode>${orient.server.testMode}</orient.server.testMode>
                        <orient.server.port>${orient.server.port}</orient.server.port>
                    </systemPropertyVariables>
                    <excludes>
                        <exclude>**/*CrashRestoreIT.java</exclude>
                    </excludes>
                </configuration>
            </plugin>
            <plugin>
                <artifactId>maven-jar-plugin</artifactId>
                <configuration>
                    <archive>
                        <manifest>
                            <mainClass>${jar.manifest.mainclass}</mainClass>
                        </manifest>
                    </archive>
                </configuration>
            </plugin>

        </plugins>
    </build>

</project><|MERGE_RESOLUTION|>--- conflicted
+++ resolved
@@ -38,11 +38,8 @@
         <project.build.sourceEncoding>UTF-8</project.build.sourceEncoding>
         <argLine>-ea
             -Xmx${heapSize}
-<<<<<<< HEAD
             -Xms${heapSize}
-=======
             -Dstorage.diskCache.bufferSize=4096
->>>>>>> c2ea4233
             -XX:MaxDirectMemorySize=512g
             -Dsecurity.userPasswordSaltIterations=10
             -Dmemory.directMemory.trackMode=true
