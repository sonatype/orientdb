<?xml version="1.0" encoding="UTF-8"?>

<!-- ~ Copyright 2010-2012 Luca Garulli (l.garulli(at)orientechnologies.com) 
    ~ ~ Licensed under the Apache License, Version 2.0 (the "License"); ~ you 
    may not use this file except in compliance with the License. ~ You may obtain 
    a copy of the License at ~ ~ http://www.apache.org/licenses/LICENSE-2.0 ~ 
    ~ Unless required by applicable law or agreed to in writing, software ~ distributed 
    under the License is distributed on an "AS IS" BASIS, ~ WITHOUT WARRANTIES 
    OR CONDITIONS OF ANY KIND, either express or implied. ~ See the License for 
    the specific language governing permissions and ~ limitations under the License. -->

<project xmlns="http://maven.apache.org/POM/4.0.0" xmlns:xsi="http://www.w3.org/2001/XMLSchema-instance"
         xsi:schemaLocation="http://maven.apache.org/POM/4.0.0 http://maven.apache.org/maven-v4_0_0.xsd">

    <modelVersion>4.0.0</modelVersion>

    <parent>
        <groupId>com.orientechnologies</groupId>
        <artifactId>orientdb-parent</artifactId>
<<<<<<< HEAD
        <version>3.0.SONATYPE-SNAPSHOT</version>
=======
        <version>3.0.14-SNAPSHOT</version>
>>>>>>> 3fc6ecfb
        <relativePath>../</relativePath>
    </parent>

    <artifactId>orientdb-community-tp2</artifactId>

    <name>OrientDB Community Distribution Tinker Pop 2</name>

    <properties>
        <VERSION>${project.version}</VERSION>
        <BUILD>${implementation.build}; ${maven.build.timestamp}</BUILD>
        <project.build.sourceEncoding>UTF-8</project.build.sourceEncoding>
        <argLine>-Xmx${heapSize} -Xms${heapSize} -XX:MaxDirectMemorySize=512g -Dstorage.diskCache.bufferSize=4096</argLine>
    </properties>

    <dependencies>
        <dependency>
            <groupId>com.orientechnologies</groupId>
            <artifactId>orientdb-test-commons</artifactId>
            <version>${project.version}</version>
            <scope>test</scope>
        </dependency>


        <dependency>
            <groupId>com.orientechnologies</groupId>
            <artifactId>orientdb-client</artifactId>
            <version>${project.version}</version>
        </dependency>

        <dependency>
            <groupId>com.orientechnologies</groupId>
            <artifactId>orientdb-core</artifactId>
            <version>${project.version}</version>
        </dependency>

        <dependency>
            <groupId>com.orientechnologies</groupId>
            <artifactId>orientdb-server</artifactId>
            <version>${project.version}</version>
        </dependency>

        <dependency>
            <groupId>com.orientechnologies</groupId>
            <artifactId>orientdb-object</artifactId>
            <version>${project.version}</version>
        </dependency>

        <dependency>
            <groupId>com.orientechnologies</groupId>
            <artifactId>orientdb-tools</artifactId>
            <version>${project.version}</version>
        </dependency>
        <dependency>
            <groupId>com.orientechnologies</groupId>
            <artifactId>orientdb-distributed</artifactId>
            <version>${project.version}</version>
        </dependency>
        <dependency>
            <groupId>com.orientechnologies</groupId>
            <artifactId>orientdb-etl</artifactId>
            <version>${project.version}</version>
        </dependency>
        <dependency>
            <groupId>com.orientechnologies</groupId>
            <artifactId>orientdb-lucene</artifactId>
            <version>${project.version}</version>
        </dependency>
        <dependency>
            <groupId>com.orientechnologies</groupId>
            <artifactId>orientdb-jdbc</artifactId>
            <version>${project.version}</version>
        </dependency>
        <dependency>
            <groupId>com.orientechnologies</groupId>
            <artifactId>orientdb-studio</artifactId>
            <version>3.0.6</version><!--${project.version}-->
            <type>zip</type>
        </dependency>

        <dependency>
            <groupId>com.orientechnologies</groupId>
            <artifactId>orientdb-graphdb</artifactId>
            <version>${project.version}</version>
        </dependency>

        <!-- tinkerpop 2 -->
        <dependency>
            <groupId>com.tinkerpop.rexster</groupId>
            <artifactId>rexster-core</artifactId>
            <version>${blueprints.version}</version>
        </dependency>
        <dependency>
            <groupId>com.tinkerpop.gremlin</groupId>
            <artifactId>gremlin-java</artifactId>
            <version>${blueprints.version}</version>
        </dependency>
        <dependency>
            <groupId>com.tinkerpop.gremlin</groupId>
            <artifactId>gremlin-groovy</artifactId>
            <version>${blueprints.version}</version>
        </dependency>


    </dependencies>
    <build>
        <plugins>
            <plugin>
                <groupId>org.apache.maven.plugins</groupId>
                <artifactId>maven-dependency-plugin</artifactId>
                <version>2.8</version>
                <executions>
                    <execution>
                        <id>unzip-community</id>
                        <phase>generate-sources</phase>
                        <goals>
                            <goal>unpack</goal>
                        </goals>
                        <configuration>
                            <outputDirectory>${project.build.directory}</outputDirectory>
                            <stripVersion>true</stripVersion>
                            <artifactItems>
                                <artifactItem>
                                    <groupId>com.orientechnologies</groupId>
                                    <artifactId>orientdb-community</artifactId>
                                    <version>${project.parent.version}</version>
                                    <overWrite>true</overWrite>
                                    <type>zip</type>
                                </artifactItem>
                            </artifactItems>
                            <!--<includes>**/databases/demodb</includes>-->
                            <!--<outputDirectory>${project.build.directory}/databases</outputDirectory>-->
                        </configuration>
                    </execution>
                </executions>
            </plugin>

            <plugin>
                <groupId>org.apache.maven.plugins</groupId>
                <artifactId>maven-assembly-plugin</artifactId>
                <executions>
                    <execution>
                        <id>distribution-package</id>
                        <phase>package</phase>
                        <goals>
                            <goal>single</goal>
                        </goals>
                        <configuration>
                            <appendAssemblyId>false</appendAssemblyId>
                            <descriptors>
                                <descriptor>${basedir}/src/main/assembly/archive.xml</descriptor>
                            </descriptors>
                            <filters>
                                <filter></filter>
                            </filters>
                            <ignoreDirFormatExtensions>false</ignoreDirFormatExtensions>
                            <tarLongFileMode>gnu</tarLongFileMode>
                        </configuration>
                    </execution>
                </executions>
            </plugin>
        </plugins>
    </build>

    <profiles>
        <profile>
            <id>qa</id>
            <build>
                <plugins>
                    <plugin>
                        <groupId>org.apache.maven.plugins</groupId>
                        <artifactId>maven-failsafe-plugin</artifactId>
                        <executions>
                            <execution>
                                <goals>
                                    <goal>integration-test</goal>
                                    <goal>verify</goal>
                                </goals>
                            </execution>
                        </executions>
                    </plugin>

                    <plugin>
                        <artifactId>maven-antrun-plugin</artifactId>
                        <version>1.8</version>
                        <executions>
                            <execution>
                                <id>start-orient</id>
                                <phase>pre-integration-test</phase>
                                <goals>
                                    <goal>run</goal>
                                </goals>
                                <configuration>
                                    <target name="start OrientDB server on localhost">
                                        <exec executable="${project.build.directory}/${project.build.finalName}.dir/${project.build.finalName}/bin/server.sh"
                                              spawn="true">
                                            <env key="ORIENTDB_ROOT_PASSWORD" value="root"/>
                                        </exec>
                                    </target>
                                </configuration>
                            </execution>

                            <execution>
                                <id>stop-orient</id>
                                <phase>post-integration-test</phase>
                                <goals>
                                    <goal>run</goal>
                                </goals>
                                <configuration>
                                    <target name="stop the running OrientDB server on localhost">
                                        <exec executable="${project.build.directory}/${project.build.finalName}.dir/${project.build.finalName}/bin/shutdown.sh"
                                              spawn="false">
                                        </exec>
                                    </target>
                                </configuration>

                            </execution>
                        </executions>
                    </plugin>

                </plugins>
            </build>

        </profile>

    </profiles>
</project><|MERGE_RESOLUTION|>--- conflicted
+++ resolved
@@ -17,11 +17,7 @@
     <parent>
         <groupId>com.orientechnologies</groupId>
         <artifactId>orientdb-parent</artifactId>
-<<<<<<< HEAD
         <version>3.0.SONATYPE-SNAPSHOT</version>
-=======
-        <version>3.0.14-SNAPSHOT</version>
->>>>>>> 3fc6ecfb
         <relativePath>../</relativePath>
     </parent>
 
@@ -97,7 +93,7 @@
         <dependency>
             <groupId>com.orientechnologies</groupId>
             <artifactId>orientdb-studio</artifactId>
-            <version>3.0.6</version><!--${project.version}-->
+            <version>3.0.13</version><!--${project.version}-->
             <type>zip</type>
         </dependency>
 
