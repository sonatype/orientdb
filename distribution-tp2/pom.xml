<?xml version="1.0" encoding="UTF-8"?>

<!-- ~ Copyright 2010-2012 Luca Garulli (l.garulli(at)orientechnologies.com) 
    ~ ~ Licensed under the Apache License, Version 2.0 (the "License"); ~ you 
    may not use this file except in compliance with the License. ~ You may obtain 
    a copy of the License at ~ ~ http://www.apache.org/licenses/LICENSE-2.0 ~ 
    ~ Unless required by applicable law or agreed to in writing, software ~ distributed 
    under the License is distributed on an "AS IS" BASIS, ~ WITHOUT WARRANTIES 
    OR CONDITIONS OF ANY KIND, either express or implied. ~ See the License for 
    the specific language governing permissions and ~ limitations under the License. -->

<project xmlns="http://maven.apache.org/POM/4.0.0" xmlns:xsi="http://www.w3.org/2001/XMLSchema-instance"
         xsi:schemaLocation="http://maven.apache.org/POM/4.0.0 http://maven.apache.org/maven-v4_0_0.xsd">

    <modelVersion>4.0.0</modelVersion>

    <parent>
        <groupId>com.orientechnologies</groupId>
        <artifactId>orientdb-parent</artifactId>
<<<<<<< HEAD
        <version>3.0.SONATYPE-SNAPSHOT</version>
=======
        <version>3.0.18-SNAPSHOT</version>
>>>>>>> 027da763
        <relativePath>../</relativePath>
    </parent>

    <artifactId>orientdb-community-tp2</artifactId>

    <name>OrientDB Community Distribution Tinker Pop 2</name>

    <properties>
        <VERSION>${project.version}</VERSION>
        <BUILD>${implementation.build}; ${maven.build.timestamp}</BUILD>
        <project.build.sourceEncoding>UTF-8</project.build.sourceEncoding>
        <argLine>-Xmx${heapSize} -Xms${heapSize} -XX:MaxDirectMemorySize=512g -Dstorage.diskCache.bufferSize=4096</argLine>
    </properties>

    <dependencies>
        <dependency>
            <groupId>com.orientechnologies</groupId>
            <artifactId>orientdb-test-commons</artifactId>
            <version>${project.version}</version>
            <scope>test</scope>
        </dependency>


        <dependency>
            <groupId>com.orientechnologies</groupId>
            <artifactId>orientdb-client</artifactId>
            <version>${project.version}</version>
        </dependency>

        <dependency>
            <groupId>com.orientechnologies</groupId>
            <artifactId>orientdb-core</artifactId>
            <version>${project.version}</version>
        </dependency>

        <dependency>
            <groupId>com.orientechnologies</groupId>
            <artifactId>orientdb-server</artifactId>
            <version>${project.version}</version>
        </dependency>

        <dependency>
            <groupId>com.orientechnologies</groupId>
            <artifactId>orientdb-object</artifactId>
            <version>${project.version}</version>
        </dependency>

        <dependency>
            <groupId>com.orientechnologies</groupId>
            <artifactId>orientdb-tools</artifactId>
            <version>${project.version}</version>
        </dependency>
        <dependency>
            <groupId>com.orientechnologies</groupId>
            <artifactId>orientdb-distributed</artifactId>
            <version>${project.version}</version>
        </dependency>
        <dependency>
            <groupId>com.orientechnologies</groupId>
            <artifactId>orientdb-etl</artifactId>
            <version>${project.version}</version>
        </dependency>
        <dependency>
            <groupId>com.orientechnologies</groupId>
            <artifactId>orientdb-lucene</artifactId>
            <version>${project.version}</version>
        </dependency>
        <dependency>
            <groupId>com.orientechnologies</groupId>
            <artifactId>orientdb-jdbc</artifactId>
            <version>${project.version}</version>
        </dependency>
        <dependency>
            <groupId>com.orientechnologies</groupId>
            <artifactId>orientdb-studio</artifactId>
            <version>3.0.15</version><!--${project.version}-->
            <type>zip</type>
        </dependency>

        <dependency>
            <groupId>com.orientechnologies</groupId>
            <artifactId>orientdb-graphdb</artifactId>
            <version>${project.version}</version>
        </dependency>

        <!-- tinkerpop 2 -->
        <dependency>
            <groupId>com.tinkerpop.rexster</groupId>
            <artifactId>rexster-core</artifactId>
            <version>${blueprints.version}</version>
        </dependency>
        <dependency>
            <groupId>com.tinkerpop.gremlin</groupId>
            <artifactId>gremlin-java</artifactId>
            <version>${blueprints.version}</version>
        </dependency>
        <dependency>
            <groupId>com.tinkerpop.gremlin</groupId>
            <artifactId>gremlin-groovy</artifactId>
            <version>${blueprints.version}</version>
        </dependency>


    </dependencies>
    <build>
        <plugins>
            <plugin>
                <groupId>org.apache.maven.plugins</groupId>
                <artifactId>maven-dependency-plugin</artifactId>
                <version>2.8</version>
                <executions>
                    <execution>
                        <id>unzip-community</id>
                        <phase>generate-sources</phase>
                        <goals>
                            <goal>unpack</goal>
                        </goals>
                        <configuration>
                            <outputDirectory>${project.build.directory}</outputDirectory>
                            <stripVersion>true</stripVersion>
                            <artifactItems>
                                <artifactItem>
                                    <groupId>com.orientechnologies</groupId>
                                    <artifactId>orientdb-community</artifactId>
                                    <version>${project.parent.version}</version>
                                    <overWrite>true</overWrite>
                                    <type>zip</type>
                                </artifactItem>
                            </artifactItems>
                            <!--<includes>**/databases/demodb</includes>-->
                            <!--<outputDirectory>${project.build.directory}/databases</outputDirectory>-->
                        </configuration>
                    </execution>
                </executions>
            </plugin>

            <plugin>
                <groupId>org.apache.maven.plugins</groupId>
                <artifactId>maven-assembly-plugin</artifactId>
                <executions>
                    <execution>
                        <id>distribution-package</id>
                        <phase>package</phase>
                        <goals>
                            <goal>single</goal>
                        </goals>
                        <configuration>
                            <appendAssemblyId>false</appendAssemblyId>
                            <descriptors>
                                <descriptor>${basedir}/src/main/assembly/archive.xml</descriptor>
                            </descriptors>
                            <filters>
                                <filter></filter>
                            </filters>
                            <ignoreDirFormatExtensions>false</ignoreDirFormatExtensions>
                            <tarLongFileMode>gnu</tarLongFileMode>
                        </configuration>
                    </execution>
                </executions>
            </plugin>
        </plugins>
    </build>

    <profiles>
        <profile>
            <id>qa</id>
            <build>
                <plugins>
                    <plugin>
                        <groupId>org.apache.maven.plugins</groupId>
                        <artifactId>maven-failsafe-plugin</artifactId>
                        <executions>
                            <execution>
                                <goals>
                                    <goal>integration-test</goal>
                                    <goal>verify</goal>
                                </goals>
                            </execution>
                        </executions>
                    </plugin>

                    <plugin>
                        <artifactId>maven-antrun-plugin</artifactId>
                        <version>1.8</version>
                        <executions>
                            <execution>
                                <id>start-orient</id>
                                <phase>pre-integration-test</phase>
                                <goals>
                                    <goal>run</goal>
                                </goals>
                                <configuration>
                                    <target name="start OrientDB server on localhost">
                                        <exec executable="${project.build.directory}/${project.build.finalName}.dir/${project.build.finalName}/bin/server.sh"
                                              spawn="true">
                                            <env key="ORIENTDB_ROOT_PASSWORD" value="root"/>
                                        </exec>
                                    </target>
                                </configuration>
                            </execution>

                            <execution>
                                <id>stop-orient</id>
                                <phase>post-integration-test</phase>
                                <goals>
                                    <goal>run</goal>
                                </goals>
                                <configuration>
                                    <target name="stop the running OrientDB server on localhost">
                                        <exec executable="${project.build.directory}/${project.build.finalName}.dir/${project.build.finalName}/bin/shutdown.sh"
                                              spawn="false">
                                        </exec>
                                    </target>
                                </configuration>

                            </execution>
                        </executions>
                    </plugin>

                </plugins>
            </build>

        </profile>

    </profiles>
</project><|MERGE_RESOLUTION|>--- conflicted
+++ resolved
@@ -17,11 +17,7 @@
     <parent>
         <groupId>com.orientechnologies</groupId>
         <artifactId>orientdb-parent</artifactId>
-<<<<<<< HEAD
         <version>3.0.SONATYPE-SNAPSHOT</version>
-=======
-        <version>3.0.18-SNAPSHOT</version>
->>>>>>> 027da763
         <relativePath>../</relativePath>
     </parent>
 
@@ -97,7 +93,7 @@
         <dependency>
             <groupId>com.orientechnologies</groupId>
             <artifactId>orientdb-studio</artifactId>
-            <version>3.0.15</version><!--${project.version}-->
+            <version>3.0.17</version><!--${project.version}-->
             <type>zip</type>
         </dependency>
 
