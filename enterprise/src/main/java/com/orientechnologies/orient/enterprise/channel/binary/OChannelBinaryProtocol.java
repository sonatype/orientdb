/*
 * Copyright 2010-2012 Luca Garulli (l.garulli--at--orientechnologies.com)
 *
 * Licensed under the Apache License, Version 2.0 (the "License");
 * you may not use this file except in compliance with the License.
 * You may obtain a copy of the License at
 *
 *     http://www.apache.org/licenses/LICENSE-2.0
 *
 * Unless required by applicable law or agreed to in writing, software
 * distributed under the License is distributed on an "AS IS" BASIS,
 * WITHOUT WARRANTIES OR CONDITIONS OF ANY KIND, either express or implied.
 * See the License for the specific language governing permissions and
 * limitations under the License.
 */
package com.orientechnologies.orient.enterprise.channel.binary;

import java.io.IOException;

import com.orientechnologies.orient.core.Orient;
import com.orientechnologies.orient.core.db.record.OIdentifiable;
import com.orientechnologies.orient.core.id.ORecordId;
import com.orientechnologies.orient.core.record.ORecordInternal;
import com.orientechnologies.orient.core.version.ORecordVersion;

/**
 * The range of the requests is 1-79.
 * 
 * @author Luca Garulli (l.garulli--at--orientechnologies.com)
 * 
 */
public class OChannelBinaryProtocol {
  // OUTGOING
  public static final byte  REQUEST_SHUTDOWN                        = 1;
  public static final byte  REQUEST_CONNECT                         = 2;

  public static final byte  REQUEST_DB_OPEN                         = 3;
  public static final byte  REQUEST_DB_CREATE                       = 4;
  public static final byte  REQUEST_DB_CLOSE                        = 5;
  public static final byte  REQUEST_DB_EXIST                        = 6;
  public static final byte  REQUEST_DB_DROP                         = 7;
  public static final byte  REQUEST_DB_SIZE                         = 8;
  public static final byte  REQUEST_DB_COUNTRECORDS                 = 9;

  public static final byte  REQUEST_DATACLUSTER_ADD                 = 10;
  public static final byte  REQUEST_DATACLUSTER_DROP                = 11;
  public static final byte  REQUEST_DATACLUSTER_COUNT               = 12;
  public static final byte  REQUEST_DATACLUSTER_DATARANGE           = 13;
  public static final byte  REQUEST_DATACLUSTER_COPY                = 14;
  public static final byte  REQUEST_DATACLUSTER_LH_CLUSTER_IS_USED  = 16; // since 1.2.0

  public static final byte  REQUEST_DATASEGMENT_ADD                 = 20;
  public static final byte  REQUEST_DATASEGMENT_DROP                = 21;

  public static final byte  REQUEST_RECORD_METADATA                 = 29; // since 1.4.0
  public static final byte  REQUEST_RECORD_LOAD                     = 30;
  public static final byte  REQUEST_RECORD_CREATE                   = 31;
  public static final byte  REQUEST_RECORD_UPDATE                   = 32;
  public static final byte  REQUEST_RECORD_DELETE                   = 33;
  public static final byte  REQUEST_RECORD_COPY                     = 34;
  public static final byte  REQUEST_POSITIONS_HIGHER                = 36; // since 1.3.0
  public static final byte  REQUEST_POSITIONS_LOWER                 = 37; // since 1.3.0
  public static final byte  REQUEST_RECORD_CLEAN_OUT                = 38; // since 1.3.0
  public static final byte  REQUEST_POSITIONS_FLOOR                 = 39; // since 1.3.0

  public static final byte  REQUEST_COUNT                           = 40; // DEPRECATED: USE REQUEST_DATACLUSTER_COUNT
  public static final byte  REQUEST_COMMAND                         = 41;
  public static final byte  REQUEST_POSITIONS_CEILING               = 42; // since 1.3.0
  public static final byte  REQUEST_RECORD_HIDE                     = 43; // since 1.7

  public static final byte  REQUEST_TX_COMMIT                       = 60;

  public static final byte  REQUEST_CONFIG_GET                      = 70;
  public static final byte  REQUEST_CONFIG_SET                      = 71;
  public static final byte  REQUEST_CONFIG_LIST                     = 72;
  public static final byte  REQUEST_DB_RELOAD                       = 73; // SINCE 1.0rc4
  public static final byte  REQUEST_DB_LIST                         = 74; // SINCE 1.0rc6

  public static final byte  REQUEST_PUSH_DISTRIB_CONFIG             = 80;

  // DISTRIBUTED
  public static final byte  REQUEST_DB_COPY                         = 90; // SINCE 1.0rc8
  public static final byte  REQUEST_REPLICATION                     = 91; // SINCE 1.0
  public static final byte  REQUEST_CLUSTER                         = 92; // SINCE 1.0
  public static final byte  REQUEST_DB_TRANSFER                     = 93; // SINCE 1.0.2

  // Lock + sync
  public static final byte  REQUEST_DB_FREEZE                       = 94; // SINCE 1.1.0
  public static final byte  REQUEST_DB_RELEASE                      = 95; // SINCE 1.1.0

  public static final byte  REQUEST_DATACLUSTER_FREEZE              = 96;
  public static final byte  REQUEST_DATACLUSTER_RELEASE             = 97;

  // REMOTE SB-TREE COLLECTIONS
  public static final byte  REQUEST_CREATE_SBTREE_BONSAI            = 110;
  public static final byte  REQUEST_SBTREE_BONSAI_GET               = 111;
  public static final byte  REQUEST_SBTREE_BONSAI_FIRST_KEY         = 112;
  public static final byte  REQUEST_SBTREE_BONSAI_GET_ENTRIES_MAJOR = 113;
  public static final byte  REQUEST_RIDBAG_GET_SIZE                 = 114;

  // INCOMING
  public static final byte  RESPONSE_STATUS_OK                      = 0;
  public static final byte  RESPONSE_STATUS_ERROR                   = 1;
  public static final byte  PUSH_DATA                               = 3;

  // CONSTANTS
  public static final short RECORD_NULL                             = -2;
  public static final short RECORD_RID                              = -3;

  // FOR MORE INFO: https://github.com/orientechnologies/orientdb/wiki/Network-Binary-Protocol#wiki-Compatibility
<<<<<<< HEAD
  public static final int   PROTOCOL_VERSION_21                     = 21;
=======
>>>>>>> 0ccab879
  public static final int   CURRENT_PROTOCOL_VERSION                = 22; // SENT AS SHORT AS FIRST PACKET AFTER SOCKET CONNECTION

  public static OIdentifiable readIdentifiable(final OChannelBinaryAsynchClient network) throws IOException {
    final int classId = network.readShort();
    if (classId == RECORD_NULL)
      return null;

    if (classId == RECORD_RID) {
      return network.readRID();
    } else {
      final ORecordInternal<?> record = Orient.instance().getRecordFactoryManager().newInstance(network.readByte());

      final ORecordId rid = network.readRID();
      final ORecordVersion version = network.readVersion();
      final byte[] content = network.readBytes();
      record.fill(rid, version, content, false);

      return record;
    }
  }
}
<|MERGE_RESOLUTION|>--- conflicted
+++ resolved
@@ -1,135 +1,132 @@
-/*
- * Copyright 2010-2012 Luca Garulli (l.garulli--at--orientechnologies.com)
- *
- * Licensed under the Apache License, Version 2.0 (the "License");
- * you may not use this file except in compliance with the License.
- * You may obtain a copy of the License at
- *
- *     http://www.apache.org/licenses/LICENSE-2.0
- *
- * Unless required by applicable law or agreed to in writing, software
- * distributed under the License is distributed on an "AS IS" BASIS,
- * WITHOUT WARRANTIES OR CONDITIONS OF ANY KIND, either express or implied.
- * See the License for the specific language governing permissions and
- * limitations under the License.
- */
-package com.orientechnologies.orient.enterprise.channel.binary;
-
-import java.io.IOException;
-
-import com.orientechnologies.orient.core.Orient;
-import com.orientechnologies.orient.core.db.record.OIdentifiable;
-import com.orientechnologies.orient.core.id.ORecordId;
-import com.orientechnologies.orient.core.record.ORecordInternal;
-import com.orientechnologies.orient.core.version.ORecordVersion;
-
-/**
- * The range of the requests is 1-79.
- * 
- * @author Luca Garulli (l.garulli--at--orientechnologies.com)
- * 
- */
-public class OChannelBinaryProtocol {
-  // OUTGOING
-  public static final byte  REQUEST_SHUTDOWN                        = 1;
-  public static final byte  REQUEST_CONNECT                         = 2;
-
-  public static final byte  REQUEST_DB_OPEN                         = 3;
-  public static final byte  REQUEST_DB_CREATE                       = 4;
-  public static final byte  REQUEST_DB_CLOSE                        = 5;
-  public static final byte  REQUEST_DB_EXIST                        = 6;
-  public static final byte  REQUEST_DB_DROP                         = 7;
-  public static final byte  REQUEST_DB_SIZE                         = 8;
-  public static final byte  REQUEST_DB_COUNTRECORDS                 = 9;
-
-  public static final byte  REQUEST_DATACLUSTER_ADD                 = 10;
-  public static final byte  REQUEST_DATACLUSTER_DROP                = 11;
-  public static final byte  REQUEST_DATACLUSTER_COUNT               = 12;
-  public static final byte  REQUEST_DATACLUSTER_DATARANGE           = 13;
-  public static final byte  REQUEST_DATACLUSTER_COPY                = 14;
-  public static final byte  REQUEST_DATACLUSTER_LH_CLUSTER_IS_USED  = 16; // since 1.2.0
-
-  public static final byte  REQUEST_DATASEGMENT_ADD                 = 20;
-  public static final byte  REQUEST_DATASEGMENT_DROP                = 21;
-
-  public static final byte  REQUEST_RECORD_METADATA                 = 29; // since 1.4.0
-  public static final byte  REQUEST_RECORD_LOAD                     = 30;
-  public static final byte  REQUEST_RECORD_CREATE                   = 31;
-  public static final byte  REQUEST_RECORD_UPDATE                   = 32;
-  public static final byte  REQUEST_RECORD_DELETE                   = 33;
-  public static final byte  REQUEST_RECORD_COPY                     = 34;
-  public static final byte  REQUEST_POSITIONS_HIGHER                = 36; // since 1.3.0
-  public static final byte  REQUEST_POSITIONS_LOWER                 = 37; // since 1.3.0
-  public static final byte  REQUEST_RECORD_CLEAN_OUT                = 38; // since 1.3.0
-  public static final byte  REQUEST_POSITIONS_FLOOR                 = 39; // since 1.3.0
-
-  public static final byte  REQUEST_COUNT                           = 40; // DEPRECATED: USE REQUEST_DATACLUSTER_COUNT
-  public static final byte  REQUEST_COMMAND                         = 41;
-  public static final byte  REQUEST_POSITIONS_CEILING               = 42; // since 1.3.0
-  public static final byte  REQUEST_RECORD_HIDE                     = 43; // since 1.7
-
-  public static final byte  REQUEST_TX_COMMIT                       = 60;
-
-  public static final byte  REQUEST_CONFIG_GET                      = 70;
-  public static final byte  REQUEST_CONFIG_SET                      = 71;
-  public static final byte  REQUEST_CONFIG_LIST                     = 72;
-  public static final byte  REQUEST_DB_RELOAD                       = 73; // SINCE 1.0rc4
-  public static final byte  REQUEST_DB_LIST                         = 74; // SINCE 1.0rc6
-
-  public static final byte  REQUEST_PUSH_DISTRIB_CONFIG             = 80;
-
-  // DISTRIBUTED
-  public static final byte  REQUEST_DB_COPY                         = 90; // SINCE 1.0rc8
-  public static final byte  REQUEST_REPLICATION                     = 91; // SINCE 1.0
-  public static final byte  REQUEST_CLUSTER                         = 92; // SINCE 1.0
-  public static final byte  REQUEST_DB_TRANSFER                     = 93; // SINCE 1.0.2
-
-  // Lock + sync
-  public static final byte  REQUEST_DB_FREEZE                       = 94; // SINCE 1.1.0
-  public static final byte  REQUEST_DB_RELEASE                      = 95; // SINCE 1.1.0
-
-  public static final byte  REQUEST_DATACLUSTER_FREEZE              = 96;
-  public static final byte  REQUEST_DATACLUSTER_RELEASE             = 97;
-
-  // REMOTE SB-TREE COLLECTIONS
-  public static final byte  REQUEST_CREATE_SBTREE_BONSAI            = 110;
-  public static final byte  REQUEST_SBTREE_BONSAI_GET               = 111;
-  public static final byte  REQUEST_SBTREE_BONSAI_FIRST_KEY         = 112;
-  public static final byte  REQUEST_SBTREE_BONSAI_GET_ENTRIES_MAJOR = 113;
-  public static final byte  REQUEST_RIDBAG_GET_SIZE                 = 114;
-
-  // INCOMING
-  public static final byte  RESPONSE_STATUS_OK                      = 0;
-  public static final byte  RESPONSE_STATUS_ERROR                   = 1;
-  public static final byte  PUSH_DATA                               = 3;
-
-  // CONSTANTS
-  public static final short RECORD_NULL                             = -2;
-  public static final short RECORD_RID                              = -3;
-
-  // FOR MORE INFO: https://github.com/orientechnologies/orientdb/wiki/Network-Binary-Protocol#wiki-Compatibility
-<<<<<<< HEAD
-  public static final int   PROTOCOL_VERSION_21                     = 21;
-=======
->>>>>>> 0ccab879
-  public static final int   CURRENT_PROTOCOL_VERSION                = 22; // SENT AS SHORT AS FIRST PACKET AFTER SOCKET CONNECTION
-
-  public static OIdentifiable readIdentifiable(final OChannelBinaryAsynchClient network) throws IOException {
-    final int classId = network.readShort();
-    if (classId == RECORD_NULL)
-      return null;
-
-    if (classId == RECORD_RID) {
-      return network.readRID();
-    } else {
-      final ORecordInternal<?> record = Orient.instance().getRecordFactoryManager().newInstance(network.readByte());
-
-      final ORecordId rid = network.readRID();
-      final ORecordVersion version = network.readVersion();
-      final byte[] content = network.readBytes();
-      record.fill(rid, version, content, false);
-
-      return record;
-    }
-  }
-}
+/*
+ * Copyright 2010-2012 Luca Garulli (l.garulli--at--orientechnologies.com)
+ *
+ * Licensed under the Apache License, Version 2.0 (the "License");
+ * you may not use this file except in compliance with the License.
+ * You may obtain a copy of the License at
+ *
+ *     http://www.apache.org/licenses/LICENSE-2.0
+ *
+ * Unless required by applicable law or agreed to in writing, software
+ * distributed under the License is distributed on an "AS IS" BASIS,
+ * WITHOUT WARRANTIES OR CONDITIONS OF ANY KIND, either express or implied.
+ * See the License for the specific language governing permissions and
+ * limitations under the License.
+ */
+package com.orientechnologies.orient.enterprise.channel.binary;
+
+import java.io.IOException;
+
+import com.orientechnologies.orient.core.Orient;
+import com.orientechnologies.orient.core.db.record.OIdentifiable;
+import com.orientechnologies.orient.core.id.ORecordId;
+import com.orientechnologies.orient.core.record.ORecordInternal;
+import com.orientechnologies.orient.core.version.ORecordVersion;
+
+/**
+ * The range of the requests is 1-79.
+ * 
+ * @author Luca Garulli (l.garulli--at--orientechnologies.com)
+ * 
+ */
+public class OChannelBinaryProtocol {
+  // OUTGOING
+  public static final byte  REQUEST_SHUTDOWN                        = 1;
+  public static final byte  REQUEST_CONNECT                         = 2;
+
+  public static final byte  REQUEST_DB_OPEN                         = 3;
+  public static final byte  REQUEST_DB_CREATE                       = 4;
+  public static final byte  REQUEST_DB_CLOSE                        = 5;
+  public static final byte  REQUEST_DB_EXIST                        = 6;
+  public static final byte  REQUEST_DB_DROP                         = 7;
+  public static final byte  REQUEST_DB_SIZE                         = 8;
+  public static final byte  REQUEST_DB_COUNTRECORDS                 = 9;
+
+  public static final byte  REQUEST_DATACLUSTER_ADD                 = 10;
+  public static final byte  REQUEST_DATACLUSTER_DROP                = 11;
+  public static final byte  REQUEST_DATACLUSTER_COUNT               = 12;
+  public static final byte  REQUEST_DATACLUSTER_DATARANGE           = 13;
+  public static final byte  REQUEST_DATACLUSTER_COPY                = 14;
+  public static final byte  REQUEST_DATACLUSTER_LH_CLUSTER_IS_USED  = 16; // since 1.2.0
+
+  public static final byte  REQUEST_DATASEGMENT_ADD                 = 20;
+  public static final byte  REQUEST_DATASEGMENT_DROP                = 21;
+
+  public static final byte  REQUEST_RECORD_METADATA                 = 29; // since 1.4.0
+  public static final byte  REQUEST_RECORD_LOAD                     = 30;
+  public static final byte  REQUEST_RECORD_CREATE                   = 31;
+  public static final byte  REQUEST_RECORD_UPDATE                   = 32;
+  public static final byte  REQUEST_RECORD_DELETE                   = 33;
+  public static final byte  REQUEST_RECORD_COPY                     = 34;
+  public static final byte  REQUEST_POSITIONS_HIGHER                = 36; // since 1.3.0
+  public static final byte  REQUEST_POSITIONS_LOWER                 = 37; // since 1.3.0
+  public static final byte  REQUEST_RECORD_CLEAN_OUT                = 38; // since 1.3.0
+  public static final byte  REQUEST_POSITIONS_FLOOR                 = 39; // since 1.3.0
+
+  public static final byte  REQUEST_COUNT                           = 40; // DEPRECATED: USE REQUEST_DATACLUSTER_COUNT
+  public static final byte  REQUEST_COMMAND                         = 41;
+  public static final byte  REQUEST_POSITIONS_CEILING               = 42; // since 1.3.0
+  public static final byte  REQUEST_RECORD_HIDE                     = 43; // since 1.7
+
+  public static final byte  REQUEST_TX_COMMIT                       = 60;
+
+  public static final byte  REQUEST_CONFIG_GET                      = 70;
+  public static final byte  REQUEST_CONFIG_SET                      = 71;
+  public static final byte  REQUEST_CONFIG_LIST                     = 72;
+  public static final byte  REQUEST_DB_RELOAD                       = 73; // SINCE 1.0rc4
+  public static final byte  REQUEST_DB_LIST                         = 74; // SINCE 1.0rc6
+
+  public static final byte  REQUEST_PUSH_DISTRIB_CONFIG             = 80;
+
+  // DISTRIBUTED
+  public static final byte  REQUEST_DB_COPY                         = 90; // SINCE 1.0rc8
+  public static final byte  REQUEST_REPLICATION                     = 91; // SINCE 1.0
+  public static final byte  REQUEST_CLUSTER                         = 92; // SINCE 1.0
+  public static final byte  REQUEST_DB_TRANSFER                     = 93; // SINCE 1.0.2
+
+  // Lock + sync
+  public static final byte  REQUEST_DB_FREEZE                       = 94; // SINCE 1.1.0
+  public static final byte  REQUEST_DB_RELEASE                      = 95; // SINCE 1.1.0
+
+  public static final byte  REQUEST_DATACLUSTER_FREEZE              = 96;
+  public static final byte  REQUEST_DATACLUSTER_RELEASE             = 97;
+
+  // REMOTE SB-TREE COLLECTIONS
+  public static final byte  REQUEST_CREATE_SBTREE_BONSAI            = 110;
+  public static final byte  REQUEST_SBTREE_BONSAI_GET               = 111;
+  public static final byte  REQUEST_SBTREE_BONSAI_FIRST_KEY         = 112;
+  public static final byte  REQUEST_SBTREE_BONSAI_GET_ENTRIES_MAJOR = 113;
+  public static final byte  REQUEST_RIDBAG_GET_SIZE                 = 114;
+
+  // INCOMING
+  public static final byte  RESPONSE_STATUS_OK                      = 0;
+  public static final byte  RESPONSE_STATUS_ERROR                   = 1;
+  public static final byte  PUSH_DATA                               = 3;
+
+  // CONSTANTS
+  public static final short RECORD_NULL                             = -2;
+  public static final short RECORD_RID                              = -3;
+
+  // FOR MORE INFO: https://github.com/orientechnologies/orientdb/wiki/Network-Binary-Protocol#wiki-Compatibility
+  public static final int   PROTOCOL_VERSION_21                     = 21;
+  public static final int   CURRENT_PROTOCOL_VERSION                = 23; // SENT AS SHORT AS FIRST PACKET AFTER SOCKET CONNECTION
+
+  public static OIdentifiable readIdentifiable(final OChannelBinaryAsynchClient network) throws IOException {
+    final int classId = network.readShort();
+    if (classId == RECORD_NULL)
+      return null;
+
+    if (classId == RECORD_RID) {
+      return network.readRID();
+    } else {
+      final ORecordInternal<?> record = Orient.instance().getRecordFactoryManager().newInstance(network.readByte());
+
+      final ORecordId rid = network.readRID();
+      final ORecordVersion version = network.readVersion();
+      final byte[] content = network.readBytes();
+      record.fill(rid, version, content, false);
+
+      return record;
+    }
+  }
+}