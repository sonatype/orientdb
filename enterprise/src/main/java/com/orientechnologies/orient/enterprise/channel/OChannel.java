/*
 * Copyright 2010-2012 Luca Garulli (l.garulli--at--orientechnologies.com)
 *
 * Licensed under the Apache License, Version 2.0 (the "License");
 * you may not use this file except in compliance with the License.
 * You may obtain a copy of the License at
 *
 *     http://www.apache.org/licenses/LICENSE-2.0
 *
 * Unless required by applicable law or agreed to in writing, software
 * distributed under the License is distributed on an "AS IS" BASIS,
 * WITHOUT WARRANTIES OR CONDITIONS OF ANY KIND, either express or implied.
 * See the License for the specific language governing permissions and
 * limitations under the License.
 */
package com.orientechnologies.orient.enterprise.channel;

import java.io.IOException;
import java.io.InputStream;
import java.io.OutputStream;
import java.net.Socket;
import java.util.concurrent.atomic.AtomicLong;

import com.orientechnologies.common.concur.resource.OAdaptiveLock;
import com.orientechnologies.common.profiler.OProfiler.METRIC_TYPE;
import com.orientechnologies.common.profiler.OProfiler.OProfilerHookValue;
import com.orientechnologies.orient.core.Orient;
import com.orientechnologies.orient.core.config.OContextConfiguration;
import com.orientechnologies.orient.core.config.OGlobalConfiguration;
import com.orientechnologies.orient.core.profiler.OJVMProfiler;

<<<<<<< HEAD
public abstract class OChannel extends OSharedResourceExternalTimeout {
=======
public abstract class OChannel {
>>>>>>> 7c217f28
  private static final OJVMProfiler PROFILER                     = Orient.instance().getProfiler();

  public Socket                     socket;

  public InputStream                inStream;
  public OutputStream               outStream;

  protected final OAdaptiveLock     lockRead                     = new OAdaptiveLock();
  protected final OAdaptiveLock     lockWrite                    = new OAdaptiveLock();
  protected long                    timeout;

  public int                        socketBufferSize;

  private long                      metricTransmittedBytes       = 0;
  private long                      metricReceivedBytes          = 0;
  private long                      metricFlushes                = 0;

  private static final AtomicLong   metricGlobalTransmittedBytes = new AtomicLong();
  private static final AtomicLong   metricGlobalReceivedBytes    = new AtomicLong();
  private static final AtomicLong   metricGlobalFlushes          = new AtomicLong();

  private String                    profilerMetric;

  static {
    final String profilerMetric = PROFILER.getProcessMetric("network.channel.binary");

    PROFILER.registerHookValue(profilerMetric + ".transmittedBytes", "Bytes transmitted to all the network channels",
        METRIC_TYPE.SIZE, new OProfilerHookValue() {
          public Object getValue() {
            return metricGlobalTransmittedBytes.get();
          }
        });
    PROFILER.registerHookValue(profilerMetric + ".receivedBytes", "Bytes received from all the network channels", METRIC_TYPE.SIZE,
        new OProfilerHookValue() {
          public Object getValue() {
            return metricGlobalReceivedBytes.get();
          }
        });
    PROFILER.registerHookValue(profilerMetric + ".flushes", "Number of times the network channels have been flushed",
        METRIC_TYPE.COUNTER, new OProfilerHookValue() {
          public Object getValue() {
            return metricGlobalFlushes.get();
          }
        });
  }

  public OChannel(final Socket iSocket, final OContextConfiguration iConfig) throws IOException {
    socket = iSocket;
    socketBufferSize = iConfig.getValueAsInteger(OGlobalConfiguration.NETWORK_SOCKET_BUFFER_SIZE);
    socket.setTcpNoDelay(true);
  }

  public void acquireWriteLock() {
    lockWrite.lock();
  }

  public void releaseWriteLock() {
    lockWrite.unlock();
  }

  public void acquireReadLock() {
    lockRead.lock();
  }

  public void releaseReadLock() {
    lockRead.unlock();
  }

  public void flush() throws IOException {
    outStream.flush();
  }

  public void close() {
    PROFILER.unregisterHookValue(profilerMetric + ".transmittedBytes");
    PROFILER.unregisterHookValue(profilerMetric + ".receivedBytes");
    PROFILER.unregisterHookValue(profilerMetric + ".flushes");

    try {
      if (socket != null)
        socket.close();
    } catch (IOException e) {
    }

    try {
      if (inStream != null)
        inStream.close();
    } catch (IOException e) {
    }

    try {
      if (outStream != null)
        outStream.close();
    } catch (IOException e) {
    }
  }

  public void connected() {
    profilerMetric = PROFILER.getProcessMetric("network.channel.binary." + socket.getRemoteSocketAddress().toString()
        + socket.getLocalPort() + "".replace('.', '_'));

    PROFILER.registerHookValue(profilerMetric + ".transmittedBytes", "Bytes transmitted to a network channel", METRIC_TYPE.SIZE,
        new OProfilerHookValue() {
          public Object getValue() {
            return metricTransmittedBytes;
          }
        });
    PROFILER.registerHookValue(profilerMetric + ".receivedBytes", "Bytes received from a network channel", METRIC_TYPE.SIZE,
        new OProfilerHookValue() {
          public Object getValue() {
            return metricReceivedBytes;
          }
        });
    PROFILER.registerHookValue(profilerMetric + ".flushes", "Number of times the network channel has been flushed",
        METRIC_TYPE.COUNTER, new OProfilerHookValue() {
          public Object getValue() {
            return metricFlushes;
          }
        });
  }

  @Override
  public String toString() {
    return socket != null ? socket.getRemoteSocketAddress().toString() : "Not connected";
  }

  protected void updateMetricTransmittedBytes(final int iDelta) {
    metricGlobalTransmittedBytes.addAndGet(iDelta);
    metricTransmittedBytes += iDelta;
  }

  protected void updateMetricReceivedBytes(final int iDelta) {
    metricGlobalReceivedBytes.addAndGet(iDelta);
    metricReceivedBytes += iDelta;
  }

  protected void updateMetricFlushes() {
    metricGlobalFlushes.incrementAndGet();
    metricFlushes++;
  }

}
<|MERGE_RESOLUTION|>--- conflicted
+++ resolved
@@ -1,177 +1,173 @@
-/*
- * Copyright 2010-2012 Luca Garulli (l.garulli--at--orientechnologies.com)
- *
- * Licensed under the Apache License, Version 2.0 (the "License");
- * you may not use this file except in compliance with the License.
- * You may obtain a copy of the License at
- *
- *     http://www.apache.org/licenses/LICENSE-2.0
- *
- * Unless required by applicable law or agreed to in writing, software
- * distributed under the License is distributed on an "AS IS" BASIS,
- * WITHOUT WARRANTIES OR CONDITIONS OF ANY KIND, either express or implied.
- * See the License for the specific language governing permissions and
- * limitations under the License.
- */
-package com.orientechnologies.orient.enterprise.channel;
-
-import java.io.IOException;
-import java.io.InputStream;
-import java.io.OutputStream;
-import java.net.Socket;
-import java.util.concurrent.atomic.AtomicLong;
-
-import com.orientechnologies.common.concur.resource.OAdaptiveLock;
-import com.orientechnologies.common.profiler.OProfiler.METRIC_TYPE;
-import com.orientechnologies.common.profiler.OProfiler.OProfilerHookValue;
-import com.orientechnologies.orient.core.Orient;
-import com.orientechnologies.orient.core.config.OContextConfiguration;
-import com.orientechnologies.orient.core.config.OGlobalConfiguration;
-import com.orientechnologies.orient.core.profiler.OJVMProfiler;
-
-<<<<<<< HEAD
-public abstract class OChannel extends OSharedResourceExternalTimeout {
-=======
-public abstract class OChannel {
->>>>>>> 7c217f28
-  private static final OJVMProfiler PROFILER                     = Orient.instance().getProfiler();
-
-  public Socket                     socket;
-
-  public InputStream                inStream;
-  public OutputStream               outStream;
-
-  protected final OAdaptiveLock     lockRead                     = new OAdaptiveLock();
-  protected final OAdaptiveLock     lockWrite                    = new OAdaptiveLock();
-  protected long                    timeout;
-
-  public int                        socketBufferSize;
-
-  private long                      metricTransmittedBytes       = 0;
-  private long                      metricReceivedBytes          = 0;
-  private long                      metricFlushes                = 0;
-
-  private static final AtomicLong   metricGlobalTransmittedBytes = new AtomicLong();
-  private static final AtomicLong   metricGlobalReceivedBytes    = new AtomicLong();
-  private static final AtomicLong   metricGlobalFlushes          = new AtomicLong();
-
-  private String                    profilerMetric;
-
-  static {
-    final String profilerMetric = PROFILER.getProcessMetric("network.channel.binary");
-
-    PROFILER.registerHookValue(profilerMetric + ".transmittedBytes", "Bytes transmitted to all the network channels",
-        METRIC_TYPE.SIZE, new OProfilerHookValue() {
-          public Object getValue() {
-            return metricGlobalTransmittedBytes.get();
-          }
-        });
-    PROFILER.registerHookValue(profilerMetric + ".receivedBytes", "Bytes received from all the network channels", METRIC_TYPE.SIZE,
-        new OProfilerHookValue() {
-          public Object getValue() {
-            return metricGlobalReceivedBytes.get();
-          }
-        });
-    PROFILER.registerHookValue(profilerMetric + ".flushes", "Number of times the network channels have been flushed",
-        METRIC_TYPE.COUNTER, new OProfilerHookValue() {
-          public Object getValue() {
-            return metricGlobalFlushes.get();
-          }
-        });
-  }
-
-  public OChannel(final Socket iSocket, final OContextConfiguration iConfig) throws IOException {
-    socket = iSocket;
-    socketBufferSize = iConfig.getValueAsInteger(OGlobalConfiguration.NETWORK_SOCKET_BUFFER_SIZE);
-    socket.setTcpNoDelay(true);
-  }
-
-  public void acquireWriteLock() {
-    lockWrite.lock();
-  }
-
-  public void releaseWriteLock() {
-    lockWrite.unlock();
-  }
-
-  public void acquireReadLock() {
-    lockRead.lock();
-  }
-
-  public void releaseReadLock() {
-    lockRead.unlock();
-  }
-
-  public void flush() throws IOException {
-    outStream.flush();
-  }
-
-  public void close() {
-    PROFILER.unregisterHookValue(profilerMetric + ".transmittedBytes");
-    PROFILER.unregisterHookValue(profilerMetric + ".receivedBytes");
-    PROFILER.unregisterHookValue(profilerMetric + ".flushes");
-
-    try {
-      if (socket != null)
-        socket.close();
-    } catch (IOException e) {
-    }
-
-    try {
-      if (inStream != null)
-        inStream.close();
-    } catch (IOException e) {
-    }
-
-    try {
-      if (outStream != null)
-        outStream.close();
-    } catch (IOException e) {
-    }
-  }
-
-  public void connected() {
-    profilerMetric = PROFILER.getProcessMetric("network.channel.binary." + socket.getRemoteSocketAddress().toString()
-        + socket.getLocalPort() + "".replace('.', '_'));
-
-    PROFILER.registerHookValue(profilerMetric + ".transmittedBytes", "Bytes transmitted to a network channel", METRIC_TYPE.SIZE,
-        new OProfilerHookValue() {
-          public Object getValue() {
-            return metricTransmittedBytes;
-          }
-        });
-    PROFILER.registerHookValue(profilerMetric + ".receivedBytes", "Bytes received from a network channel", METRIC_TYPE.SIZE,
-        new OProfilerHookValue() {
-          public Object getValue() {
-            return metricReceivedBytes;
-          }
-        });
-    PROFILER.registerHookValue(profilerMetric + ".flushes", "Number of times the network channel has been flushed",
-        METRIC_TYPE.COUNTER, new OProfilerHookValue() {
-          public Object getValue() {
-            return metricFlushes;
-          }
-        });
-  }
-
-  @Override
-  public String toString() {
-    return socket != null ? socket.getRemoteSocketAddress().toString() : "Not connected";
-  }
-
-  protected void updateMetricTransmittedBytes(final int iDelta) {
-    metricGlobalTransmittedBytes.addAndGet(iDelta);
-    metricTransmittedBytes += iDelta;
-  }
-
-  protected void updateMetricReceivedBytes(final int iDelta) {
-    metricGlobalReceivedBytes.addAndGet(iDelta);
-    metricReceivedBytes += iDelta;
-  }
-
-  protected void updateMetricFlushes() {
-    metricGlobalFlushes.incrementAndGet();
-    metricFlushes++;
-  }
-
-}
+/*
+ * Copyright 2010-2012 Luca Garulli (l.garulli--at--orientechnologies.com)
+ *
+ * Licensed under the Apache License, Version 2.0 (the "License");
+ * you may not use this file except in compliance with the License.
+ * You may obtain a copy of the License at
+ *
+ *     http://www.apache.org/licenses/LICENSE-2.0
+ *
+ * Unless required by applicable law or agreed to in writing, software
+ * distributed under the License is distributed on an "AS IS" BASIS,
+ * WITHOUT WARRANTIES OR CONDITIONS OF ANY KIND, either express or implied.
+ * See the License for the specific language governing permissions and
+ * limitations under the License.
+ */
+package com.orientechnologies.orient.enterprise.channel;
+
+import java.io.IOException;
+import java.io.InputStream;
+import java.io.OutputStream;
+import java.net.Socket;
+import java.util.concurrent.atomic.AtomicLong;
+
+import com.orientechnologies.common.concur.resource.OAdaptiveLock;
+import com.orientechnologies.common.profiler.OProfiler.METRIC_TYPE;
+import com.orientechnologies.common.profiler.OProfiler.OProfilerHookValue;
+import com.orientechnologies.orient.core.Orient;
+import com.orientechnologies.orient.core.config.OContextConfiguration;
+import com.orientechnologies.orient.core.config.OGlobalConfiguration;
+import com.orientechnologies.orient.core.profiler.OJVMProfiler;
+
+public abstract class OChannel {
+  private static final OJVMProfiler PROFILER                     = Orient.instance().getProfiler();
+
+  public Socket                     socket;
+
+  public InputStream                inStream;
+  public OutputStream               outStream;
+
+  protected final OAdaptiveLock     lockRead                     = new OAdaptiveLock();
+  protected final OAdaptiveLock     lockWrite                    = new OAdaptiveLock();
+  protected long                    timeout;
+
+  public int                        socketBufferSize;
+
+  private long                      metricTransmittedBytes       = 0;
+  private long                      metricReceivedBytes          = 0;
+  private long                      metricFlushes                = 0;
+
+  private static final AtomicLong   metricGlobalTransmittedBytes = new AtomicLong();
+  private static final AtomicLong   metricGlobalReceivedBytes    = new AtomicLong();
+  private static final AtomicLong   metricGlobalFlushes          = new AtomicLong();
+
+  private String                    profilerMetric;
+
+  static {
+    final String profilerMetric = PROFILER.getProcessMetric("network.channel.binary");
+
+    PROFILER.registerHookValue(profilerMetric + ".transmittedBytes", "Bytes transmitted to all the network channels",
+        METRIC_TYPE.SIZE, new OProfilerHookValue() {
+          public Object getValue() {
+            return metricGlobalTransmittedBytes.get();
+          }
+        });
+    PROFILER.registerHookValue(profilerMetric + ".receivedBytes", "Bytes received from all the network channels", METRIC_TYPE.SIZE,
+        new OProfilerHookValue() {
+          public Object getValue() {
+            return metricGlobalReceivedBytes.get();
+          }
+        });
+    PROFILER.registerHookValue(profilerMetric + ".flushes", "Number of times the network channels have been flushed",
+        METRIC_TYPE.COUNTER, new OProfilerHookValue() {
+          public Object getValue() {
+            return metricGlobalFlushes.get();
+          }
+        });
+  }
+
+  public OChannel(final Socket iSocket, final OContextConfiguration iConfig) throws IOException {
+    socket = iSocket;
+    socketBufferSize = iConfig.getValueAsInteger(OGlobalConfiguration.NETWORK_SOCKET_BUFFER_SIZE);
+    socket.setTcpNoDelay(true);
+  }
+
+  public void acquireWriteLock() {
+    lockWrite.lock();
+  }
+
+  public void releaseWriteLock() {
+    lockWrite.unlock();
+  }
+
+  public void acquireReadLock() {
+    lockRead.lock();
+  }
+
+  public void releaseReadLock() {
+    lockRead.unlock();
+  }
+
+  public void flush() throws IOException {
+    outStream.flush();
+  }
+
+  public void close() {
+    PROFILER.unregisterHookValue(profilerMetric + ".transmittedBytes");
+    PROFILER.unregisterHookValue(profilerMetric + ".receivedBytes");
+    PROFILER.unregisterHookValue(profilerMetric + ".flushes");
+
+    try {
+      if (socket != null)
+        socket.close();
+    } catch (IOException e) {
+    }
+
+    try {
+      if (inStream != null)
+        inStream.close();
+    } catch (IOException e) {
+    }
+
+    try {
+      if (outStream != null)
+        outStream.close();
+    } catch (IOException e) {
+    }
+  }
+
+  public void connected() {
+    profilerMetric = PROFILER.getProcessMetric("network.channel.binary." + socket.getRemoteSocketAddress().toString()
+        + socket.getLocalPort() + "".replace('.', '_'));
+
+    PROFILER.registerHookValue(profilerMetric + ".transmittedBytes", "Bytes transmitted to a network channel", METRIC_TYPE.SIZE,
+        new OProfilerHookValue() {
+          public Object getValue() {
+            return metricTransmittedBytes;
+          }
+        });
+    PROFILER.registerHookValue(profilerMetric + ".receivedBytes", "Bytes received from a network channel", METRIC_TYPE.SIZE,
+        new OProfilerHookValue() {
+          public Object getValue() {
+            return metricReceivedBytes;
+          }
+        });
+    PROFILER.registerHookValue(profilerMetric + ".flushes", "Number of times the network channel has been flushed",
+        METRIC_TYPE.COUNTER, new OProfilerHookValue() {
+          public Object getValue() {
+            return metricFlushes;
+          }
+        });
+  }
+
+  @Override
+  public String toString() {
+    return socket != null ? socket.getRemoteSocketAddress().toString() : "Not connected";
+  }
+
+  protected void updateMetricTransmittedBytes(final int iDelta) {
+    metricGlobalTransmittedBytes.addAndGet(iDelta);
+    metricTransmittedBytes += iDelta;
+  }
+
+  protected void updateMetricReceivedBytes(final int iDelta) {
+    metricGlobalReceivedBytes.addAndGet(iDelta);
+    metricReceivedBytes += iDelta;
+  }
+
+  protected void updateMetricFlushes() {
+    metricGlobalFlushes.incrementAndGet();
+    metricFlushes++;
+  }
+
+}