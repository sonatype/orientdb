--- conflicted
+++ resolved
@@ -292,28 +292,6 @@
 
   public void endResponse() throws IOException {
     channelRead = false;
-<<<<<<< HEAD
-    boolean dirty = false;
-    try {
-      if (inStream.available() > 0) {
-        throw new IOException("unexpected data on socket ");
-      }
-    } finally {
-      // WAKE UP ALL THE WAITING THREADS
-      try {
-        readCondition.signalAll();
-      } catch (IllegalMonitorStateException e) {
-        // IGNORE IT
-        OLogManager.instance().debug(this, "Error on signaling waiting clients after reading response");
-      }
-      try {
-        releaseReadLock();
-      } catch (IllegalMonitorStateException e) {
-        // IGNORE IT
-        OLogManager.instance().debug(this, "Error on unlocking network channel after reading response");
-      }
-=======
->>>>>>> 97c7feb3
 
     // WAKE UP ALL THE WAITING THREADS
     try {
