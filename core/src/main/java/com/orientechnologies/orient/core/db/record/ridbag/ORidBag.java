--- conflicted
+++ resolved
@@ -47,16 +47,14 @@
   private int             topThreshold    = OGlobalConfiguration.RID_BAG_EMBEDDED_TO_SBTREEBONSAI_THRESHOLD.getValueAsInteger();
   private int             bottomThreshold = OGlobalConfiguration.RID_BAG_SBTREEBONSAI_TO_EMBEDDED_THRESHOLD.getValueAsInteger();
 
-<<<<<<< HEAD
   private UUID            uuid;
-=======
+
   public ORidBag(ORidBag ridBag) {
     this();
 
     for (OIdentifiable identifiable : ridBag)
       add(identifiable);
   }
->>>>>>> c8961234
 
   public ORidBag() {
     if (topThreshold < 0)
