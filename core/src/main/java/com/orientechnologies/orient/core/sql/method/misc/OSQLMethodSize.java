/*
 * Copyright 2013 Orient Technologies.
 * Copyright 2013 Geomatys.
 *
 * Licensed under the Apache License, Version 2.0 (the "License");
 * you may not use this file except in compliance with the License.
 * You may obtain a copy of the License at
 *
 *      http://www.apache.org/licenses/LICENSE-2.0
 *
 * Unless required by applicable law or agreed to in writing, software
 * distributed under the License is distributed on an "AS IS" BASIS,
 * WITHOUT WARRANTIES OR CONDITIONS OF ANY KIND, either express or implied.
 * See the License for the specific language governing permissions and
 * limitations under the License.
 */
package com.orientechnologies.orient.core.sql.method.misc;

import com.orientechnologies.common.collection.OMultiValue;
import com.orientechnologies.orient.core.command.OCommandContext;
import com.orientechnologies.orient.core.db.record.OIdentifiable;
import com.orientechnologies.orient.core.record.ORecord;

/**
 * 
 * @author Johann Sorel (Geomatys)
 * @author Luca Garulli
 */
public class OSQLMethodSize extends OAbstractSQLMethod {

  public static final String NAME = "size";

  public OSQLMethodSize() {
    super(NAME);
  }

  @Override
  public Object execute(final OIdentifiable iCurrentRecord, final OCommandContext iContext, final Object ioResult,
      final Object[] iMethodParams) {
<<<<<<< HEAD

=======
    
>>>>>>> 7c217f28
    final Number size;
    if (ioResult != null) {
      if (ioResult instanceof ORecord<?>)
        size = 1;
      else
        size = OMultiValue.getSize(ioResult);
    } else
      size = 0;

    return size;
  }
}<|MERGE_RESOLUTION|>--- conflicted
+++ resolved
@@ -37,11 +37,7 @@
   @Override
   public Object execute(final OIdentifiable iCurrentRecord, final OCommandContext iContext, final Object ioResult,
       final Object[] iMethodParams) {
-<<<<<<< HEAD
-
-=======
     
->>>>>>> 7c217f28
     final Number size;
     if (ioResult != null) {
       if (ioResult instanceof ORecord<?>)
