--- conflicted
+++ resolved
@@ -1,2572 +1,2474 @@
-/*
- *
- *  *  Copyright 2014 Orient Technologies LTD (info(at)orientechnologies.com)
- *  *
- *  *  Licensed under the Apache License, Version 2.0 (the "License");
- *  *  you may not use this file except in compliance with the License.
- *  *  You may obtain a copy of the License at
- *  *
- *  *       http://www.apache.org/licenses/LICENSE-2.0
- *  *
- *  *  Unless required by applicable law or agreed to in writing, software
- *  *  distributed under the License is distributed on an "AS IS" BASIS,
- *  *  WITHOUT WARRANTIES OR CONDITIONS OF ANY KIND, either express or implied.
- *  *  See the License for the specific language governing permissions and
- *  *  limitations under the License.
- *  *
- *  * For more information: http://www.orientechnologies.com
- *
- */
-package com.orientechnologies.orient.core.record.impl;
-
-import java.io.ByteArrayOutputStream;
-import java.io.Externalizable;
-import java.io.IOException;
-import java.io.InputStream;
-import java.io.ObjectInput;
-import java.io.ObjectOutput;
-import java.lang.ref.WeakReference;
-import java.text.ParseException;
-import java.util.*;
-import java.util.Map.Entry;
-
-import com.orientechnologies.common.collection.OMultiValue;
-import com.orientechnologies.common.io.OIOUtils;
-import com.orientechnologies.common.log.OLogManager;
-import com.orientechnologies.orient.core.db.ODatabase;
-import com.orientechnologies.orient.core.db.ODatabaseDocumentInternal;
-import com.orientechnologies.orient.core.db.ODatabaseRecordThreadLocal;
-import com.orientechnologies.orient.core.db.document.ODatabaseDocument;
-import com.orientechnologies.orient.core.db.document.ODatabaseDocumentTx;
-import com.orientechnologies.orient.core.db.record.*;
-import com.orientechnologies.orient.core.db.record.ridbag.ORidBag;
-import com.orientechnologies.orient.core.exception.OConfigurationException;
-import com.orientechnologies.orient.core.exception.ODatabaseException;
-import com.orientechnologies.orient.core.exception.ORecordNotFoundException;
-import com.orientechnologies.orient.core.exception.OSchemaException;
-import com.orientechnologies.orient.core.exception.OValidationException;
-import com.orientechnologies.orient.core.id.ORID;
-import com.orientechnologies.orient.core.id.ORecordId;
-import com.orientechnologies.orient.core.iterator.OEmptyMapEntryIterator;
-import com.orientechnologies.orient.core.metadata.OMetadataInternal;
-import com.orientechnologies.orient.core.metadata.schema.OClass;
-import com.orientechnologies.orient.core.metadata.schema.OGlobalProperty;
-import com.orientechnologies.orient.core.metadata.schema.OImmutableClass;
-import com.orientechnologies.orient.core.metadata.schema.OImmutableSchema;
-import com.orientechnologies.orient.core.metadata.schema.OProperty;
-import com.orientechnologies.orient.core.metadata.schema.OSchema;
-import com.orientechnologies.orient.core.metadata.schema.OSchemaShared;
-import com.orientechnologies.orient.core.metadata.schema.OType;
-import com.orientechnologies.orient.core.metadata.security.OSecurityShared;
-import com.orientechnologies.orient.core.record.ORecord;
-import com.orientechnologies.orient.core.record.ORecordAbstract;
-import com.orientechnologies.orient.core.record.ORecordListener;
-import com.orientechnologies.orient.core.record.ORecordSchemaAware;
-import com.orientechnologies.orient.core.serialization.OBinaryProtocol;
-import com.orientechnologies.orient.core.serialization.serializer.ONetworkThreadLocalSerializer;
-import com.orientechnologies.orient.core.serialization.serializer.OStringSerializerHelper;
-import com.orientechnologies.orient.core.storage.OStorage;
-import com.orientechnologies.orient.core.version.ORecordVersion;
-
-/**
- * Document representation to handle values dynamically. Can be used in schema-less, schema-mixed and schema-full modes. Fields can
- * be added at run-time. Instances can be reused across calls by using the reset() before to re-use.
- */
-@SuppressWarnings({ "unchecked" })
-public class ODocument extends ORecordAbstract implements Iterable<Entry<String, Object>>, ORecordSchemaAware, ODetachable,
-    Externalizable {
-
-  public static final byte                                RECORD_TYPE             = 'd';
-  protected static final String[]                         EMPTY_STRINGS           = new String[] {};
-  private static final long                               serialVersionUID        = 1L;
-  protected int                                           _fieldSize;
-  protected Map<String, ODocumentEntry>                   _fields;
-  protected boolean                                       _trackingChanges        = true;
-  protected boolean                                       _ordered                = true;
-  protected boolean                                       _lazyLoad               = true;
-  protected boolean                                       _allowChainedAccess     = true;
-  protected transient List<WeakReference<ORecordElement>> _owners                 = null;
-  protected OImmutableSchema                              _schema;
-  private String                                          _className;
-  private OImmutableClass                                 _immutableClazz;
-  private int                                             _immutableSchemaVersion = 1;
-
-  /**
-   * Internal constructor used on unmarshalling.
-   */
-  public ODocument() {
-    setup();
-  }
-
-  /**
-   * Creates a new instance by the raw stream usually read from the database. New instances are not persistent until {@link #save()}
-   * is called.
-   * 
-   * @param iSource
-   *          Raw stream
-   */
-  public ODocument(final byte[] iSource) {
-    _source = iSource;
-    setup();
-  }
-
-  /**
-   * Creates a new instance by the raw stream usually read from the database. New instances are not persistent until {@link #save()}
-   * is called.
-   * 
-   * @param iSource
-   *          Raw stream as InputStream
-   */
-  public ODocument(final InputStream iSource) throws IOException {
-    final ByteArrayOutputStream out = new ByteArrayOutputStream();
-    OIOUtils.copyStream(iSource, out, -1);
-    _source = out.toByteArray();
-    setup();
-  }
-
-  /**
-   * Creates a new instance in memory linked by the Record Id to the persistent one. New instances are not persistent until
-   * {@link #save()} is called.
-   * 
-   * @param iRID
-   *          Record Id
-   */
-  public ODocument(final ORID iRID) {
-    setup();
-    _recordId = (ORecordId) iRID;
-    _status = STATUS.NOT_LOADED;
-    _dirty = false;
-    _contentChanged = false;
-  }
-
-  /**
-   * Creates a new instance in memory of the specified class, linked by the Record Id to the persistent one. New instances are not
-   * persistent until {@link #save()} is called.
-   * 
-   * @param iClassName
-   *          Class name
-   * @param iRID
-   *          Record Id
-   */
-  public ODocument(final String iClassName, final ORID iRID) {
-    this(iClassName);
-    _recordId = (ORecordId) iRID;
-
-    final ODatabaseDocumentInternal database = getDatabaseInternal();
-    if (_recordId.clusterId > -1 && database.getStorageVersions().classesAreDetectedByClusterId()) {
-      final OSchema schema = ((OMetadataInternal) database.getMetadata()).getImmutableSchemaSnapshot();
-      final OClass cls = schema.getClassByClusterId(_recordId.clusterId);
-      if (cls != null && !cls.getName().equals(iClassName))
-        throw new IllegalArgumentException("Cluster id does not correspond class name should be " + iClassName + " but found "
-            + cls.getName());
-    }
-
-    _dirty = false;
-    _contentChanged = false;
-    _status = STATUS.NOT_LOADED;
-  }
-
-  /**
-   * Creates a new instance in memory of the specified class. New instances are not persistent until {@link #save()} is called.
-   * 
-   * @param iClassName
-   *          Class name
-   */
-  public ODocument(final String iClassName) {
-    setClassName(iClassName);
-    setup();
-  }
-
-  /**
-   * Creates a new instance in memory of the specified schema class. New instances are not persistent until {@link #save()} is
-   * called. The database reference is taken from the thread local.
-   * 
-   * @param iClass
-   *          OClass instance
-   */
-  public ODocument(final OClass iClass) {
-    setup();
-
-    if (iClass == null)
-      _className = null;
-    else
-      _className = iClass.getName();
-
-    _immutableClazz = null;
-    _immutableSchemaVersion = -1;
-  }
-
-  /**
-   * Fills a document passing the field array in form of pairs of field name and value.
-   * 
-   * @param iFields
-   *          Array of field pairs
-   */
-  public ODocument(final Object[] iFields) {
-    setup();
-    if (iFields != null && iFields.length > 0)
-      for (int i = 0; i < iFields.length; i += 2) {
-        field(iFields[i].toString(), iFields[i + 1]);
-      }
-  }
-
-  /**
-   * Fills a document passing a map of key/values where the key is the field name and the value the field's value.
-   * 
-   * @param iFieldMap
-   *          Map of Object/Object
-   */
-  public ODocument(final Map<?, Object> iFieldMap) {
-    setup();
-    if (iFieldMap != null && !iFieldMap.isEmpty())
-      for (Entry<?, Object> entry : iFieldMap.entrySet()) {
-        field(entry.getKey().toString(), entry.getValue());
-      }
-  }
-
-  /**
-   * Fills a document passing the field names/values pair, where the first pair is mandatory.
-   */
-  public ODocument(final String iFieldName, final Object iFieldValue, final Object... iFields) {
-    this(iFields);
-    field(iFieldName, iFieldValue);
-  }
-
-  protected static void validateField(ODocument iRecord, OProperty p) throws OValidationException {
-    final Object fieldValue;
-    ODocumentEntry entry = iRecord._fields.get(p.getName());
-    if (entry != null && entry.exist()) {
-      // AVOID CONVERSIONS: FASTER!
-      fieldValue = entry.value;
-
-      if (p.isNotNull() && fieldValue == null)
-        // NULLITY
-        throw new OValidationException("The field '" + p.getFullName() + "' cannot be null, record: " + iRecord);
-
-      if (fieldValue != null && p.getRegexp() != null) {
-        // REGEXP
-        if (!fieldValue.toString().matches(p.getRegexp()))
-          throw new OValidationException("The field '" + p.getFullName() + "' does not match the regular expression '"
-              + p.getRegexp() + "'. Field value is: " + fieldValue + ", record: " + iRecord);
-      }
-
-    } else {
-      if (p.isMandatory())
-        throw new OValidationException("The field '" + p.getFullName() + "' is mandatory, but not found on record: " + iRecord);
-      fieldValue = null;
-    }
-
-    final OType type = p.getType();
-
-    if (fieldValue != null && type != null) {
-      // CHECK TYPE
-      switch (type) {
-      case LINK:
-        validateLink(p, fieldValue, false);
-        break;
-      case LINKLIST:
-        if (!(fieldValue instanceof List))
-          throw new OValidationException("The field '" + p.getFullName()
-              + "' has been declared as LINKLIST but an incompatible type is used. Value: " + fieldValue);
-        validateLinkCollection(p, (Collection<Object>) fieldValue);
-        break;
-      case LINKSET:
-        if (!(fieldValue instanceof Set))
-          throw new OValidationException("The field '" + p.getFullName()
-              + "' has been declared as LINKSET but an incompatible type is used. Value: " + fieldValue);
-        validateLinkCollection(p, (Collection<Object>) fieldValue);
-        break;
-      case LINKMAP:
-        if (!(fieldValue instanceof Map))
-          throw new OValidationException("The field '" + p.getFullName()
-              + "' has been declared as LINKMAP but an incompatible type is used. Value: " + fieldValue);
-        validateLinkCollection(p, ((Map<?, Object>) fieldValue).values());
-        break;
-
-      case EMBEDDED:
-        validateEmbedded(p, fieldValue);
-        break;
-      case EMBEDDEDLIST:
-        if (!(fieldValue instanceof List))
-          throw new OValidationException("The field '" + p.getFullName()
-              + "' has been declared as EMBEDDEDLIST but an incompatible type is used. Value: " + fieldValue);
-        if (p.getLinkedClass() != null) {
-          for (Object item : ((List<?>) fieldValue))
-            validateEmbedded(p, item);
-        } else if (p.getLinkedType() != null) {
-          for (Object item : ((List<?>) fieldValue))
-            validateType(p, item);
-        }
-        break;
-      case EMBEDDEDSET:
-        if (!(fieldValue instanceof Set))
-          throw new OValidationException("The field '" + p.getFullName()
-              + "' has been declared as EMBEDDEDSET but an incompatible type is used. Value: " + fieldValue);
-        if (p.getLinkedClass() != null) {
-          for (Object item : ((Set<?>) fieldValue))
-            validateEmbedded(p, item);
-        } else if (p.getLinkedType() != null) {
-          for (Object item : ((Set<?>) fieldValue))
-            validateType(p, item);
-        }
-        break;
-      case EMBEDDEDMAP:
-        if (!(fieldValue instanceof Map))
-          throw new OValidationException("The field '" + p.getFullName()
-              + "' has been declared as EMBEDDEDMAP but an incompatible type is used. Value: " + fieldValue);
-        if (p.getLinkedClass() != null) {
-          for (Entry<?, ?> colleEntry : ((Map<?, ?>) fieldValue).entrySet())
-            validateEmbedded(p, colleEntry.getValue());
-        } else if (p.getLinkedType() != null) {
-          for (Entry<?, ?> collEntry : ((Map<?, ?>) fieldValue).entrySet())
-            validateType(p, collEntry.getValue());
-        }
-        break;
-      }
-    }
-
-    if (p.getMin() != null) {
-      // MIN
-      final String min = p.getMin();
-
-      if (p.getType().equals(OType.STRING) && (fieldValue != null && ((String) fieldValue).length() < Integer.parseInt(min)))
-        throw new OValidationException("The field '" + p.getFullName() + "' contains fewer characters than " + min + " requested");
-      else if (p.getType().equals(OType.BINARY) && (fieldValue != null && ((byte[]) fieldValue).length < Integer.parseInt(min)))
-        throw new OValidationException("The field '" + p.getFullName() + "' contains fewer bytes than " + min + " requested");
-      else if (p.getType().equals(OType.INTEGER) && (fieldValue != null && type.asInt(fieldValue) < Integer.parseInt(min)))
-        throw new OValidationException("The field '" + p.getFullName() + "' is less than " + min);
-      else if (p.getType().equals(OType.LONG) && (fieldValue != null && type.asLong(fieldValue) < Long.parseLong(min)))
-        throw new OValidationException("The field '" + p.getFullName() + "' is less than " + min);
-      else if (p.getType().equals(OType.FLOAT) && (fieldValue != null && type.asFloat(fieldValue) < Float.parseFloat(min)))
-        throw new OValidationException("The field '" + p.getFullName() + "' is less than " + min);
-      else if (p.getType().equals(OType.DOUBLE) && (fieldValue != null && type.asDouble(fieldValue) < Double.parseDouble(min)))
-        throw new OValidationException("The field '" + p.getFullName() + "' is less than " + min);
-      else if (p.getType().equals(OType.DATE)) {
-        try {
-          if (fieldValue != null
-              && ((Date) fieldValue).before(iRecord.getDatabaseInternal().getStorage().getConfiguration().getDateFormatInstance()
-                  .parse(min)))
-            throw new OValidationException("The field '" + p.getFullName() + "' contains the date " + fieldValue
-                + " which precedes the first acceptable date (" + min + ")");
-        } catch (ParseException e) {
-        }
-      } else if (p.getType().equals(OType.DATETIME)) {
-        try {
-          if (fieldValue != null
-              && ((Date) fieldValue).before(iRecord.getDatabaseInternal().getStorage().getConfiguration()
-                  .getDateTimeFormatInstance().parse(min)))
-            throw new OValidationException("The field '" + p.getFullName() + "' contains the datetime " + fieldValue
-                + " which precedes the first acceptable datetime (" + min + ")");
-        } catch (ParseException e) {
-        }
-      } else if ((p.getType().equals(OType.EMBEDDEDLIST) || p.getType().equals(OType.EMBEDDEDSET)
-          || p.getType().equals(OType.LINKLIST) || p.getType().equals(OType.LINKSET))
-          && (fieldValue != null && ((Collection<?>) fieldValue).size() < Integer.parseInt(min)))
-        throw new OValidationException("The field '" + p.getFullName() + "' contains fewer items than " + min + " requested");
-    }
-
-    if (p.getMax() != null) {
-      // MAX
-      final String max = p.getMax();
-
-      if (p.getType().equals(OType.STRING) && (fieldValue != null && ((String) fieldValue).length() > Integer.parseInt(max)))
-        throw new OValidationException("The field '" + p.getFullName() + "' contains more characters than " + max + " requested");
-      else if (p.getType().equals(OType.BINARY) && (fieldValue != null && ((byte[]) fieldValue).length > Integer.parseInt(max)))
-        throw new OValidationException("The field '" + p.getFullName() + "' contains more bytes than " + max + " requested");
-      else if (p.getType().equals(OType.INTEGER) && (fieldValue != null && type.asInt(fieldValue) > Integer.parseInt(max)))
-        throw new OValidationException("The field '" + p.getFullName() + "' is greater than " + max);
-      else if (p.getType().equals(OType.LONG) && (fieldValue != null && type.asLong(fieldValue) > Long.parseLong(max)))
-        throw new OValidationException("The field '" + p.getFullName() + "' is greater than " + max);
-      else if (p.getType().equals(OType.FLOAT) && (fieldValue != null && type.asFloat(fieldValue) > Float.parseFloat(max)))
-        throw new OValidationException("The field '" + p.getFullName() + "' is greater than " + max);
-      else if (p.getType().equals(OType.DOUBLE) && (fieldValue != null && type.asDouble(fieldValue) > Double.parseDouble(max)))
-        throw new OValidationException("The field '" + p.getFullName() + "' is greater than " + max);
-      else if (p.getType().equals(OType.DATE)) {
-        try {
-          if (fieldValue != null
-              && ((Date) fieldValue).before(iRecord.getDatabaseInternal().getStorage().getConfiguration().getDateFormatInstance()
-                  .parse(max)))
-            throw new OValidationException("The field '" + p.getFullName() + "' contains the date " + fieldValue
-                + " which is after the last acceptable date (" + max + ")");
-        } catch (ParseException e) {
-        }
-      } else if (p.getType().equals(OType.DATETIME)) {
-        try {
-          if (fieldValue != null
-              && ((Date) fieldValue).before(iRecord.getDatabaseInternal().getStorage().getConfiguration()
-                  .getDateTimeFormatInstance().parse(max)))
-            throw new OValidationException("The field '" + p.getFullName() + "' contains the datetime " + fieldValue
-                + " which is after the last acceptable datetime (" + max + ")");
-        } catch (ParseException e) {
-        }
-      } else if ((p.getType().equals(OType.EMBEDDEDLIST) || p.getType().equals(OType.EMBEDDEDSET)
-          || p.getType().equals(OType.LINKLIST) || p.getType().equals(OType.LINKSET))
-          && (fieldValue != null && ((Collection<?>) fieldValue).size() > Integer.parseInt(max)))
-        throw new OValidationException("The field '" + p.getFullName() + "' contains more items than " + max + " requested");
-    }
-
-    if (p.isReadonly() && iRecord instanceof ODocument && !iRecord.getRecordVersion().isTombstone()) {
-      if ((entry.changed || entry.timeLine != null) && !entry.created) {
-        // check if the field is actually changed by equal.
-        // this is due to a limitation in the merge algorithm used server side marking all non simple fields as dirty
-        Object orgVal = entry.original;
-        boolean simple = fieldValue != null ? OType.isSimpleType(fieldValue) : OType.isSimpleType(orgVal);
-        if ((simple) || (fieldValue != null && orgVal == null) || (fieldValue == null && orgVal != null)
-            || (fieldValue != null && !fieldValue.equals(orgVal)))
-          throw new OValidationException("The field '" + p.getFullName() + "' is immutable and cannot be altered. Field value is: "
-              + entry.value);
-      }
-    }
-  }
-
-  protected static void validateLinkCollection(final OProperty property, Collection<Object> values) {
-    if (property.getLinkedClass() != null)
-      for (Object object : values) {
-        validateLink(property, object, OSecurityShared.ALLOW_FIELDS.contains(property.getName()));
-      }
-  }
-
-  protected static void validateType(final OProperty p, final Object value) {
-    if (value != null)
-      if (OType.convert(value, p.getLinkedType().getDefaultJavaType()) == null)
-        throw new OValidationException("The field '" + p.getFullName() + "' has been declared as " + p.getType() + " of type '"
-            + p.getLinkedType() + "' but the value is " + value);
-  }
-
-  protected static void validateLink(final OProperty p, final Object fieldValue, boolean allowNull) {
-    if (fieldValue == null) {
-      if (allowNull)
-        return;
-      else
-        throw new OValidationException("The field '" + p.getFullName() + "' has been declared as " + p.getType()
-            + " but contains a null record (probably a deleted record?)");
-    }
-
-    final ORecord linkedRecord;
-    if (fieldValue instanceof OIdentifiable)
-      linkedRecord = ((OIdentifiable) fieldValue).getRecord();
-    else if (fieldValue instanceof String)
-      linkedRecord = new ORecordId((String) fieldValue).getRecord();
-    else
-      throw new OValidationException("The field '" + p.getFullName() + "' has been declared as " + p.getType()
-          + " but the value is not a record or a record-id");
-
-    if (linkedRecord != null && p.getLinkedClass() != null) {
-      if (!(linkedRecord instanceof ODocument))
-        throw new OValidationException("The field '" + p.getFullName() + "' has been declared as " + p.getType() + " of type '"
-            + p.getLinkedClass() + "' but the value is the record " + linkedRecord.getIdentity() + " that is not a document");
-
-      final ODocument doc = (ODocument) linkedRecord;
-
-      // AT THIS POINT CHECK THE CLASS ONLY IF != NULL BECAUSE IN CASE OF GRAPHS THE RECORD COULD BE PARTIAL
-      if (doc.getImmutableSchemaClass() != null && !p.getLinkedClass().isSuperClassOf(doc.getImmutableSchemaClass()))
-        throw new OValidationException("The field '" + p.getFullName() + "' has been declared as " + p.getType() + " of type '"
-            + p.getLinkedClass().getName() + "' but the value is the document " + linkedRecord.getIdentity() + " of class '"
-            + doc.getImmutableSchemaClass() + "'");
-    }
-  }
-
-  protected static void validateEmbedded(final OProperty p, final Object fieldValue) {
-    if (fieldValue instanceof ORecordId)
-      throw new OValidationException("The field '" + p.getFullName() + "' has been declared as " + p.getType()
-          + " but the value is the RecordID " + fieldValue);
-    else if (fieldValue instanceof OIdentifiable) {
-      if (((OIdentifiable) fieldValue).getIdentity().isValid())
-        throw new OValidationException("The field '" + p.getFullName() + "' has been declared as " + p.getType()
-            + " but the value is a document with the valid RecordID " + fieldValue);
-
-      final OClass embeddedClass = p.getLinkedClass();
-      if (embeddedClass != null) {
-        final ORecord rec = ((OIdentifiable) fieldValue).getRecord();
-        if (!(rec instanceof ODocument))
-          throw new OValidationException("The field '" + p.getFullName() + "' has been declared as " + p.getType()
-              + " with linked class '" + embeddedClass + "' but the record was not a document");
-
-        final ODocument doc = (ODocument) rec;
-        if (doc.getImmutableSchemaClass() == null)
-          throw new OValidationException("The field '" + p.getFullName() + "' has been declared as " + p.getType()
-              + " with linked class '" + embeddedClass + "' but the record has no class");
-
-        if (!(doc.getImmutableSchemaClass().isSubClassOf(embeddedClass)))
-          throw new OValidationException("The field '" + p.getFullName() + "' has been declared as " + p.getType()
-              + " with linked class '" + embeddedClass + "' but the record is of class '" + doc.getImmutableSchemaClass().getName()
-              + "' that is not a subclass of that");
-      }
-
-    } else
-      throw new OValidationException("The field '" + p.getFullName() + "' has been declared as " + p.getType()
-          + " but an incompatible type is used. Value: " + fieldValue);
-  }
-
-  /**
-   * Copies the current instance to a new one. Hasn't been choose the clone() to let ODocument return type. Once copied the new
-   * instance has the same identity and values but all the internal structure are totally independent by the source.
-   */
-  public ODocument copy() {
-    return (ODocument) copyTo(new ODocument());
-  }
-
-  /**
-   * Copies all the fields into iDestination document.
-   */
-  @Override
-  public ORecordAbstract copyTo(final ORecordAbstract iDestination) {
-    // TODO: REMOVE THIS
-    checkForFields();
-
-    ODocument destination = (ODocument) iDestination;
-
-    super.copyTo(iDestination);
-
-    destination._ordered = _ordered;
-
-    destination._className = _className;
-    destination._immutableSchemaVersion = -1;
-    destination._immutableClazz = null;
-
-    destination._trackingChanges = _trackingChanges;
-    if (_owners != null)
-      destination._owners = new ArrayList<WeakReference<ORecordElement>>(_owners);
-    else
-      destination._owners = null;
-
-    if (_fields != null) {
-      destination._fields = _fields instanceof LinkedHashMap ? new LinkedHashMap<String, ODocumentEntry>()
-          : new HashMap<String, ODocumentEntry>();
-      for (Entry<String, ODocumentEntry> entry : _fields.entrySet()) {
-        ODocumentEntry docEntry = entry.getValue().clone();
-        destination._fields.put(entry.getKey(), docEntry);
-        docEntry.value = ODocumentHelper.cloneValue(destination, entry.getValue().value);
-      }
-    } else
-      destination._fields = null;
-    destination._fieldSize = _fieldSize;
-    destination.addAllMultiValueChangeListeners();
-
-    destination._dirty = _dirty; // LEAVE IT AS LAST TO AVOID SOMETHING SET THE FLAG TO TRUE
-    destination._contentChanged = _contentChanged;
-
-    return destination;
-  }
-
-  /**
-   * Returns an empty record as place-holder of the current. Used when a record is requested, but only the identity is needed.
-   * 
-   * @return placeholder of this document
-   */
-  public ORecord placeholder() {
-    final ODocument cloned = new ODocument();
-    cloned._source = null;
-    cloned._recordId = _recordId;
-    cloned._status = STATUS.NOT_LOADED;
-    cloned._dirty = false;
-    cloned._contentChanged = false;
-    return cloned;
-  }
-
-  /**
-   * Detaches all the connected records. If new records are linked to the document the detaching cannot be completed and false will
-   * be returned. RidBag types cannot be fully detached when the database is connected using "remote" protocol.
-   * 
-   * @return true if the record has been detached, otherwise false
-   */
-  public boolean detach() {
-    deserializeFields();
-    boolean fullyDetached = true;
-
-    if (_fields != null) {
-      Object fieldValue;
-      for (Map.Entry<String, ODocumentEntry> entry : _fields.entrySet()) {
-        fieldValue = entry.getValue().value;
-
-        if (fieldValue instanceof ORecord)
-          if (((ORecord) fieldValue).getIdentity().isNew())
-            fullyDetached = false;
-          else
-            entry.getValue().value = ((ORecord) fieldValue).getIdentity();
-
-        if (fieldValue instanceof ODetachable) {
-          if (!((ODetachable) fieldValue).detach())
-            fullyDetached = false;
-        }
-      }
-    }
-
-    return fullyDetached;
-  }
-
-  /**
-   * Loads the record using a fetch plan. Example:
-   * <p>
-   * <code>doc.load( "*:3" ); // LOAD THE DOCUMENT BY EARLY FETCHING UP TO 3rd LEVEL OF CONNECTIONS</code>
-   * </p>
-   * 
-   * @param iFetchPlan
-   *          Fetch plan to use
-   */
-  public ODocument load(final String iFetchPlan) {
-    return load(iFetchPlan, false);
-  }
-
-  /**
-   * Loads the record using a fetch plan. Example:
-   * <p>
-   * <code>doc.load( "*:3", true ); // LOAD THE DOCUMENT BY EARLY FETCHING UP TO 3rd LEVEL OF CONNECTIONS IGNORING THE CACHE</code>
-   * </p>
-   * 
-   * @param iIgnoreCache
-   *          Ignore the cache or use it
-   */
-  public ODocument load(final String iFetchPlan, boolean iIgnoreCache) {
-    Object result;
-    try {
-      result = getDatabase().load(this, iFetchPlan, iIgnoreCache);
-    } catch (Exception e) {
-      throw new ORecordNotFoundException("The record with id '" + getIdentity() + "' was not found", e);
-    }
-
-    if (result == null)
-      throw new ORecordNotFoundException("The record with id '" + getIdentity() + "' was not found");
-
-    return (ODocument) result;
-  }
-
-  public ODocument load(final String iFetchPlan, boolean iIgnoreCache, boolean loadTombstone) {
-    Object result;
-    try {
-      result = getDatabase().load(this, iFetchPlan, iIgnoreCache, loadTombstone, OStorage.LOCKING_STRATEGY.DEFAULT);
-    } catch (Exception e) {
-      throw new ORecordNotFoundException("The record with id '" + getIdentity() + "' was not found", e);
-    }
-
-    if (result == null)
-      throw new ORecordNotFoundException("The record with id '" + getIdentity() + "' was not found");
-
-    return (ODocument) result;
-  }
-
-  @Override
-  public ODocument reload(final String iFetchPlan, final boolean iIgnoreCache) {
-    super.reload(iFetchPlan, iIgnoreCache);
-    if (!_lazyLoad) {
-      checkForFields();
-      checkForLoading();
-    }
-    return this;
-  }
-
-  public boolean hasSameContentOf(final ODocument iOther) {
-    final ODatabaseDocumentInternal currentDb = ODatabaseRecordThreadLocal.INSTANCE.getIfDefined();
-    return ODocumentHelper.hasSameContentOf(this, currentDb, iOther, currentDb, null);
-  }
-
-  @Override
-  public byte[] toStream() {
-    if (_recordFormat == null)
-      setup();
-    return toStream(false);
-  }
-
-  /**
-   * Returns the document as Map String,Object . If the document has identity, then the @rid entry is valued. If the document has a
-   * class, then the @class entry is valued.
-   * 
-   * @since 2.0
-   */
-  public Map<String, Object> toMap() {
-    final Map<String, Object> map = new HashMap<String, Object>();
-    for (String field : fieldNames())
-      map.put(field, field(field));
-
-    final ORID id = getIdentity();
-    if (id.isValid())
-      map.put("@rid", id);
-
-    final String className = getClassName();
-    if (className != null)
-      map.put("@class", className);
-
-    return map;
-  }
-
-  /**
-   * Dumps the instance as string.
-   */
-  @Override
-  public String toString() {
-    return toString(new HashSet<ORecord>());
-  }
-
-  /**
-   * Fills the ODocument directly with the string representation of the document itself. Use it for faster insertion but pay
-   * attention to respect the OrientDB record format.
-   * <p>
-   * <code>
-   * record.reset();<br>
-   * record.setClassName("Account");<br>
-   * record.fromString(new String("Account@id:" + data.getCyclesDone() + ",name:'Luca',surname:'Garulli',birthDate:" + date.getTime()<br>
-   * + ",salary:" + 3000f + i));<br>
-   * record.save();<br>
-   * </code>
-   * </p>
-   *
-   * @param iValue
-   */
-  @Deprecated
-  public void fromString(final String iValue) {
-    _dirty = true;
-    _contentChanged = true;
-    _source = OBinaryProtocol.string2bytes(iValue);
-
-    removeAllCollectionChangeListeners();
-
-    _fields = null;
-    _fieldSize = 0;
-  }
-
-  /**
-   * Returns the set of field names.
-   */
-  public String[] fieldNames() {
-    checkForLoading();
-    checkForFields();
-
-    if (_fields == null || _fields.size() == 0)
-      return EMPTY_STRINGS;
-    List<String> names = new ArrayList<String>(_fields.size());
-    for (Entry<String, ODocumentEntry> entry : _fields.entrySet()) {
-      if (entry.getValue().exist())
-        names.add(entry.getKey());
-    }
-    return names.toArray(new String[names.size()]);
-  }
-
-  /**
-   * Returns the array of field values.
-   */
-  public Object[] fieldValues() {
-    checkForLoading();
-    checkForFields();
-    Object[] res = new Object[_fields.size()];
-    int i = 0;
-    for (ODocumentEntry entry : _fields.values()) {
-      res[i++] = entry.value;
-    }
-    return res;
-  }
-
-  public <RET> RET rawField(final String iFieldName) {
-    if (iFieldName == null || iFieldName.length() == 0)
-      return null;
-
-    checkForLoading();
-    if (!checkForFields(iFieldName))
-      // NO FIELDS
-      return null;
-
-    // OPTIMIZATION
-<<<<<<< HEAD
-    if (!_allowChainedAccess || (iFieldName.charAt(0) != '@' && OStringSerializerHelper.indexOf(iFieldName, 0, '.', '[') == -1)) {
-      ODocumentEntry entry = _fields.get(iFieldName);
-      if (entry != null && entry.exist())
-        return (RET) entry.value;
-      else
-        return null;
-    }
-=======
-    if (!_allowChainedAccess || (iFieldName.charAt(0) != '@' && OStringSerializerHelper.indexOf(iFieldName, 0, '.', '[') == -1))
-      return (RET) _fieldValues.get(iFieldName);
->>>>>>> e72394c1
-
-    // NOT FOUND, PARSE THE FIELD NAME
-    return (RET) ODocumentHelper.getFieldValue(this, iFieldName);
-  }
-
-  /**
-   * Reads the field value.
-   *
-   * @param iFieldName
-   *          field name
-   * @return field value if defined, otherwise null
-   */
-  public <RET> RET field(final String iFieldName) {
-    RET value = this.rawField(iFieldName);
-
-    if (!iFieldName.startsWith("@") && _lazyLoad && value instanceof ORID
-        && (((ORID) value).isPersistent() || ((ORID) value).isNew()) && ODatabaseRecordThreadLocal.INSTANCE.isDefined()) {
-      // CREATE THE DOCUMENT OBJECT IN LAZY WAY
-      RET newValue = (RET) getDatabase().load((ORID) value);
-      if (newValue != null) {
-        value = newValue;
-        if (!iFieldName.contains(".")) {
-          ODocumentEntry entry = _fields.get(iFieldName);
-          removeCollectionChangeListener(entry, entry.value);
-          removeCollectionTimeLine(entry);
-          entry.value = value;
-          addCollectionChangeListener(iFieldName, entry, value);
-        }
-      }
-    }
-
-    return value;
-  }
-
-  /**
-   * Reads the field value forcing the return type. Use this method to force return of ORID instead of the entire document by
-   * passing ORID.class as iFieldType.
-   *
-   * @param iFieldName
-   *          field name
-   * @param iFieldType
-   *          Forced type.
-   * @return field value if defined, otherwise null
-   */
-  public <RET> RET field(final String iFieldName, final Class<?> iFieldType) {
-    RET value = this.rawField(iFieldName);
-
-    if (value != null)
-      value = ODocumentHelper.convertField(this, iFieldName, iFieldType, value);
-
-    return value;
-  }
-
-  /**
-   * Reads the field value forcing the return type. Use this method to force return of binary data.
-   *
-   * @param iFieldName
-   *          field name
-   * @param iFieldType
-   *          Forced type.
-   * @return field value if defined, otherwise null
-   */
-  public <RET> RET field(final String iFieldName, final OType iFieldType) {
-    RET value = (RET) field(iFieldName);
-    OType original;
-    if (iFieldType != null && iFieldType != (original = fieldType(iFieldName))) {
-      // this is needed for the csv serializer that don't give back values
-      if (original == null) {
-        original = OType.getTypeByValue(value);
-        if (iFieldType == original)
-          return value;
-      }
-      Object newValue = null;
-
-      if (iFieldType == OType.BINARY && value instanceof String)
-        newValue = OStringSerializerHelper.getBinaryContent(value);
-      else if (iFieldType == OType.DATE && value instanceof Long)
-        newValue = new Date((Long) value);
-      else if ((iFieldType == OType.EMBEDDEDSET || iFieldType == OType.LINKSET) && value instanceof List)
-        // CONVERT LIST TO SET
-        newValue = Collections.unmodifiableSet((Set<?>) ODocumentHelper.convertField(this, iFieldName, Set.class, value));
-      else if ((iFieldType == OType.EMBEDDEDLIST || iFieldType == OType.LINKLIST) && value instanceof Set)
-        // CONVERT SET TO LIST
-        newValue = Collections.unmodifiableList((List<?>) ODocumentHelper.convertField(this, iFieldName, List.class, value));
-      else if ((iFieldType == OType.EMBEDDEDMAP || iFieldType == OType.LINKMAP) && value instanceof Map)
-        // CONVERT SET TO LIST
-        newValue = Collections.unmodifiableMap((Map<?, ?>) ODocumentHelper.convertField(this, iFieldName, Map.class, value));
-      else
-        newValue = OType.convert(value, iFieldType.getDefaultJavaType());
-
-      if (newValue != null)
-        value = (RET) newValue;
-
-    }
-    return value;
-  }
-
-  /**
-   * Writes the field value. This method sets the current document as dirty.
-   *
-   * @param iFieldName
-   *          field name. If contains dots (.) the change is applied to the nested documents in chain. To disable this feature call
-   *          {@link #setAllowChainedAccess(boolean)} to false.
-   * @param iPropertyValue
-   *          field value
-   * @return The Record instance itself giving a "fluent interface". Useful to call multiple methods in chain.
-   */
-  public ODocument field(final String iFieldName, Object iPropertyValue) {
-    return field(iFieldName, iPropertyValue, new OType[0]);
-  }
-
-  /**
-   * Fills a document passing the field names/values.
-   */
-  public ODocument fields(final String iFieldName, final Object iFieldValue, final Object... iFields) {
-    if (iFields != null && iFields.length % 2 != 0)
-      throw new IllegalArgumentException("Fields must be passed in pairs as name and value");
-
-    field(iFieldName, iFieldValue);
-    if (iFields != null && iFields.length > 0)
-      for (int i = 0; i < iFields.length; i += 2) {
-        field(iFields[i].toString(), iFields[i + 1]);
-      }
-    return this;
-  }
-
-  /**
-   * Deprecated. Use fromMap(Map) instead.<br>
-   * Fills a document passing the field names/values as a Map String,Object where the keys are the field names and the values are
-   * the field values.
-   *
-   * @see #fromMap(Map)
-   *
-   */
-  @Deprecated
-  public ODocument fields(final Map<String, Object> iMap) {
-    return fromMap(iMap);
-  }
-
-  /**
-   * Fills a document passing the field names/values as a Map String,Object where the keys are the field names and the values are
-   * the field values. It accepts also @rid for record id and @class for class name.
-   *
-   * @since 2.0
-   */
-  public ODocument fromMap(final Map<String, Object> iMap) {
-    if (iMap != null) {
-      for (Entry<String, Object> entry : iMap.entrySet())
-        field(entry.getKey(), entry.getValue());
-    }
-    return this;
-  }
-
-  /**
-   * Writes the field value forcing the type. This method sets the current document as dirty.
-   *
-   * if there's a schema definition for the specified field, the value will be converted to respect the schema definition if needed.
-   * if the type defined in the schema support less precision than the iPropertyValue provided, the iPropertyValue will be converted
-   * following the java casting rules with possible precision loss.
-   *
-   * @param iFieldName
-   *          field name. If contains dots (.) the change is applied to the nested documents in chain. To disable this feature call
-   *          {@link #setAllowChainedAccess(boolean)} to false.
-   * @param iPropertyValue
-   *          field value.
-   *
-   * @param iFieldType
-   *          Forced type (not auto-determined)
-   * @return The Record instance itself giving a "fluent interface". Useful to call multiple methods in chain. If the updated
-   *         document is another document (using the dot (.) notation) then the document returned is the changed one or NULL if no
-   *         document has been found in chain
-   */
-  public ODocument field(String iFieldName, Object iPropertyValue, OType... iFieldType) {
-    if ("@class".equals(iFieldName)) {
-      setClassName(iPropertyValue.toString());
-      return this;
-    } else if ("@rid".equals(iFieldName)) {
-      _recordId.fromString(iPropertyValue.toString());
-      return this;
-    }
-
-    final int lastSep = _allowChainedAccess ? iFieldName.lastIndexOf('.') : -1;
-    if (lastSep > -1) {
-      // SUB PROPERTY GET 1 LEVEL BEFORE LAST
-      final Object subObject = field(iFieldName.substring(0, lastSep));
-      if (subObject != null) {
-        final String subFieldName = iFieldName.substring(lastSep + 1);
-        if (subObject instanceof ODocument) {
-          // SUB-DOCUMENT
-          ((ODocument) subObject).field(subFieldName, iPropertyValue);
-          return (ODocument) (((ODocument) subObject).isEmbedded() ? this : subObject);
-        } else if (subObject instanceof Map<?, ?>)
-          // KEY/VALUE
-          ((Map<String, Object>) subObject).put(subFieldName, iPropertyValue);
-        else if (OMultiValue.isMultiValue(subObject)) {
-          // APPLY CHANGE TO ALL THE ITEM IN SUB-COLLECTION
-          for (Object subObjectItem : OMultiValue.getMultiValueIterable(subObject)) {
-            if (subObjectItem instanceof ODocument) {
-              // SUB-DOCUMENT, CHECK IF IT'S NOT LINKED
-              if (!((ODocument) subObjectItem).isEmbedded())
-                throw new IllegalArgumentException("Property '" + iFieldName
-                    + "' points to linked collection of items. You can only change embedded documents in this way");
-              ((ODocument) subObjectItem).field(subFieldName, iPropertyValue);
-            } else if (subObjectItem instanceof Map<?, ?>) {
-              // KEY/VALUE
-              ((Map<String, Object>) subObjectItem).put(subFieldName, iPropertyValue);
-            }
-          }
-          return this;
-        }
-      }
-      return null;
-    }
-
-    iFieldName = checkFieldName(iFieldName);
-
-    checkForLoading();
-    checkForFields();
-
-    ODocumentEntry entry = _fields.get(iFieldName);
-    final boolean knownProperty;
-    final Object oldValue;
-    final OType oldType;
-    if (entry == null) {
-      entry = new ODocumentEntry();
-      _fieldSize++;
-      _fields.put(iFieldName, entry);
-      entry.setCreated(true);
-      knownProperty = false;
-      oldValue = null;
-      oldType = null;
-    } else {
-      knownProperty = entry.exist();
-      oldValue = entry.value;
-      oldType = entry.type;
-    }
-
-    if (knownProperty)
-      // CHECK IF IS REALLY CHANGED
-      if (iPropertyValue == null) {
-        if (oldValue == null)
-          // BOTH NULL: UNCHANGED
-          return this;
-      } else {
-        try {
-          if (iPropertyValue.equals(oldValue)) {
-            if (iFieldType == null || iFieldType.length == 0 || iFieldType[0] == oldType) {
-              if (!(iPropertyValue instanceof ORecordElement))
-                // SAME BUT NOT TRACKABLE: SET THE RECORD AS DIRTY TO BE SURE IT'S SAVED
-                setDirty();
-
-              // SAVE VALUE: UNCHANGED
-              return this;
-            }
-          }
-
-        } catch (Exception e) {
-          OLogManager.instance().warn(this, "Error on checking the value of property %s against the record %s", e, iFieldName,
-              getIdentity());
-        }
-      }
-
-    OType fieldType = deriveFieldType(iFieldName, entry, iFieldType);
-
-    if (oldValue instanceof ORidBag) {
-      final ORidBag ridBag = (ORidBag) oldValue;
-      ridBag.setOwner(null);
-    } else if (oldValue instanceof ODocument) {
-      ODocumentInternal.removeOwner((ODocument) oldValue, this);
-    }
-
-    if (iPropertyValue != null) {
-      // CHECK FOR CONVERSION
-      if (fieldType != null) {
-        iPropertyValue = ODocumentHelper.convertField(this, iFieldName, fieldType.getDefaultJavaType(), iPropertyValue);
-        if (fieldType.equals(OType.EMBEDDED) && iPropertyValue instanceof ODocument) {
-          final ODocument embeddedDocument = (ODocument) iPropertyValue;
-          ODocumentInternal.addOwner(embeddedDocument, this);
-        }
-      } else if (iPropertyValue instanceof Enum)
-        iPropertyValue = iPropertyValue.toString();
-
-      if (iPropertyValue instanceof ORidBag) {
-        final ORidBag ridBag = (ORidBag) iPropertyValue;
-        ridBag.setOwner(null); // in order to avoid IllegalStateException when ridBag changes the owner (ODocument.merge)
-        ridBag.setOwner(this);
-      }
-    }
-
-    if (oldType != fieldType && oldType != null) {
-      // can be made in a better way, but "keeping type" issue should be solved before
-      if (iPropertyValue == null || fieldType != null || oldType != OType.getTypeByValue(iPropertyValue))
-        entry.type = fieldType;
-    }
-    removeCollectionChangeListener(entry, oldValue);
-    removeCollectionTimeLine(entry);
-    entry.value = iPropertyValue;
-    if (!entry.exist()) {
-      entry.setExist(true);
-      _fieldSize++;
-    }
-    addCollectionChangeListener(iFieldName, entry, iPropertyValue);
-
-    if (_status != STATUS.UNMARSHALLING) {
-      setDirty();
-      if (!entry.isChanged()) {
-        entry.original = oldValue;
-        entry.setChanged(true);
-      }
-    }
-
-    return this;
-  }
-
-  /**
-   * Removes a field.
-   */
-  public Object removeField(final String iFieldName) {
-    checkForLoading();
-    checkForFields();
-
-    final ODocumentEntry entry = _fields.get(iFieldName);
-    if (entry == null)
-      return null;
-    Object oldValue = entry.value;
-    if (entry.exist() && _trackingChanges) {
-      // SAVE THE OLD VALUE IN A SEPARATE MAP
-      if (entry.original == null)
-        entry.original = entry.value;
-      entry.value = null;
-      entry.setExist(false);
-      entry.setChanged(true);
-    } else {
-      _fields.remove(iFieldName);
-    }
-    _fieldSize--;
-
-    removeCollectionTimeLine(entry);
-    removeCollectionChangeListener(entry, oldValue);
-
-    setDirty();
-    return oldValue;
-  }
-
-  /**
-   * Merge current document with the document passed as parameter. If the field already exists then the conflicts are managed based
-   * on the value of the parameter 'iConflictsOtherWins'.
-   *
-   * @param iOther
-   *          Other ODocument instance to merge
-   * @param iUpdateOnlyMode
-   *          if true, the other document properties will always be added or overwritten. If false, the missed properties in the
-   *          "other" document will be removed by original document
-   * @param iMergeSingleItemsOfMultiValueFields
-   *
-   * @return
-   */
-  public ODocument merge(final ODocument iOther, boolean iUpdateOnlyMode, boolean iMergeSingleItemsOfMultiValueFields) {
-    iOther.checkForLoading();
-    iOther.checkForFields();
-
-    if (_className == null && iOther.getImmutableSchemaClass() != null)
-      _className = iOther.getImmutableSchemaClass().getName();
-
-    return mergeMap(iOther._fields, iUpdateOnlyMode, iMergeSingleItemsOfMultiValueFields);
-  }
-
-  /**
-   * Merge current document with the document passed as parameter. If the field already exists then the conflicts are managed based
-   * on the value of the parameter 'iConflictsOtherWins'.
-   *
-   * @param iOther
-   *          Other ODocument instance to merge
-   * @param iUpdateOnlyMode
-   *          if true, the other document properties will always be added or overwritten. If false, the missed properties in the
-   *          "other" document will be removed by original document
-   * @param iMergeSingleItemsOfMultiValueFields
-   *
-   * @return
-   */
-  public ODocument merge(final Map<String, Object> iOther, final boolean iUpdateOnlyMode,
-      boolean iMergeSingleItemsOfMultiValueFields) {
-<<<<<<< HEAD
-    throw new UnsupportedOperationException();
-=======
-    checkForLoading();
-    checkForFields();
-
-    _source = null;
-
-    for (String f : iOther.keySet()) {
-      final Object value = field(f);
-      final Object otherValue = iOther.get(f);
-
-      if (containsField(f) && iMergeSingleItemsOfMultiValueFields) {
-        if (value instanceof Map<?, ?>) {
-          final Map<String, Object> map = (Map<String, Object>) value;
-          final Map<String, Object> otherMap = (Map<String, Object>) otherValue;
-
-          for (Entry<String, Object> entry : otherMap.entrySet()) {
-            map.put(entry.getKey(), entry.getValue());
-          }
-          continue;
-        } else if (OMultiValue.isMultiValue(value)) {
-          for (Object item : OMultiValue.getMultiValueIterable(otherValue)) {
-            if (!OMultiValue.contains(value, item))
-              OMultiValue.add(value, item);
-          }
-
-          // JUMP RAW REPLACE
-          continue;
-        }
-      }
-
-      // RESET THE FIELD TYPE
-      setFieldType(f, null);
-
-      boolean bagsMerged = false;
-      if (value instanceof ORidBag && otherValue instanceof ORidBag)
-        bagsMerged = ((ORidBag) value).tryMerge((ORidBag) otherValue, iMergeSingleItemsOfMultiValueFields);
-
-      if (!bagsMerged && (value != null && !value.equals(otherValue)) || (value == null && otherValue != null)) {
-        if (otherValue instanceof ORidBag)
-          // DESERIALIZE IT TO ASSURE TEMPORARY RIDS ARE TREATED CORRECTLY
-          ((ORidBag) otherValue).convertLinks2Records();
-        field(f, otherValue);
-      }
-    }
-
-    if (!iUpdateOnlyMode) {
-      // REMOVE PROPERTIES NOT FOUND IN OTHER DOC
-      for (String f : fieldNames())
-        if (!iOther.containsKey(f))
-          removeField(f);
-    }
-
-    return this;
->>>>>>> e72394c1
-  }
-
-  /**
-   * Returns list of changed fields. There are two types of changes:
-   * <ol>
-   * <li>Value of field itself was changed by calling of {@link #field(String, Object)} method for example.</li>
-   * <li>Internal state of field was changed but was not saved. This case currently is applicable for for collections only.</li>
-   * </ol>
-   *
-   * @return List of fields, values of which were changed.
-   */
-  public String[] getDirtyFields() {
-    if (_fields == null || _fields.isEmpty())
-      return EMPTY_STRINGS;
-
-    final Set<String> dirtyFields = new HashSet<String>();
-    for (Entry<String, ODocumentEntry> entry : _fields.entrySet()) {
-      if (entry.getValue().isChanged() || entry.getValue().timeLine != null)
-        dirtyFields.add(entry.getKey());
-    }
-    return dirtyFields.toArray(new String[dirtyFields.size()]);
-  }
-
-  /**
-   * Returns the original value of a field before it has been changed.
-   *
-   * @param iFieldName
-   *          Property name to retrieve the original value
-   */
-  public Object getOriginalValue(final String iFieldName) {
-    if (_fields != null) {
-      ODocumentEntry entry = _fields.get(iFieldName);
-      if (entry != null)
-        return entry.original;
-    }
-    return null;
-  }
-
-  public OMultiValueChangeTimeLine<Object, Object> getCollectionTimeLine(final String iFieldName) {
-    ODocumentEntry entry = _fields != null ? _fields.get(iFieldName) : null;
-    return entry != null ? entry.timeLine : null;
-  }
-
-  /**
-   * Returns the iterator fields
-   */
-  public Iterator<Entry<String, Object>> iterator() {
-    checkForLoading();
-    checkForFields();
-
-    if (_fields == null)
-      return OEmptyMapEntryIterator.INSTANCE;
-
-    final Iterator<Entry<String, ODocumentEntry>> iterator = _fields.entrySet().iterator();
-    return new Iterator<Entry<String, Object>>() {
-      private Entry<String, ODocumentEntry> current;
-      private boolean                       read = true;
-
-      public boolean hasNext() {
-        while (iterator.hasNext()) {
-          current = iterator.next();
-          if (current.getValue().exist()) {
-            read = false;
-            return true;
-          }
-        }
-        return false;
-      }
-
-      public Entry<String, Object> next() {
-        if (read)
-          if (!hasNext()) {
-            // Look wrong but is correct, it need to fail if there isn't next.
-            iterator.next();
-          }
-        Entry<String, Object> toRet = new Entry<String, Object>() {
-          private Entry<String, ODocumentEntry> intern = current;
-
-          @Override
-          public Object setValue(Object value) {
-            throw new UnsupportedOperationException();
-          }
-
-          @Override
-          public Object getValue() {
-            return intern.getValue().value;
-          }
-
-          @Override
-          public String getKey() {
-            return intern.getKey();
-          }
-        };
-        read = true;
-        return toRet;
-      }
-
-      public void remove() {
-
-        if (_trackingChanges) {
-          if (current.getValue().isChanged())
-            current.getValue().original = current.getValue().value;
-          current.getValue().value = null;
-          current.getValue().setExist(false);
-          current.getValue().setChanged(true);
-        } else
-          iterator.remove();
-        _fieldSize--;
-        removeCollectionChangeListener(current.getValue(), current.getValue().value);
-        removeCollectionTimeLine(current.getValue());
-      }
-    };
-  }
-
-  /**
-   * Checks if a field exists.
-   *
-   * @return True if exists, otherwise false.
-   */
-  public boolean containsField(final String iFieldName) {
-    if (iFieldName == null)
-      return false;
-
-    checkForLoading();
-    checkForFields(iFieldName);
-    ODocumentEntry entry = _fields.get(iFieldName);
-    return entry != null && entry.exist();
-  }
-
-  /**
-   * Returns true if the record has some owner.
-   */
-  public boolean hasOwners() {
-    return _owners != null && !_owners.isEmpty();
-  }
-
-  @Override
-  public ORecordElement getOwner() {
-    if (_owners == null)
-      return null;
-
-    for (WeakReference<ORecordElement> _owner : _owners) {
-      final ORecordElement e = _owner.get();
-      if (e != null)
-        return e;
-    }
-
-    return null;
-  }
-
-  public Iterable<ORecordElement> getOwners() {
-    if (_owners == null)
-      return Collections.emptyList();
-
-    final List<ORecordElement> result = new ArrayList<ORecordElement>();
-    for (WeakReference<ORecordElement> o : _owners)
-      result.add(o.get());
-
-    return result;
-  }
-
-  /**
-   * Propagates the dirty status to the owner, if any. This happens when the object is embedded in another one.
-   */
-  @Override
-  public ORecordAbstract setDirty() {
-    if (_owners != null) {
-      // PROPAGATES TO THE OWNER
-      ORecordElement e;
-      for (WeakReference<ORecordElement> o : _owners) {
-        e = o.get();
-        if (e != null)
-          e.setDirty();
-      }
-    }
-    // THIS IS IMPORTANT TO BE SURE THAT FIELDS ARE LOADED BEFORE IT'S TOO LATE AND THE RECORD _SOURCE IS NULL
-    checkForFields();
-
-    return super.setDirty();
-  }
-
-  @Override
-  public void setDirtyNoChanged() {
-    if (_owners != null) {
-      // PROPAGATES TO THE OWNER
-      ORecordElement e;
-      for (WeakReference<ORecordElement> o : _owners) {
-        e = o.get();
-        if (e != null)
-          e.setDirtyNoChanged();
-      }
-    }
-
-    // THIS IS IMPORTANT TO BE SURE THAT FIELDS ARE LOADED BEFORE IT'S TOO LATE AND THE RECORD _SOURCE IS NULL
-    checkForFields();
-
-    super.setDirtyNoChanged();
-  }
-
-  @Override
-  public ODocument fromStream(final byte[] iRecordBuffer) {
-    removeAllCollectionChangeListeners();
-
-    _fields = null;
-    _fieldSize = 0;
-    _contentChanged = false;
-    _schema = null;
-    fetchSchemaIfCan();
-    super.fromStream(iRecordBuffer);
-
-    if (!_lazyLoad) {
-      checkForFields();
-      checkForLoading();
-    }
-
-    return this;
-  }
-
-  /**
-   * Returns the forced field type if any.
-   *
-   * @param iFieldName
-   *          name of field to check
-   */
-  public OType fieldType(final String iFieldName) {
-    checkForFields(iFieldName);
-<<<<<<< HEAD
-
-    ODocumentEntry entry = _fields.get(iFieldName);
-    if (entry != null)
-      return entry.type;
-
-    return null;
-=======
-    return _fieldTypes != null ? _fieldTypes.get(iFieldName) : null;
->>>>>>> e72394c1
-  }
-
-  @Override
-  public ODocument unload() {
-    super.unload();
-    internalReset();
-    return this;
-  }
-
-  /**
-   * <p>
-   * Clears all the field values and types. Clears only record content, but saves its identity.
-   * </p>
-   *
-   * <p>
-   * The following code will clear all data from specified document.
-   * </p>
-   * <code>
-   *   doc.clear();
-   *   doc.save();
-   * </code>
-   *
-   * @return this
-   * @see #reset()
-   */
-  @Override
-  public ODocument clear() {
-    super.clear();
-    internalReset();
-    _owners = null;
-    return this;
-  }
-
-  /**
-   * <p>
-   * Resets the record values and class type to being reused. It's like you create a ODocument from scratch. This method is handy
-   * when you want to insert a bunch of documents and don't want to strain GC.
-   * </p>
-   *
-   * <p>
-   * The following code will create a new document in database.
-   * </p>
-   * <code>
-   *   doc.clear();
-   *   doc.save();
-   * </code>
-   *
-   * <p>
-   * IMPORTANT! This can be used only if no transactions are begun.
-   * </p>
-   *
-   * @return this
-   * @throws IllegalStateException
-   *           if transaction is begun.
-   *
-   * @see #clear()
-   */
-  @Override
-  public ODocument reset() {
-    ODatabaseDocument db = ODatabaseRecordThreadLocal.INSTANCE.getIfDefined();
-    if (db != null && db.getTransaction().isActive())
-      throw new IllegalStateException("Cannot reset documents during a transaction. Create a new one each time");
-
-    super.reset();
-
-    _className = null;
-    _immutableClazz = null;
-    _immutableSchemaVersion = -1;
-
-    internalReset();
-
-    _owners = null;
-    return this;
-  }
-
-  /**
-   * Rollbacks changes to the loaded version without reloading the document. Works only if tracking changes is enabled @see
-   * {@link #isTrackingChanges()} and {@link #setTrackingChanges(boolean)} methods.
-   */
-  public ODocument undo() {
-    if (!_trackingChanges)
-      throw new OConfigurationException("Cannot undo the document because tracking of changes is disabled");
-<<<<<<< HEAD
-    Iterator<Entry<String, ODocumentEntry>> vals = _fields.entrySet().iterator();
-    while (vals.hasNext()) {
-      Entry<String, ODocumentEntry> next = vals.next();
-      if (next.getValue().isCreated()) {
-        vals.remove();
-      } else if (next.getValue().isChanged()) {
-        next.getValue().value = next.getValue().original;
-        next.getValue().setChanged(false);
-        next.getValue().original = null;
-        next.getValue().setExist(true);
-      }
-=======
-    if (_fieldOriginalValues != null) {
-      for (Entry<String, Object> entry : _fieldOriginalValues.entrySet()) {
-        final Object value = entry.getValue();
-        if (value == null)
-          _fieldValues.remove(entry.getKey());
-        else
-          _fieldValues.put(entry.getKey(), entry.getValue());
-      }
-      _fieldOriginalValues.clear();
->>>>>>> e72394c1
-    }
-    _fieldSize = _fields.size();
-
-    return this;
-  }
-
-  public ODocument undo(String field) {
-    if (!_trackingChanges)
-      throw new OConfigurationException("Cannot undo the document because tracking of changes is disabled");
-<<<<<<< HEAD
-    if (_fields != null) {
-      final ODocumentEntry value = _fields.get(field);
-      if (value.created) {
-        _fields.remove(field);
-      }
-      if (value.changed) {
-        value.value = value.original;
-        value.original = null;
-        value.changed = false;
-        value.exist = true;
-      }
-=======
-    if (_fieldOriginalValues != null && _fieldOriginalValues.containsKey(field)) {
-      final Object value = _fieldOriginalValues.get(field);
-      if (value == null)
-        _fieldValues.remove(field);
-      else
-        _fieldValues.put(field, value);
-      _fieldOriginalValues.remove(field);
->>>>>>> e72394c1
-    }
-    return this;
-  }
-
-  public boolean isLazyLoad() {
-    return _lazyLoad;
-  }
-
-  public void setLazyLoad(final boolean iLazyLoad) {
-    this._lazyLoad = iLazyLoad;
-    checkForFields();
-
-    if (_fields != null) {
-      // PROPAGATE LAZINESS TO THE FIELDS
-      for (Entry<String, ODocumentEntry> field : _fields.entrySet()) {
-        if (field.getValue().value instanceof ORecordLazyMultiValue)
-          ((ORecordLazyMultiValue) field.getValue().value).setAutoConvertToRecord(false);
-      }
-    }
-  }
-
-  public boolean isTrackingChanges() {
-    return _trackingChanges;
-  }
-
-  /**
-   * Enabled or disabled the tracking of changes in the document. This is needed by some triggers like
-   * {@link com.orientechnologies.orient.core.index.OClassIndexManager} to determine what fields are changed to update indexes.
-   *
-   * @param iTrackingChanges
-   *          True to enable it, otherwise false
-   * @return this
-   */
-  public ODocument setTrackingChanges(final boolean iTrackingChanges) {
-    this._trackingChanges = iTrackingChanges;
-    if (!iTrackingChanges && _fields != null) {
-      // FREE RESOURCES
-      Iterator<Entry<String, ODocumentEntry>> iter = _fields.entrySet().iterator();
-      while (iter.hasNext()) {
-        Entry<String, ODocumentEntry> cur = iter.next();
-        if (!cur.getValue().exist())
-          iter.remove();
-        else {
-          cur.getValue().setCreated(false);
-          cur.getValue().setChanged(false);
-          cur.getValue().original = null;
-          cur.getValue().timeLine = null;
-        }
-      }
-      removeAllCollectionChangeListeners();
-    } else {
-      addAllMultiValueChangeListeners();
-    }
-    return this;
-  }
-
-  protected void clearTrackData() {
-    if (_fields != null) {
-      // FREE RESOURCES
-      Iterator<Entry<String, ODocumentEntry>> iter = _fields.entrySet().iterator();
-      while (iter.hasNext()) {
-        Entry<String, ODocumentEntry> cur = iter.next();
-        if (!cur.getValue().exist())
-          iter.remove();
-        else {
-          cur.getValue().setCreated(false);
-          cur.getValue().setChanged(false);
-          cur.getValue().original = null;
-          cur.getValue().timeLine = null;
-          if (cur.getValue().value instanceof OTrackedMultiValue<?, ?>) {
-            removeCollectionChangeListener(cur.getValue(), cur.getValue().value);
-            addCollectionChangeListener(cur.getKey(), cur.getValue(), cur.getValue().value);
-          }
-        }
-      }
-    }
-  }
-
-  public boolean isOrdered() {
-    return _ordered;
-  }
-
-  public ODocument setOrdered(final boolean iOrdered) {
-    this._ordered = iOrdered;
-    return this;
-  }
-
-  @Override
-  public boolean equals(Object obj) {
-    if (!super.equals(obj))
-      return false;
-
-    return this == obj || _recordId.isValid();
-  }
-
-  @Override
-  public int hashCode() {
-    if (_recordId.isValid())
-      return super.hashCode();
-
-    return System.identityHashCode(this);
-  }
-
-  /**
-   * Returns the number of fields in memory.
-   */
-  public int fields() {
-    checkForLoading();
-    checkForFields();
-    return _fieldSize;
-  }
-
-  public boolean isEmpty() {
-    checkForLoading();
-    checkForFields();
-    return _fields == null || _fields.isEmpty();
-  }
-
-  @Override
-  public ODocument fromJSON(final String iSource, final String iOptions) {
-    return (ODocument) super.fromJSON(iSource, iOptions);
-  }
-
-  @Override
-  public ODocument fromJSON(final String iSource) {
-    return (ODocument) super.fromJSON(iSource);
-  }
-
-  @Override
-  public ODocument fromJSON(final InputStream iContentResult) throws IOException {
-    return (ODocument) super.fromJSON(iContentResult);
-  }
-
-  @Override
-  public ODocument fromJSON(final String iSource, final boolean needReload) {
-    return (ODocument) super.fromJSON(iSource, needReload);
-  }
-
-  public boolean isEmbedded() {
-    return _owners != null && !_owners.isEmpty();
-  }
-
-  /**
-   * Sets the field type. This overrides the schema property settings if any.
-   *
-   * @param iFieldName
-   *          Field name
-   * @param iFieldType
-   *          Type to set between OType enumaration values
-   */
-  public ODocument setFieldType(final String iFieldName, final OType iFieldType) {
-    checkForLoading();
-    checkForFields(iFieldName);
-    if (iFieldType != null) {
-      if (_fields == null)
-        _fields = _ordered ? new LinkedHashMap<String, ODocumentEntry>() : new HashMap<String, ODocumentEntry>();
-      // SET THE FORCED TYPE
-      ODocumentEntry entry = getOrCreate(iFieldName);
-      entry.type = iFieldType;
-    } else if (_fields != null) {
-      // REMOVE THE FIELD TYPE
-      ODocumentEntry entry = _fields.get(iFieldName);
-      if (entry != null)
-        // EMPTY: OPTIMIZE IT BY REMOVING THE ENTIRE MAP
-        entry.type = null;
-    }
-    return this;
-  }
-
-  @Override
-  public ODocument save() {
-    return (ODocument) save(null, false);
-  }
-
-  @Override
-  public ODocument save(final String iClusterName) {
-    return (ODocument) save(iClusterName, false);
-  }
-
-  public ORecordAbstract save(final String iClusterName, final boolean forceCreate) {
-    return getDatabase().save(this, iClusterName, ODatabase.OPERATION_MODE.SYNCHRONOUS, forceCreate, null, null);
-  }
-
-  /*
-   * Initializes the object if has been unserialized
-   */
-  public boolean deserializeFields(final String... iFields) {
-    if (_source == null)
-      // ALREADY UNMARSHALLED OR JUST EMPTY
-      return true;
-
-    if (iFields != null && iFields.length > 0) {
-      // EXTRACT REAL FIELD NAMES
-      for (int i = 0; i < iFields.length; ++i) {
-        final String f = iFields[i];
-        if (!f.startsWith("@")) {
-          int pos1 = f.indexOf('[');
-          int pos2 = f.indexOf('.');
-          if (pos1 > -1 || pos2 > -1) {
-            int pos = pos1 > -1 ? pos1 : pos2;
-            if (pos2 > -1 && pos2 < pos)
-              pos = pos2;
-
-            // REPLACE THE FIELD NAME
-            iFields[i] = f.substring(0, pos);
-          }
-        }
-      }
-
-      // CHECK IF HAS BEEN ALREADY UNMARSHALLED
-      if (_fields != null && !_fields.isEmpty()) {
-        boolean allFound = true;
-        for (String f : iFields)
-          if (!f.startsWith("@") && !_fields.containsKey(f)) {
-            allFound = false;
-            break;
-          }
-
-        if (allFound)
-          // ALL THE REQUESTED FIELDS HAVE BEEN LOADED BEFORE AND AVAILABLES, AVOID UNMARSHALLIGN
-          return true;
-      }
-    }
-
-    if (_recordFormat == null)
-      setup();
-
-    _status = ORecordElement.STATUS.UNMARSHALLING;
-    try {
-      _recordFormat.fromStream(_source, this, iFields);
-    } finally {
-      _status = ORecordElement.STATUS.LOADED;
-    }
-
-    if (iFields != null && iFields.length > 0) {
-      if (iFields[0].startsWith("@"))
-        // ATTRIBUTE
-        return true;
-
-      // PARTIAL UNMARSHALLING
-      if (_fields != null && !_fields.isEmpty())
-        for (String f : iFields)
-          if (_fields.containsKey(f))
-            return true;
-
-      // NO FIELDS FOUND
-      return false;
-    } else if (_source != null)
-      // FULL UNMARSHALLING
-      _source = null;
-
-    return true;
-  }
-
-  @Override
-  public void writeExternal(ObjectOutput stream) throws IOException {
-    final byte[] idBuffer = _recordId.toStream();
-    stream.writeInt(idBuffer.length);
-    stream.write(idBuffer);
-
-    _recordVersion.getSerializer().writeTo(stream, _recordVersion);
-
-    final byte[] content = toStream();
-    stream.writeInt(content.length);
-    stream.write(content);
-
-    stream.writeBoolean(_dirty);
-  }
-
-  @Override
-  public void readExternal(ObjectInput stream) throws IOException, ClassNotFoundException {
-    final byte[] idBuffer = new byte[stream.readInt()];
-    stream.readFully(idBuffer);
-    _recordId.fromStream(idBuffer);
-
-    _recordVersion.getSerializer().readFrom(stream, _recordVersion);
-
-    final int len = stream.readInt();
-    final byte[] content = new byte[len];
-    stream.readFully(content);
-
-    fromStream(content);
-
-    _dirty = stream.readBoolean();
-  }
-
-  /**
-   * Returns the behavior of field() methods allowing access to the sub documents with dot notation ('.'). Default is true. Set it
-   * to false if you allow to store properties with the dot.
-   */
-  public boolean isAllowChainedAccess() {
-    return _allowChainedAccess;
-  }
-
-  /**
-   * Change the behavior of field() methods allowing access to the sub documents with dot notation ('.'). Default is true. Set it to
-   * false if you allow to store properties with the dot.
-   */
-  public ODocument setAllowChainedAccess(final boolean _allowChainedAccess) {
-    this._allowChainedAccess = _allowChainedAccess;
-    return this;
-  }
-
-  public void setClassNameIfExists(final String iClassName) {
-    _immutableClazz = null;
-    _immutableSchemaVersion = -1;
-
-    if (iClassName == null) {
-      _className = null;
-      return;
-    }
-
-    final OClass _clazz = ((OMetadataInternal) getDatabase().getMetadata()).getImmutableSchemaSnapshot().getClass(iClassName);
-    if (_clazz != null) {
-      _className = _clazz.getName();
-      convertFieldsToClass(_clazz);
-    }
-  }
-
-  public OClass getSchemaClass() {
-    if (_className == null)
-      fetchClassName();
-
-    if (_className == null)
-      return null;
-
-    final ODatabaseDocument databaseRecord = getDatabaseIfDefined();
-    if (databaseRecord != null)
-      return databaseRecord.getMetadata().getSchema().getClass(_className);
-
-    return null;
-  }
-
-  public String getClassName() {
-    if (_className == null)
-      getImmutableSchemaClass();
-
-    return _className;
-  }
-
-  public void setClassName(final String className) {
-    _immutableClazz = null;
-    _immutableSchemaVersion = -1;
-
-    if (className == null) {
-      _className = null;
-      return;
-    }
-
-    OMetadataInternal metadata = (OMetadataInternal) getDatabase().getMetadata();
-<<<<<<< HEAD
-    this._immutableClazz = (OImmutableClass) metadata.getImmutableSchemaSnapshot().getClass(className);
-=======
-    this._immutableClazz = metadata.getImmutableSchemaSnapshot().getClass(className);
->>>>>>> e72394c1
-    OClass clazz;
-    if (this._immutableClazz != null) {
-      clazz = this._immutableClazz;
-    } else {
-      clazz = metadata.getSchema().getOrCreateClass(className);
-    }
-    if (clazz != null) {
-      _className = clazz.getName();
-      convertFieldsToClass(clazz);
-    }
-  }
-
-  /**
-   * Validates the record following the declared constraints defined in schema such as mandatory, notNull, min, max, regexp, etc. If
-   * the schema is not defined for the current class or there are not constraints then the validation is ignored.
-   *
-   * @see OProperty
-   * @throws OValidationException
-   *           if the document breaks some validation constraints defined in the schema
-   */
-  public void validate() throws OValidationException {
-    if (ODatabaseRecordThreadLocal.INSTANCE.isDefined() && !getDatabase().isValidationEnabled())
-      return;
-
-    checkForLoading();
-    checkForFields();
-
-    autoConvertValues();
-
-    final OClass immutableSchemaClass = getImmutableSchemaClass();
-    if (immutableSchemaClass != null) {
-      if (immutableSchemaClass.isStrictMode()) {
-        // CHECK IF ALL FIELDS ARE DEFINED
-        for (String f : fieldNames()) {
-          if (immutableSchemaClass.getProperty(f) == null)
-            throw new OValidationException("Found additional field '" + f + "'. It cannot be added because the schema class '"
-                + immutableSchemaClass.getName() + "' is defined as STRICT");
-        }
-      }
-
-      for (OProperty p : immutableSchemaClass.properties()) {
-        validateField(this, p);
-      }
-    }
-  }
-
-<<<<<<< HEAD
-  protected String toString(Set<ORecord> inspected) {
-    if (inspected.contains(this))
-      return "<recursion:rid=" + (_recordId != null ? _recordId : "null") + ">";
-    else
-      inspected.add(this);
-
-    final boolean saveDirtyStatus = _dirty;
-    final boolean oldUpdateContent = _contentChanged;
-
-    try {
-      final StringBuilder buffer = new StringBuilder(128);
-
-      checkForFields();
-
-      final ODatabaseDocument db = getDatabaseIfDefined();
-      if (db != null && !db.isClosed()) {
-        final OClass _clazz = getImmutableSchemaClass();
-        if (_clazz != null)
-          buffer.append(_clazz.getStreamableName());
-      }
-
-      if (_recordId != null) {
-        if (_recordId.isValid())
-          buffer.append(_recordId);
-      }
-
-      boolean first = true;
-      for (Entry<String, ODocumentEntry> f : _fields.entrySet()) {
-        buffer.append(first ? '{' : ',');
-        buffer.append(f.getKey());
-        buffer.append(':');
-        if (f.getValue().value == null)
-          buffer.append("null");
-        else if (f.getValue().value instanceof Collection<?> || f.getValue().value instanceof Map<?, ?>
-            || f.getValue().value.getClass().isArray()) {
-          buffer.append('[');
-          buffer.append(OMultiValue.getSize(f.getValue().value));
-          buffer.append(']');
-        } else if (f.getValue().value instanceof ORecord) {
-          final ORecord record = (ORecord) f.getValue().value;
-
-          if (record.getIdentity().isValid())
-            record.getIdentity().toString(buffer);
-          else if (record instanceof ODocument)
-            buffer.append(((ODocument) record).toString(inspected));
-          else
-            buffer.append(record.toString());
-        } else
-          buffer.append(f.getValue().value);
-
-        if (first)
-          first = false;
-      }
-      if (!first)
-        buffer.append('}');
-
-      if (_recordId != null && _recordId.isValid()) {
-        buffer.append(" v");
-        buffer.append(_recordVersion);
-      }
-
-      return buffer.toString();
-    } finally {
-      _dirty = saveDirtyStatus;
-      _contentChanged = oldUpdateContent;
-    }
-  }
-
-  protected ODocument mergeMap(final Map<String, ODocumentEntry> iOther, final boolean iUpdateOnlyMode,
-      boolean iMergeSingleItemsOfMultiValueFields) {
-    checkForLoading();
-    checkForFields();
-
-    _source = null;
-
-    for (String f : iOther.keySet()) {
-      ODocumentEntry docEntry = iOther.get(f);
-      if (!docEntry.exist()) {
-        continue;
-      }
-      final Object value = field(f);
-      final Object otherValue = docEntry.value;
-
-      if (containsField(f) && iMergeSingleItemsOfMultiValueFields) {
-        if (value instanceof Map<?, ?>) {
-          final Map<String, Object> map = (Map<String, Object>) value;
-          final Map<String, Object> otherMap = (Map<String, Object>) otherValue;
-
-          for (Entry<String, Object> entry : otherMap.entrySet()) {
-            map.put(entry.getKey(), entry.getValue());
-          }
-          continue;
-        } else if (OMultiValue.isMultiValue(value) && !(value instanceof ORidBag)) {
-          for (Object item : OMultiValue.getMultiValueIterable(otherValue)) {
-            if (!OMultiValue.contains(value, item))
-              OMultiValue.add(value, item);
-          }
-
-          // JUMP RAW REPLACE
-          continue;
-        }
-      }
-
-      boolean bagsMerged = false;
-      if (value instanceof ORidBag && otherValue instanceof ORidBag)
-        bagsMerged = ((ORidBag) value).tryMerge((ORidBag) otherValue, iMergeSingleItemsOfMultiValueFields);
-
-      if (!bagsMerged && (value != null && !value.equals(otherValue)) || (value == null && otherValue != null)) {
-        if (otherValue instanceof ORidBag)
-          // DESERIALIZE IT TO ASSURE TEMPORARY RIDS ARE TREATED CORRECTLY
-          ((ORidBag) otherValue).convertLinks2Records();
-        field(f, otherValue);
-      }
-    }
-
-    if (!iUpdateOnlyMode) {
-      // REMOVE PROPERTIES NOT FOUND IN OTHER DOC
-      for (String f : fieldNames())
-        if (!iOther.containsKey(f) || !iOther.get(f).exist())
-          removeField(f);
-    }
-
-    return this;
-  }
-
-=======
->>>>>>> e72394c1
-  @Override
-  protected ORecordAbstract fill(ORID iRid, ORecordVersion iVersion, byte[] iBuffer, boolean iDirty) {
-    _schema = null;
-    fetchSchemaIfCan();
-    return super.fill(iRid, iVersion, iBuffer, iDirty);
-  }
-
-  @Override
-  protected void clearSource() {
-    super.clearSource();
-    _schema = null;
-  }
-
-  protected OGlobalProperty getGlobalPropertyById(int id) {
-    if (_schema == null) {
-      OMetadataInternal metadata = (OMetadataInternal) getDatabase().getMetadata();
-      _schema = metadata.getImmutableSchemaSnapshot();
-    }
-    OGlobalProperty prop = _schema.getGlobalPropertyById(id);
-    if (prop == null) {
-      ODatabaseDocument db = getDatabase();
-      if (db == null || db.isClosed())
-        throw new ODatabaseException(
-            "Cannot unmarshall the document because no database is active, use detach for use the document outside the database session scope");
-      OMetadataInternal metadata = (OMetadataInternal) db.getMetadata();
-      if (metadata.getImmutableSchemaSnapshot() != null)
-        metadata.clearThreadLocalSchemaSnapshot();
-      metadata.reload();
-      metadata.makeThreadLocalSchemaSnapshot();
-      _schema = metadata.getImmutableSchemaSnapshot();
-      prop = _schema.getGlobalPropertyById(id);
-    }
-    return prop;
-  }
-
-  protected void fillClassIfNeed(final String iClassName) {
-    if (this._className == null)
-      setClassNameIfExists(iClassName);
-  }
-
-<<<<<<< HEAD
-  protected OImmutableClass getImmutableSchemaClass() {
-=======
-  protected OClass getImmutableSchemaClass() {
->>>>>>> e72394c1
-    if (_className == null)
-      fetchClassName();
-
-    final ODatabaseDocument databaseRecord = getDatabaseIfDefined();
-
-    if (databaseRecord != null && !databaseRecord.isClosed()) {
-      final OSchema immutableSchema = ((OMetadataInternal) databaseRecord.getMetadata()).getImmutableSchemaSnapshot();
-      if (immutableSchema == null)
-        return null;
-
-      if (_immutableClazz == null) {
-        _immutableSchemaVersion = immutableSchema.getVersion();
-<<<<<<< HEAD
-        _immutableClazz = (OImmutableClass) immutableSchema.getClass(_className);
-      } else {
-        if (_immutableSchemaVersion < immutableSchema.getVersion()) {
-          _immutableSchemaVersion = immutableSchema.getVersion();
-          _immutableClazz = (OImmutableClass) immutableSchema.getClass(_className);
-=======
-        _immutableClazz = immutableSchema.getClass(_className);
-      } else {
-        if (_immutableSchemaVersion < immutableSchema.getVersion()) {
-          _immutableSchemaVersion = immutableSchema.getVersion();
-          _immutableClazz = immutableSchema.getClass(_className);
->>>>>>> e72394c1
-        }
-      }
-    }
-
-    return _immutableClazz;
-  }
-
-  protected void rawField(final String iFieldName, final Object iFieldValue, final OType iFieldType) {
-    if (_fields == null)
-      _fields = _ordered ? new LinkedHashMap<String, ODocumentEntry>() : new HashMap<String, ODocumentEntry>();
-
-    ODocumentEntry entry = getOrCreate(iFieldName);
-    entry.value = iFieldValue;
-    entry.type = iFieldType;
-    addCollectionChangeListener(iFieldName, entry, iFieldValue);
-  }
-
-  protected ODocumentEntry getOrCreate(String key) {
-    ODocumentEntry entry = _fields.get(key);
-    if (entry == null) {
-      entry = new ODocumentEntry();
-      _fieldSize++;
-      _fields.put(key, entry);
-    }
-    return entry;
-  }
-
-  protected boolean rawContainsField(final String iFiledName) {
-    return _fields != null && _fields.containsKey(iFiledName);
-  }
-
-  protected void autoConvertValues() {
-    OClass clazz = getImmutableSchemaClass();
-    if (clazz != null) {
-      for (OProperty prop : clazz.properties()) {
-        OType type = prop.getType();
-        OType linkedType = prop.getLinkedType();
-        if (linkedType == null)
-          continue;
-        Object value = field(prop.getName());
-        if (value == null)
-          continue;
-        if (type == OType.EMBEDDEDLIST) {
-          List<Object> list = new OTrackedList<Object>(this);
-          Collection<Object> values = (Collection<Object>) value;
-          for (Object object : values) {
-            list.add(OType.convert(object, linkedType.getDefaultJavaType()));
-          }
-          field(prop.getName(), list);
-        } else if (type == OType.EMBEDDEDMAP) {
-          Map<Object, Object> map = new OTrackedMap<Object>(this);
-          Map<Object, Object> values = (Map<Object, Object>) value;
-          for (Entry<Object, Object> object : values.entrySet()) {
-            map.put(object.getKey(), OType.convert(object.getValue(), linkedType.getDefaultJavaType()));
-          }
-          field(prop.getName(), map);
-        } else if (type == OType.EMBEDDEDSET && linkedType != null) {
-          Set<Object> list = new OTrackedSet<Object>(this);
-          Collection<Object> values = (Collection<Object>) value;
-          for (Object object : values) {
-            list.add(OType.convert(object, linkedType.getDefaultJavaType()));
-          }
-          field(prop.getName(), list);
-        }
-      }
-    }
-  }
-
-  @Override
-  protected ODocument flatCopy() {
-    if (isDirty())
-      throw new IllegalStateException("Cannot execute a flat copy of a dirty record");
-
-    final ODocument cloned = new ODocument();
-
-    cloned.setOrdered(_ordered);
-    cloned.fill(_recordId, _recordVersion, _source, false);
-    return cloned;
-  }
-
-  protected byte[] toStream(final boolean iOnlyDelta) {
-    STATUS prev = _status;
-    _status = STATUS.MARSHALLING;
-    try {
-      if (ONetworkThreadLocalSerializer.getNetworkSerializer() != null)
-        return ONetworkThreadLocalSerializer.getNetworkSerializer().toStream(this, iOnlyDelta);
-
-      if (_source == null)
-        _source = _recordFormat.toStream(this, iOnlyDelta);
-    } finally {
-      _status = prev;
-    }
-    invokeListenerEvent(ORecordListener.EVENT.MARSHALL);
-
-    return _source;
-  }
-
-  /**
-   * Internal.
-   */
-  protected byte getRecordType() {
-    return RECORD_TYPE;
-  }
-
-  /**
-   * Internal.
-   */
-  protected void addOwner(final ORecordElement iOwner) {
-    if (_owners == null)
-      _owners = new ArrayList<WeakReference<ORecordElement>>();
-
-    boolean found = false;
-    for (WeakReference<ORecordElement> _owner : _owners) {
-      final ORecordElement e = _owner.get();
-      if (e == iOwner) {
-        found = true;
-        break;
-      }
-    }
-
-    if (!found)
-      this._owners.add(new WeakReference<ORecordElement>(iOwner));
-
-  }
-
-  protected void removeOwner(final ORecordElement iRecordElement) {
-    if (_owners != null) {
-      // PROPAGATES TO THE OWNER
-      ORecordElement e;
-      for (int i = 0; i < _owners.size(); ++i) {
-        e = _owners.get(i).get();
-        if (e == iRecordElement) {
-          _owners.remove(i);
-          break;
-        }
-      }
-    }
-  }
-
-  /**
-   * Converts all non-tracked collections implementations contained in document fields to tracked ones.
-   *
-   * @see OTrackedMultiValue
-   */
-  protected void convertAllMultiValuesToTrackedVersions() {
-    if (_fields == null)
-      return;
-
-    for (Map.Entry<String, ODocumentEntry> fieldEntry : _fields.entrySet()) {
-      final Object fieldValue = fieldEntry.getValue().value;
-      if (!(fieldValue instanceof Collection<?>) && !(fieldValue instanceof Map<?, ?>))
-        continue;
-      if (fieldValue instanceof OTrackedMultiValue) {
-        addCollectionChangeListener(fieldEntry.getKey(), fieldEntry.getValue(), (OTrackedMultiValue<Object, Object>) fieldValue);
-        continue;
-      }
-
-      OType fieldType = fieldEntry.getValue().type;
-      if (fieldType == null) {
-        OClass _clazz = getImmutableSchemaClass();
-        if (_clazz != null) {
-          final OProperty prop = _clazz.getProperty(fieldEntry.getKey());
-          fieldType = prop != null ? prop.getType() : null;
-        }
-      }
-      if (fieldType == null)
-        fieldType = OType.getTypeByValue(fieldValue);
-
-      if (fieldType == null
-          || !(OType.EMBEDDEDLIST.equals(fieldType) || OType.EMBEDDEDMAP.equals(fieldType) || OType.EMBEDDEDSET.equals(fieldType)
-              || OType.LINKSET.equals(fieldType) || OType.LINKLIST.equals(fieldType) || OType.LINKMAP.equals(fieldType)))
-        continue;
-      Object newValue = null;
-      if (fieldValue instanceof List && fieldType.equals(OType.EMBEDDEDLIST))
-        newValue = new OTrackedList<Object>(this, (List<?>) fieldValue, null);
-      else if (fieldValue instanceof Set && fieldType.equals(OType.EMBEDDEDSET))
-        newValue = new OTrackedSet<Object>(this, (Set<OIdentifiable>) fieldValue, null);
-      else if (fieldValue instanceof Map && fieldType.equals(OType.EMBEDDEDMAP))
-        newValue = new OTrackedMap<OIdentifiable>(this, (Map<Object, OIdentifiable>) fieldValue, null);
-      else if (fieldValue instanceof Set && fieldType.equals(OType.LINKSET))
-        newValue = new ORecordLazySet(this, (Collection<OIdentifiable>) fieldValue);
-      else if (fieldValue instanceof List && fieldType.equals(OType.LINKLIST))
-        newValue = new ORecordLazyList(this, (List<OIdentifiable>) fieldValue);
-      else if (fieldValue instanceof Map && fieldType.equals(OType.LINKMAP))
-        newValue = new ORecordLazyMap(this, (Map<Object, OIdentifiable>) fieldValue);
-      if (newValue != null) {
-        addCollectionChangeListener(fieldEntry.getKey(), fieldEntry.getValue(), (OTrackedMultiValue<Object, Object>) newValue);
-        fieldEntry.getValue().value = newValue;
-      }
-    }
-
-  }
-
-  protected void internalReset() {
-    removeAllCollectionChangeListeners();
-
-    if (_fields != null)
-      _fields.clear();
-    _fieldSize = 0;
-
-  }
-
-  protected boolean checkForFields(final String... iFields) {
-    if (_fields == null)
-      _fields = _ordered ? new LinkedHashMap<String, ODocumentEntry>() : new HashMap<String, ODocumentEntry>();
-
-    if (_status == ORecordElement.STATUS.LOADED && _source != null)
-      // POPULATE FIELDS LAZY
-      return deserializeFields(iFields);
-
-    return true;
-  }
-
-  /**
-   * Internal.
-   */
-  @Override
-  protected void setup() {
-    super.setup();
-
-    final ODatabaseDocumentInternal db = ODatabaseRecordThreadLocal.INSTANCE.getIfDefined();
-    if (db != null)
-      _recordFormat = db.getSerializer();
-
-    if (_recordFormat == null)
-      // GET THE DEFAULT ONE
-      _recordFormat = ODatabaseDocumentTx.getDefaultSerializer();
-  }
-
-  protected String checkFieldName(final String iFieldName) {
-    final Character c = OSchemaShared.checkFieldNameIfValid(iFieldName);
-    if (c != null)
-      throw new IllegalArgumentException("Invalid field name '" + iFieldName + "'. Character '" + c + "' is invalid");
-
-    return iFieldName;
-  }
-
-  protected void setClass(final OClass iClass) {
-    if (iClass != null && iClass.isAbstract())
-      throw new OSchemaException("Cannot create a document of the abstract class '" + iClass + "'");
-
-    if (iClass == null)
-      _className = null;
-    else
-      _className = iClass.getName();
-
-    _immutableClazz = null;
-    _immutableSchemaVersion = -1;
-    if (iClass != null)
-      convertFieldsToClass(iClass);
-  }
-
-<<<<<<< HEAD
-  protected Set<Entry<String, ODocumentEntry>> getRawEntries() {
-    checkForFields();
-    return _fields == null ? new HashSet<Map.Entry<String, ODocumentEntry>>() : _fields.entrySet();
-  }
-
-=======
->>>>>>> e72394c1
-  private void fetchSchemaIfCan() {
-    if (_schema == null) {
-      ODatabaseDocumentInternal db = ODatabaseRecordThreadLocal.INSTANCE.getIfDefined();
-      if (db != null && !db.isClosed()) {
-        OMetadataInternal metadata = (OMetadataInternal) db.getMetadata();
-        _schema = metadata.getImmutableSchemaSnapshot();
-      }
-    }
-  }
-
-  private void fetchClassName() {
-    final ODatabaseDocumentInternal database = getDatabaseIfDefinedInternal();
-    if (database != null && database.getStorageVersions() != null && database.getStorageVersions().classesAreDetectedByClusterId()) {
-      if (_recordId.clusterId < 0) {
-        checkForLoading();
-        checkForFields("@class");
-      } else {
-        final OSchema schema = ((OMetadataInternal) database.getMetadata()).getImmutableSchemaSnapshot();
-        if (schema != null) {
-          OClass _clazz = schema.getClassByClusterId(_recordId.clusterId);
-          if (_clazz != null)
-            _className = _clazz.getName();
-        }
-      }
-    } else {
-      // CLASS NOT FOUND: CHECK IF NEED LOADING AND UNMARSHALLING
-      checkForLoading();
-      checkForFields("@class");
-    }
-  }
-
-  /**
-   * Check and convert the field of the document matching the types specified by the class.
-   *
-   * @param _clazz
-   */
-  private void convertFieldsToClass(OClass _clazz) {
-    if (_fields == null || _fields.isEmpty())
-      return;
-    for (OProperty prop : _clazz.properties()) {
-      ODocumentEntry entry = _fields.get(prop.getName());
-      if (entry != null && entry.exist())
-        if (entry.type == null || entry.type != prop.getType()) {
-          field(prop.getName(), entry.value, prop.getType());
-        }
-    }
-  }
-
-  private OType deriveFieldType(String iFieldName, ODocumentEntry entry, OType[] iFieldType) {
-    OType fieldType;
-
-    if (iFieldType != null && iFieldType.length == 1) {
-      entry.type = iFieldType[0];
-      fieldType = iFieldType[0];
-    } else
-      fieldType = null;
-
-    OClass _clazz = getImmutableSchemaClass();
-    if (_clazz != null) {
-      // SCHEMAFULL?
-      final OProperty prop = _clazz.getProperty(iFieldName);
-      if (prop != null) {
-        entry.property = prop;
-        fieldType = prop.getType();
-        if (fieldType != OType.ANY)
-          entry.type = fieldType;
-      }
-    }
-    return fieldType;
-  }
-
-  private void addCollectionChangeListener(final String fieldName, final ODocumentEntry entry, final Object fieldValue) {
-    if (!(fieldValue instanceof OTrackedMultiValue))
-      return;
-    addCollectionChangeListener(fieldName, entry, (OTrackedMultiValue<Object, Object>) fieldValue);
-  }
-
-  private void addCollectionChangeListener(final String fieldName, final ODocumentEntry entry,
-      final OTrackedMultiValue<Object, Object> multiValue) {
-
-    if (entry.changeListener == null) {
-      final OSimpleMultiValueChangeListener<Object, Object> listener = new OSimpleMultiValueChangeListener<Object, Object>(this,
-          entry);
-      multiValue.addChangeListener(listener);
-      entry.changeListener = listener;
-    }
-  }
-
-  private void removeAllCollectionChangeListeners() {
-    if (_fields == null)
-      return;
-
-    for (final Map.Entry<String, ODocumentEntry> field : _fields.entrySet()) {
-      removeCollectionChangeListener(field.getValue(), field.getValue().value);
-    }
-  }
-
-  private void addAllMultiValueChangeListeners() {
-    if (_fields == null)
-      return;
-
-    for (final Map.Entry<String, ODocumentEntry> field : _fields.entrySet()) {
-      addCollectionChangeListener(field.getKey(), field.getValue(), field.getValue().value);
-    }
-  }
-
-  private void removeCollectionChangeListener(ODocumentEntry entry, Object fieldValue) {
-    if (entry != null) {
-      final OMultiValueChangeListener<Object, Object> changeListener = entry.changeListener;
-      entry.changeListener = null;
-      if (!(fieldValue instanceof OTrackedMultiValue))
-        return;
-
-      if (changeListener != null) {
-        final OTrackedMultiValue<Object, Object> multiValue = (OTrackedMultiValue<Object, Object>) fieldValue;
-        multiValue.removeRecordChangeListener(changeListener);
-      }
-    }
-  }
-
-  private void removeCollectionTimeLine(final ODocumentEntry entry) {
-    if (entry != null)
-      entry.timeLine = null;
-  }
-}
+/*
+ *
+ *  *  Copyright 2014 Orient Technologies LTD (info(at)orientechnologies.com)
+ *  *
+ *  *  Licensed under the Apache License, Version 2.0 (the "License");
+ *  *  you may not use this file except in compliance with the License.
+ *  *  You may obtain a copy of the License at
+ *  *
+ *  *       http://www.apache.org/licenses/LICENSE-2.0
+ *  *
+ *  *  Unless required by applicable law or agreed to in writing, software
+ *  *  distributed under the License is distributed on an "AS IS" BASIS,
+ *  *  WITHOUT WARRANTIES OR CONDITIONS OF ANY KIND, either express or implied.
+ *  *  See the License for the specific language governing permissions and
+ *  *  limitations under the License.
+ *  *
+ *  * For more information: http://www.orientechnologies.com
+ *
+ */
+package com.orientechnologies.orient.core.record.impl;
+
+import java.io.ByteArrayOutputStream;
+import java.io.Externalizable;
+import java.io.IOException;
+import java.io.InputStream;
+import java.io.ObjectInput;
+import java.io.ObjectOutput;
+import java.lang.ref.WeakReference;
+import java.text.ParseException;
+import java.util.*;
+import java.util.Map.Entry;
+
+import com.orientechnologies.common.collection.OMultiValue;
+import com.orientechnologies.common.io.OIOUtils;
+import com.orientechnologies.common.log.OLogManager;
+import com.orientechnologies.orient.core.db.ODatabase;
+import com.orientechnologies.orient.core.db.ODatabaseDocumentInternal;
+import com.orientechnologies.orient.core.db.ODatabaseRecordThreadLocal;
+import com.orientechnologies.orient.core.db.document.ODatabaseDocument;
+import com.orientechnologies.orient.core.db.document.ODatabaseDocumentTx;
+import com.orientechnologies.orient.core.db.record.*;
+import com.orientechnologies.orient.core.db.record.ridbag.ORidBag;
+import com.orientechnologies.orient.core.exception.OConfigurationException;
+import com.orientechnologies.orient.core.exception.ODatabaseException;
+import com.orientechnologies.orient.core.exception.ORecordNotFoundException;
+import com.orientechnologies.orient.core.exception.OSchemaException;
+import com.orientechnologies.orient.core.exception.OValidationException;
+import com.orientechnologies.orient.core.id.ORID;
+import com.orientechnologies.orient.core.id.ORecordId;
+import com.orientechnologies.orient.core.iterator.OEmptyMapEntryIterator;
+import com.orientechnologies.orient.core.metadata.OMetadataInternal;
+import com.orientechnologies.orient.core.metadata.schema.OClass;
+import com.orientechnologies.orient.core.metadata.schema.OGlobalProperty;
+import com.orientechnologies.orient.core.metadata.schema.OImmutableClass;
+import com.orientechnologies.orient.core.metadata.schema.OImmutableSchema;
+import com.orientechnologies.orient.core.metadata.schema.OProperty;
+import com.orientechnologies.orient.core.metadata.schema.OSchema;
+import com.orientechnologies.orient.core.metadata.schema.OSchemaShared;
+import com.orientechnologies.orient.core.metadata.schema.OType;
+import com.orientechnologies.orient.core.metadata.security.OSecurityShared;
+import com.orientechnologies.orient.core.record.ORecord;
+import com.orientechnologies.orient.core.record.ORecordAbstract;
+import com.orientechnologies.orient.core.record.ORecordListener;
+import com.orientechnologies.orient.core.record.ORecordSchemaAware;
+import com.orientechnologies.orient.core.serialization.OBinaryProtocol;
+import com.orientechnologies.orient.core.serialization.serializer.ONetworkThreadLocalSerializer;
+import com.orientechnologies.orient.core.serialization.serializer.OStringSerializerHelper;
+import com.orientechnologies.orient.core.storage.OStorage;
+import com.orientechnologies.orient.core.version.ORecordVersion;
+
+/**
+ * Document representation to handle values dynamically. Can be used in schema-less, schema-mixed and schema-full modes. Fields can
+ * be added at run-time. Instances can be reused across calls by using the reset() before to re-use.
+ */
+@SuppressWarnings({ "unchecked" })
+public class ODocument extends ORecordAbstract implements Iterable<Entry<String, Object>>, ORecordSchemaAware, ODetachable,
+    Externalizable {
+
+  public static final byte                                RECORD_TYPE             = 'd';
+  protected static final String[]                         EMPTY_STRINGS           = new String[] {};
+  private static final long                               serialVersionUID        = 1L;
+  protected int                                           _fieldSize;
+  protected Map<String, ODocumentEntry>                   _fields;
+  protected boolean                                       _trackingChanges        = true;
+  protected boolean                                       _ordered                = true;
+  protected boolean                                       _lazyLoad               = true;
+  protected boolean                                       _allowChainedAccess     = true;
+  protected transient List<WeakReference<ORecordElement>> _owners                 = null;
+  protected OImmutableSchema                              _schema;
+  private String                                          _className;
+  private OImmutableClass                                 _immutableClazz;
+  private int                                             _immutableSchemaVersion = 1;
+
+  /**
+   * Internal constructor used on unmarshalling.
+   */
+  public ODocument() {
+    setup();
+  }
+
+  /**
+   * Creates a new instance by the raw stream usually read from the database. New instances are not persistent until {@link #save()}
+   * is called.
+   * 
+   * @param iSource
+   *          Raw stream
+   */
+  public ODocument(final byte[] iSource) {
+    _source = iSource;
+    setup();
+  }
+
+  /**
+   * Creates a new instance by the raw stream usually read from the database. New instances are not persistent until {@link #save()}
+   * is called.
+   * 
+   * @param iSource
+   *          Raw stream as InputStream
+   */
+  public ODocument(final InputStream iSource) throws IOException {
+    final ByteArrayOutputStream out = new ByteArrayOutputStream();
+    OIOUtils.copyStream(iSource, out, -1);
+    _source = out.toByteArray();
+    setup();
+  }
+
+  /**
+   * Creates a new instance in memory linked by the Record Id to the persistent one. New instances are not persistent until
+   * {@link #save()} is called.
+   * 
+   * @param iRID
+   *          Record Id
+   */
+  public ODocument(final ORID iRID) {
+    setup();
+    _recordId = (ORecordId) iRID;
+    _status = STATUS.NOT_LOADED;
+    _dirty = false;
+    _contentChanged = false;
+  }
+
+  /**
+   * Creates a new instance in memory of the specified class, linked by the Record Id to the persistent one. New instances are not
+   * persistent until {@link #save()} is called.
+   * 
+   * @param iClassName
+   *          Class name
+   * @param iRID
+   *          Record Id
+   */
+  public ODocument(final String iClassName, final ORID iRID) {
+    this(iClassName);
+    _recordId = (ORecordId) iRID;
+
+    final ODatabaseDocumentInternal database = getDatabaseInternal();
+    if (_recordId.clusterId > -1 && database.getStorageVersions().classesAreDetectedByClusterId()) {
+      final OSchema schema = ((OMetadataInternal) database.getMetadata()).getImmutableSchemaSnapshot();
+      final OClass cls = schema.getClassByClusterId(_recordId.clusterId);
+      if (cls != null && !cls.getName().equals(iClassName))
+        throw new IllegalArgumentException("Cluster id does not correspond class name should be " + iClassName + " but found "
+            + cls.getName());
+    }
+
+    _dirty = false;
+    _contentChanged = false;
+    _status = STATUS.NOT_LOADED;
+  }
+
+  /**
+   * Creates a new instance in memory of the specified class. New instances are not persistent until {@link #save()} is called.
+   * 
+   * @param iClassName
+   *          Class name
+   */
+  public ODocument(final String iClassName) {
+    setClassName(iClassName);
+    setup();
+  }
+
+  /**
+   * Creates a new instance in memory of the specified schema class. New instances are not persistent until {@link #save()} is
+   * called. The database reference is taken from the thread local.
+   * 
+   * @param iClass
+   *          OClass instance
+   */
+  public ODocument(final OClass iClass) {
+    setup();
+
+    if (iClass == null)
+      _className = null;
+    else
+      _className = iClass.getName();
+
+    _immutableClazz = null;
+    _immutableSchemaVersion = -1;
+  }
+
+  /**
+   * Fills a document passing the field array in form of pairs of field name and value.
+   * 
+   * @param iFields
+   *          Array of field pairs
+   */
+  public ODocument(final Object[] iFields) {
+    setup();
+    if (iFields != null && iFields.length > 0)
+      for (int i = 0; i < iFields.length; i += 2) {
+        field(iFields[i].toString(), iFields[i + 1]);
+      }
+  }
+
+  /**
+   * Fills a document passing a map of key/values where the key is the field name and the value the field's value.
+   * 
+   * @param iFieldMap
+   *          Map of Object/Object
+   */
+  public ODocument(final Map<?, Object> iFieldMap) {
+    setup();
+    if (iFieldMap != null && !iFieldMap.isEmpty())
+      for (Entry<?, Object> entry : iFieldMap.entrySet()) {
+        field(entry.getKey().toString(), entry.getValue());
+      }
+  }
+
+  /**
+   * Fills a document passing the field names/values pair, where the first pair is mandatory.
+   */
+  public ODocument(final String iFieldName, final Object iFieldValue, final Object... iFields) {
+    this(iFields);
+    field(iFieldName, iFieldValue);
+  }
+
+  protected static void validateField(ODocument iRecord, OProperty p) throws OValidationException {
+    final Object fieldValue;
+    ODocumentEntry entry = iRecord._fields.get(p.getName());
+    if (entry != null && entry.exist()) {
+      // AVOID CONVERSIONS: FASTER!
+      fieldValue = entry.value;
+
+      if (p.isNotNull() && fieldValue == null)
+        // NULLITY
+        throw new OValidationException("The field '" + p.getFullName() + "' cannot be null, record: " + iRecord);
+
+      if (fieldValue != null && p.getRegexp() != null) {
+        // REGEXP
+        if (!fieldValue.toString().matches(p.getRegexp()))
+          throw new OValidationException("The field '" + p.getFullName() + "' does not match the regular expression '"
+              + p.getRegexp() + "'. Field value is: " + fieldValue + ", record: " + iRecord);
+      }
+
+    } else {
+      if (p.isMandatory())
+        throw new OValidationException("The field '" + p.getFullName() + "' is mandatory, but not found on record: " + iRecord);
+      fieldValue = null;
+    }
+
+    final OType type = p.getType();
+
+    if (fieldValue != null && type != null) {
+      // CHECK TYPE
+      switch (type) {
+      case LINK:
+        validateLink(p, fieldValue, false);
+        break;
+      case LINKLIST:
+        if (!(fieldValue instanceof List))
+          throw new OValidationException("The field '" + p.getFullName()
+              + "' has been declared as LINKLIST but an incompatible type is used. Value: " + fieldValue);
+        validateLinkCollection(p, (Collection<Object>) fieldValue);
+        break;
+      case LINKSET:
+        if (!(fieldValue instanceof Set))
+          throw new OValidationException("The field '" + p.getFullName()
+              + "' has been declared as LINKSET but an incompatible type is used. Value: " + fieldValue);
+        validateLinkCollection(p, (Collection<Object>) fieldValue);
+        break;
+      case LINKMAP:
+        if (!(fieldValue instanceof Map))
+          throw new OValidationException("The field '" + p.getFullName()
+              + "' has been declared as LINKMAP but an incompatible type is used. Value: " + fieldValue);
+        validateLinkCollection(p, ((Map<?, Object>) fieldValue).values());
+        break;
+
+      case EMBEDDED:
+        validateEmbedded(p, fieldValue);
+        break;
+      case EMBEDDEDLIST:
+        if (!(fieldValue instanceof List))
+          throw new OValidationException("The field '" + p.getFullName()
+              + "' has been declared as EMBEDDEDLIST but an incompatible type is used. Value: " + fieldValue);
+        if (p.getLinkedClass() != null) {
+          for (Object item : ((List<?>) fieldValue))
+            validateEmbedded(p, item);
+        } else if (p.getLinkedType() != null) {
+          for (Object item : ((List<?>) fieldValue))
+            validateType(p, item);
+        }
+        break;
+      case EMBEDDEDSET:
+        if (!(fieldValue instanceof Set))
+          throw new OValidationException("The field '" + p.getFullName()
+              + "' has been declared as EMBEDDEDSET but an incompatible type is used. Value: " + fieldValue);
+        if (p.getLinkedClass() != null) {
+          for (Object item : ((Set<?>) fieldValue))
+            validateEmbedded(p, item);
+        } else if (p.getLinkedType() != null) {
+          for (Object item : ((Set<?>) fieldValue))
+            validateType(p, item);
+        }
+        break;
+      case EMBEDDEDMAP:
+        if (!(fieldValue instanceof Map))
+          throw new OValidationException("The field '" + p.getFullName()
+              + "' has been declared as EMBEDDEDMAP but an incompatible type is used. Value: " + fieldValue);
+        if (p.getLinkedClass() != null) {
+          for (Entry<?, ?> colleEntry : ((Map<?, ?>) fieldValue).entrySet())
+            validateEmbedded(p, colleEntry.getValue());
+        } else if (p.getLinkedType() != null) {
+          for (Entry<?, ?> collEntry : ((Map<?, ?>) fieldValue).entrySet())
+            validateType(p, collEntry.getValue());
+        }
+        break;
+      }
+    }
+
+    if (p.getMin() != null) {
+      // MIN
+      final String min = p.getMin();
+
+      if (p.getType().equals(OType.STRING) && (fieldValue != null && ((String) fieldValue).length() < Integer.parseInt(min)))
+        throw new OValidationException("The field '" + p.getFullName() + "' contains fewer characters than " + min + " requested");
+      else if (p.getType().equals(OType.BINARY) && (fieldValue != null && ((byte[]) fieldValue).length < Integer.parseInt(min)))
+        throw new OValidationException("The field '" + p.getFullName() + "' contains fewer bytes than " + min + " requested");
+      else if (p.getType().equals(OType.INTEGER) && (fieldValue != null && type.asInt(fieldValue) < Integer.parseInt(min)))
+        throw new OValidationException("The field '" + p.getFullName() + "' is less than " + min);
+      else if (p.getType().equals(OType.LONG) && (fieldValue != null && type.asLong(fieldValue) < Long.parseLong(min)))
+        throw new OValidationException("The field '" + p.getFullName() + "' is less than " + min);
+      else if (p.getType().equals(OType.FLOAT) && (fieldValue != null && type.asFloat(fieldValue) < Float.parseFloat(min)))
+        throw new OValidationException("The field '" + p.getFullName() + "' is less than " + min);
+      else if (p.getType().equals(OType.DOUBLE) && (fieldValue != null && type.asDouble(fieldValue) < Double.parseDouble(min)))
+        throw new OValidationException("The field '" + p.getFullName() + "' is less than " + min);
+      else if (p.getType().equals(OType.DATE)) {
+        try {
+          if (fieldValue != null
+              && ((Date) fieldValue).before(iRecord.getDatabaseInternal().getStorage().getConfiguration().getDateFormatInstance()
+                  .parse(min)))
+            throw new OValidationException("The field '" + p.getFullName() + "' contains the date " + fieldValue
+                + " which precedes the first acceptable date (" + min + ")");
+        } catch (ParseException e) {
+        }
+      } else if (p.getType().equals(OType.DATETIME)) {
+        try {
+          if (fieldValue != null
+              && ((Date) fieldValue).before(iRecord.getDatabaseInternal().getStorage().getConfiguration()
+                  .getDateTimeFormatInstance().parse(min)))
+            throw new OValidationException("The field '" + p.getFullName() + "' contains the datetime " + fieldValue
+                + " which precedes the first acceptable datetime (" + min + ")");
+        } catch (ParseException e) {
+        }
+      } else if ((p.getType().equals(OType.EMBEDDEDLIST) || p.getType().equals(OType.EMBEDDEDSET)
+          || p.getType().equals(OType.LINKLIST) || p.getType().equals(OType.LINKSET))
+          && (fieldValue != null && ((Collection<?>) fieldValue).size() < Integer.parseInt(min)))
+        throw new OValidationException("The field '" + p.getFullName() + "' contains fewer items than " + min + " requested");
+    }
+
+    if (p.getMax() != null) {
+      // MAX
+      final String max = p.getMax();
+
+      if (p.getType().equals(OType.STRING) && (fieldValue != null && ((String) fieldValue).length() > Integer.parseInt(max)))
+        throw new OValidationException("The field '" + p.getFullName() + "' contains more characters than " + max + " requested");
+      else if (p.getType().equals(OType.BINARY) && (fieldValue != null && ((byte[]) fieldValue).length > Integer.parseInt(max)))
+        throw new OValidationException("The field '" + p.getFullName() + "' contains more bytes than " + max + " requested");
+      else if (p.getType().equals(OType.INTEGER) && (fieldValue != null && type.asInt(fieldValue) > Integer.parseInt(max)))
+        throw new OValidationException("The field '" + p.getFullName() + "' is greater than " + max);
+      else if (p.getType().equals(OType.LONG) && (fieldValue != null && type.asLong(fieldValue) > Long.parseLong(max)))
+        throw new OValidationException("The field '" + p.getFullName() + "' is greater than " + max);
+      else if (p.getType().equals(OType.FLOAT) && (fieldValue != null && type.asFloat(fieldValue) > Float.parseFloat(max)))
+        throw new OValidationException("The field '" + p.getFullName() + "' is greater than " + max);
+      else if (p.getType().equals(OType.DOUBLE) && (fieldValue != null && type.asDouble(fieldValue) > Double.parseDouble(max)))
+        throw new OValidationException("The field '" + p.getFullName() + "' is greater than " + max);
+      else if (p.getType().equals(OType.DATE)) {
+        try {
+          if (fieldValue != null
+              && ((Date) fieldValue).before(iRecord.getDatabaseInternal().getStorage().getConfiguration().getDateFormatInstance()
+                  .parse(max)))
+            throw new OValidationException("The field '" + p.getFullName() + "' contains the date " + fieldValue
+                + " which is after the last acceptable date (" + max + ")");
+        } catch (ParseException e) {
+        }
+      } else if (p.getType().equals(OType.DATETIME)) {
+        try {
+          if (fieldValue != null
+              && ((Date) fieldValue).before(iRecord.getDatabaseInternal().getStorage().getConfiguration()
+                  .getDateTimeFormatInstance().parse(max)))
+            throw new OValidationException("The field '" + p.getFullName() + "' contains the datetime " + fieldValue
+                + " which is after the last acceptable datetime (" + max + ")");
+        } catch (ParseException e) {
+        }
+      } else if ((p.getType().equals(OType.EMBEDDEDLIST) || p.getType().equals(OType.EMBEDDEDSET)
+          || p.getType().equals(OType.LINKLIST) || p.getType().equals(OType.LINKSET))
+          && (fieldValue != null && ((Collection<?>) fieldValue).size() > Integer.parseInt(max)))
+        throw new OValidationException("The field '" + p.getFullName() + "' contains more items than " + max + " requested");
+    }
+
+    if (p.isReadonly() && iRecord instanceof ODocument && !iRecord.getRecordVersion().isTombstone()) {
+      if ((entry.changed || entry.timeLine != null) && !entry.created) {
+        // check if the field is actually changed by equal.
+        // this is due to a limitation in the merge algorithm used server side marking all non simple fields as dirty
+        Object orgVal = entry.original;
+        boolean simple = fieldValue != null ? OType.isSimpleType(fieldValue) : OType.isSimpleType(orgVal);
+        if ((simple) || (fieldValue != null && orgVal == null) || (fieldValue == null && orgVal != null)
+            || (fieldValue != null && !fieldValue.equals(orgVal)))
+          throw new OValidationException("The field '" + p.getFullName() + "' is immutable and cannot be altered. Field value is: "
+              + entry.value);
+      }
+    }
+  }
+
+  protected static void validateLinkCollection(final OProperty property, Collection<Object> values) {
+    if (property.getLinkedClass() != null)
+      for (Object object : values) {
+        validateLink(property, object, OSecurityShared.ALLOW_FIELDS.contains(property.getName()));
+      }
+  }
+
+  protected static void validateType(final OProperty p, final Object value) {
+    if (value != null)
+      if (OType.convert(value, p.getLinkedType().getDefaultJavaType()) == null)
+        throw new OValidationException("The field '" + p.getFullName() + "' has been declared as " + p.getType() + " of type '"
+            + p.getLinkedType() + "' but the value is " + value);
+  }
+
+  protected static void validateLink(final OProperty p, final Object fieldValue, boolean allowNull) {
+    if (fieldValue == null) {
+      if (allowNull)
+        return;
+      else
+        throw new OValidationException("The field '" + p.getFullName() + "' has been declared as " + p.getType()
+            + " but contains a null record (probably a deleted record?)");
+    }
+
+    final ORecord linkedRecord;
+    if (fieldValue instanceof OIdentifiable)
+      linkedRecord = ((OIdentifiable) fieldValue).getRecord();
+    else if (fieldValue instanceof String)
+      linkedRecord = new ORecordId((String) fieldValue).getRecord();
+    else
+      throw new OValidationException("The field '" + p.getFullName() + "' has been declared as " + p.getType()
+          + " but the value is not a record or a record-id");
+
+    if (linkedRecord != null && p.getLinkedClass() != null) {
+      if (!(linkedRecord instanceof ODocument))
+        throw new OValidationException("The field '" + p.getFullName() + "' has been declared as " + p.getType() + " of type '"
+            + p.getLinkedClass() + "' but the value is the record " + linkedRecord.getIdentity() + " that is not a document");
+
+      final ODocument doc = (ODocument) linkedRecord;
+
+      // AT THIS POINT CHECK THE CLASS ONLY IF != NULL BECAUSE IN CASE OF GRAPHS THE RECORD COULD BE PARTIAL
+      if (doc.getImmutableSchemaClass() != null && !p.getLinkedClass().isSuperClassOf(doc.getImmutableSchemaClass()))
+        throw new OValidationException("The field '" + p.getFullName() + "' has been declared as " + p.getType() + " of type '"
+            + p.getLinkedClass().getName() + "' but the value is the document " + linkedRecord.getIdentity() + " of class '"
+            + doc.getImmutableSchemaClass() + "'");
+    }
+  }
+
+  protected static void validateEmbedded(final OProperty p, final Object fieldValue) {
+    if (fieldValue instanceof ORecordId)
+      throw new OValidationException("The field '" + p.getFullName() + "' has been declared as " + p.getType()
+          + " but the value is the RecordID " + fieldValue);
+    else if (fieldValue instanceof OIdentifiable) {
+      if (((OIdentifiable) fieldValue).getIdentity().isValid())
+        throw new OValidationException("The field '" + p.getFullName() + "' has been declared as " + p.getType()
+            + " but the value is a document with the valid RecordID " + fieldValue);
+
+      final OClass embeddedClass = p.getLinkedClass();
+      if (embeddedClass != null) {
+        final ORecord rec = ((OIdentifiable) fieldValue).getRecord();
+        if (!(rec instanceof ODocument))
+          throw new OValidationException("The field '" + p.getFullName() + "' has been declared as " + p.getType()
+              + " with linked class '" + embeddedClass + "' but the record was not a document");
+
+        final ODocument doc = (ODocument) rec;
+        if (doc.getImmutableSchemaClass() == null)
+          throw new OValidationException("The field '" + p.getFullName() + "' has been declared as " + p.getType()
+              + " with linked class '" + embeddedClass + "' but the record has no class");
+
+        if (!(doc.getImmutableSchemaClass().isSubClassOf(embeddedClass)))
+          throw new OValidationException("The field '" + p.getFullName() + "' has been declared as " + p.getType()
+              + " with linked class '" + embeddedClass + "' but the record is of class '" + doc.getImmutableSchemaClass().getName()
+              + "' that is not a subclass of that");
+      }
+
+    } else
+      throw new OValidationException("The field '" + p.getFullName() + "' has been declared as " + p.getType()
+          + " but an incompatible type is used. Value: " + fieldValue);
+  }
+
+  /**
+   * Copies the current instance to a new one. Hasn't been choose the clone() to let ODocument return type. Once copied the new
+   * instance has the same identity and values but all the internal structure are totally independent by the source.
+   */
+  public ODocument copy() {
+    return (ODocument) copyTo(new ODocument());
+  }
+
+  /**
+   * Copies all the fields into iDestination document.
+   */
+  @Override
+  public ORecordAbstract copyTo(final ORecordAbstract iDestination) {
+    // TODO: REMOVE THIS
+    checkForFields();
+
+    ODocument destination = (ODocument) iDestination;
+
+    super.copyTo(iDestination);
+
+    destination._ordered = _ordered;
+
+    destination._className = _className;
+    destination._immutableSchemaVersion = -1;
+    destination._immutableClazz = null;
+
+    destination._trackingChanges = _trackingChanges;
+    if (_owners != null)
+      destination._owners = new ArrayList<WeakReference<ORecordElement>>(_owners);
+    else
+      destination._owners = null;
+
+    if (_fields != null) {
+      destination._fields = _fields instanceof LinkedHashMap ? new LinkedHashMap<String, ODocumentEntry>()
+          : new HashMap<String, ODocumentEntry>();
+      for (Entry<String, ODocumentEntry> entry : _fields.entrySet()) {
+        ODocumentEntry docEntry = entry.getValue().clone();
+        destination._fields.put(entry.getKey(), docEntry);
+        docEntry.value = ODocumentHelper.cloneValue(destination, entry.getValue().value);
+      }
+    } else
+      destination._fields = null;
+    destination._fieldSize = _fieldSize;
+    destination.addAllMultiValueChangeListeners();
+
+    destination._dirty = _dirty; // LEAVE IT AS LAST TO AVOID SOMETHING SET THE FLAG TO TRUE
+    destination._contentChanged = _contentChanged;
+
+    return destination;
+  }
+
+  /**
+   * Returns an empty record as place-holder of the current. Used when a record is requested, but only the identity is needed.
+   * 
+   * @return placeholder of this document
+   */
+  public ORecord placeholder() {
+    final ODocument cloned = new ODocument();
+    cloned._source = null;
+    cloned._recordId = _recordId;
+    cloned._status = STATUS.NOT_LOADED;
+    cloned._dirty = false;
+    cloned._contentChanged = false;
+    return cloned;
+  }
+
+  /**
+   * Detaches all the connected records. If new records are linked to the document the detaching cannot be completed and false will
+   * be returned. RidBag types cannot be fully detached when the database is connected using "remote" protocol.
+   * 
+   * @return true if the record has been detached, otherwise false
+   */
+  public boolean detach() {
+    deserializeFields();
+    boolean fullyDetached = true;
+
+    if (_fields != null) {
+      Object fieldValue;
+      for (Map.Entry<String, ODocumentEntry> entry : _fields.entrySet()) {
+        fieldValue = entry.getValue().value;
+
+        if (fieldValue instanceof ORecord)
+          if (((ORecord) fieldValue).getIdentity().isNew())
+            fullyDetached = false;
+          else
+            entry.getValue().value = ((ORecord) fieldValue).getIdentity();
+
+        if (fieldValue instanceof ODetachable) {
+          if (!((ODetachable) fieldValue).detach())
+            fullyDetached = false;
+        }
+      }
+    }
+
+    return fullyDetached;
+  }
+
+  /**
+   * Loads the record using a fetch plan. Example:
+   * <p>
+   * <code>doc.load( "*:3" ); // LOAD THE DOCUMENT BY EARLY FETCHING UP TO 3rd LEVEL OF CONNECTIONS</code>
+   * </p>
+   * 
+   * @param iFetchPlan
+   *          Fetch plan to use
+   */
+  public ODocument load(final String iFetchPlan) {
+    return load(iFetchPlan, false);
+  }
+
+  /**
+   * Loads the record using a fetch plan. Example:
+   * <p>
+   * <code>doc.load( "*:3", true ); // LOAD THE DOCUMENT BY EARLY FETCHING UP TO 3rd LEVEL OF CONNECTIONS IGNORING THE CACHE</code>
+   * </p>
+   * 
+   * @param iIgnoreCache
+   *          Ignore the cache or use it
+   */
+  public ODocument load(final String iFetchPlan, boolean iIgnoreCache) {
+    Object result;
+    try {
+      result = getDatabase().load(this, iFetchPlan, iIgnoreCache);
+    } catch (Exception e) {
+      throw new ORecordNotFoundException("The record with id '" + getIdentity() + "' was not found", e);
+    }
+
+    if (result == null)
+      throw new ORecordNotFoundException("The record with id '" + getIdentity() + "' was not found");
+
+    return (ODocument) result;
+  }
+
+  public ODocument load(final String iFetchPlan, boolean iIgnoreCache, boolean loadTombstone) {
+    Object result;
+    try {
+      result = getDatabase().load(this, iFetchPlan, iIgnoreCache, loadTombstone, OStorage.LOCKING_STRATEGY.DEFAULT);
+    } catch (Exception e) {
+      throw new ORecordNotFoundException("The record with id '" + getIdentity() + "' was not found", e);
+    }
+
+    if (result == null)
+      throw new ORecordNotFoundException("The record with id '" + getIdentity() + "' was not found");
+
+    return (ODocument) result;
+  }
+
+  @Override
+  public ODocument reload(final String iFetchPlan, final boolean iIgnoreCache) {
+    super.reload(iFetchPlan, iIgnoreCache);
+    if (!_lazyLoad) {
+      checkForFields();
+      checkForLoading();
+    }
+    return this;
+  }
+
+  public boolean hasSameContentOf(final ODocument iOther) {
+    final ODatabaseDocumentInternal currentDb = ODatabaseRecordThreadLocal.INSTANCE.getIfDefined();
+    return ODocumentHelper.hasSameContentOf(this, currentDb, iOther, currentDb, null);
+  }
+
+  @Override
+  public byte[] toStream() {
+    if (_recordFormat == null)
+      setup();
+    return toStream(false);
+  }
+
+  /**
+   * Returns the document as Map String,Object . If the document has identity, then the @rid entry is valued. If the document has a
+   * class, then the @class entry is valued.
+   * 
+   * @since 2.0
+   */
+  public Map<String, Object> toMap() {
+    final Map<String, Object> map = new HashMap<String, Object>();
+    for (String field : fieldNames())
+      map.put(field, field(field));
+
+    final ORID id = getIdentity();
+    if (id.isValid())
+      map.put("@rid", id);
+
+    final String className = getClassName();
+    if (className != null)
+      map.put("@class", className);
+
+    return map;
+  }
+
+  /**
+   * Dumps the instance as string.
+   */
+  @Override
+  public String toString() {
+    return toString(new HashSet<ORecord>());
+  }
+
+  /**
+   * Fills the ODocument directly with the string representation of the document itself. Use it for faster insertion but pay
+   * attention to respect the OrientDB record format.
+   * <p>
+   * <code>
+   * record.reset();<br>
+   * record.setClassName("Account");<br>
+   * record.fromString(new String("Account@id:" + data.getCyclesDone() + ",name:'Luca',surname:'Garulli',birthDate:" + date.getTime()<br>
+   * + ",salary:" + 3000f + i));<br>
+   * record.save();<br>
+   * </code>
+   * </p>
+   *
+   * @param iValue
+   */
+  @Deprecated
+  public void fromString(final String iValue) {
+    _dirty = true;
+    _contentChanged = true;
+    _source = OBinaryProtocol.string2bytes(iValue);
+
+    removeAllCollectionChangeListeners();
+
+    _fields = null;
+    _fieldSize = 0;
+  }
+
+  /**
+   * Returns the set of field names.
+   */
+  public String[] fieldNames() {
+    checkForLoading();
+    checkForFields();
+
+    if (_fields == null || _fields.size() == 0)
+      return EMPTY_STRINGS;
+    List<String> names = new ArrayList<String>(_fields.size());
+    for (Entry<String, ODocumentEntry> entry : _fields.entrySet()) {
+      if (entry.getValue().exist())
+        names.add(entry.getKey());
+    }
+    return names.toArray(new String[names.size()]);
+  }
+
+  /**
+   * Returns the array of field values.
+   */
+  public Object[] fieldValues() {
+    checkForLoading();
+    checkForFields();
+    Object[] res = new Object[_fields.size()];
+    int i = 0;
+    for (ODocumentEntry entry : _fields.values()) {
+      res[i++] = entry.value;
+    }
+    return res;
+  }
+
+  public <RET> RET rawField(final String iFieldName) {
+    if (iFieldName == null || iFieldName.length() == 0)
+      return null;
+
+    checkForLoading();
+    if (!checkForFields(iFieldName))
+      // NO FIELDS
+      return null;
+
+    // OPTIMIZATION
+    if (!_allowChainedAccess || (iFieldName.charAt(0) != '@' && OStringSerializerHelper.indexOf(iFieldName, 0, '.', '[') == -1)) {
+      ODocumentEntry entry = _fields.get(iFieldName);
+      if (entry != null && entry.exist())
+        return (RET) entry.value;
+      else
+        return null;
+    }
+
+    // NOT FOUND, PARSE THE FIELD NAME
+    return (RET) ODocumentHelper.getFieldValue(this, iFieldName);
+  }
+
+  /**
+   * Reads the field value.
+   *
+   * @param iFieldName
+   *          field name
+   * @return field value if defined, otherwise null
+   */
+  public <RET> RET field(final String iFieldName) {
+    RET value = this.rawField(iFieldName);
+
+    if (!iFieldName.startsWith("@") && _lazyLoad && value instanceof ORID
+        && (((ORID) value).isPersistent() || ((ORID) value).isNew()) && ODatabaseRecordThreadLocal.INSTANCE.isDefined()) {
+      // CREATE THE DOCUMENT OBJECT IN LAZY WAY
+      RET newValue = (RET) getDatabase().load((ORID) value);
+      if (newValue != null) {
+        value = newValue;
+        if (!iFieldName.contains(".")) {
+          ODocumentEntry entry = _fields.get(iFieldName);
+          removeCollectionChangeListener(entry, entry.value);
+          removeCollectionTimeLine(entry);
+          entry.value = value;
+          addCollectionChangeListener(iFieldName, entry, value);
+        }
+      }
+    }
+
+    return value;
+  }
+
+  /**
+   * Reads the field value forcing the return type. Use this method to force return of ORID instead of the entire document by
+   * passing ORID.class as iFieldType.
+   *
+   * @param iFieldName
+   *          field name
+   * @param iFieldType
+   *          Forced type.
+   * @return field value if defined, otherwise null
+   */
+  public <RET> RET field(final String iFieldName, final Class<?> iFieldType) {
+    RET value = this.rawField(iFieldName);
+
+    if (value != null)
+      value = ODocumentHelper.convertField(this, iFieldName, iFieldType, value);
+
+    return value;
+  }
+
+  /**
+   * Reads the field value forcing the return type. Use this method to force return of binary data.
+   *
+   * @param iFieldName
+   *          field name
+   * @param iFieldType
+   *          Forced type.
+   * @return field value if defined, otherwise null
+   */
+  public <RET> RET field(final String iFieldName, final OType iFieldType) {
+    RET value = (RET) field(iFieldName);
+    OType original;
+    if (iFieldType != null && iFieldType != (original = fieldType(iFieldName))) {
+      // this is needed for the csv serializer that don't give back values
+      if (original == null) {
+        original = OType.getTypeByValue(value);
+        if (iFieldType == original)
+          return value;
+      }
+      Object newValue = null;
+
+      if (iFieldType == OType.BINARY && value instanceof String)
+        newValue = OStringSerializerHelper.getBinaryContent(value);
+      else if (iFieldType == OType.DATE && value instanceof Long)
+        newValue = new Date((Long) value);
+      else if ((iFieldType == OType.EMBEDDEDSET || iFieldType == OType.LINKSET) && value instanceof List)
+        // CONVERT LIST TO SET
+        newValue = Collections.unmodifiableSet((Set<?>) ODocumentHelper.convertField(this, iFieldName, Set.class, value));
+      else if ((iFieldType == OType.EMBEDDEDLIST || iFieldType == OType.LINKLIST) && value instanceof Set)
+        // CONVERT SET TO LIST
+        newValue = Collections.unmodifiableList((List<?>) ODocumentHelper.convertField(this, iFieldName, List.class, value));
+      else if ((iFieldType == OType.EMBEDDEDMAP || iFieldType == OType.LINKMAP) && value instanceof Map)
+        // CONVERT SET TO LIST
+        newValue = Collections.unmodifiableMap((Map<?, ?>) ODocumentHelper.convertField(this, iFieldName, Map.class, value));
+      else
+        newValue = OType.convert(value, iFieldType.getDefaultJavaType());
+
+      if (newValue != null)
+        value = (RET) newValue;
+
+    }
+    return value;
+  }
+
+  /**
+   * Writes the field value. This method sets the current document as dirty.
+   *
+   * @param iFieldName
+   *          field name. If contains dots (.) the change is applied to the nested documents in chain. To disable this feature call
+   *          {@link #setAllowChainedAccess(boolean)} to false.
+   * @param iPropertyValue
+   *          field value
+   * @return The Record instance itself giving a "fluent interface". Useful to call multiple methods in chain.
+   */
+  public ODocument field(final String iFieldName, Object iPropertyValue) {
+    return field(iFieldName, iPropertyValue, new OType[0]);
+  }
+
+  /**
+   * Fills a document passing the field names/values.
+   */
+  public ODocument fields(final String iFieldName, final Object iFieldValue, final Object... iFields) {
+    if (iFields != null && iFields.length % 2 != 0)
+      throw new IllegalArgumentException("Fields must be passed in pairs as name and value");
+
+    field(iFieldName, iFieldValue);
+    if (iFields != null && iFields.length > 0)
+      for (int i = 0; i < iFields.length; i += 2) {
+        field(iFields[i].toString(), iFields[i + 1]);
+      }
+    return this;
+  }
+
+  /**
+   * Deprecated. Use fromMap(Map) instead.<br>
+   * Fills a document passing the field names/values as a Map String,Object where the keys are the field names and the values are
+   * the field values.
+   *
+   * @see #fromMap(Map)
+   *
+   */
+  @Deprecated
+  public ODocument fields(final Map<String, Object> iMap) {
+    return fromMap(iMap);
+  }
+
+  /**
+   * Fills a document passing the field names/values as a Map String,Object where the keys are the field names and the values are
+   * the field values. It accepts also @rid for record id and @class for class name.
+   *
+   * @since 2.0
+   */
+  public ODocument fromMap(final Map<String, Object> iMap) {
+    if (iMap != null) {
+      for (Entry<String, Object> entry : iMap.entrySet())
+        field(entry.getKey(), entry.getValue());
+    }
+    return this;
+  }
+
+  /**
+   * Writes the field value forcing the type. This method sets the current document as dirty.
+   *
+   * if there's a schema definition for the specified field, the value will be converted to respect the schema definition if needed.
+   * if the type defined in the schema support less precision than the iPropertyValue provided, the iPropertyValue will be converted
+   * following the java casting rules with possible precision loss.
+   *
+   * @param iFieldName
+   *          field name. If contains dots (.) the change is applied to the nested documents in chain. To disable this feature call
+   *          {@link #setAllowChainedAccess(boolean)} to false.
+   * @param iPropertyValue
+   *          field value.
+   *
+   * @param iFieldType
+   *          Forced type (not auto-determined)
+   * @return The Record instance itself giving a "fluent interface". Useful to call multiple methods in chain. If the updated
+   *         document is another document (using the dot (.) notation) then the document returned is the changed one or NULL if no
+   *         document has been found in chain
+   */
+  public ODocument field(String iFieldName, Object iPropertyValue, OType... iFieldType) {
+    if ("@class".equals(iFieldName)) {
+      setClassName(iPropertyValue.toString());
+      return this;
+    } else if ("@rid".equals(iFieldName)) {
+      _recordId.fromString(iPropertyValue.toString());
+      return this;
+    }
+
+    final int lastSep = _allowChainedAccess ? iFieldName.lastIndexOf('.') : -1;
+    if (lastSep > -1) {
+      // SUB PROPERTY GET 1 LEVEL BEFORE LAST
+      final Object subObject = field(iFieldName.substring(0, lastSep));
+      if (subObject != null) {
+        final String subFieldName = iFieldName.substring(lastSep + 1);
+        if (subObject instanceof ODocument) {
+          // SUB-DOCUMENT
+          ((ODocument) subObject).field(subFieldName, iPropertyValue);
+          return (ODocument) (((ODocument) subObject).isEmbedded() ? this : subObject);
+        } else if (subObject instanceof Map<?, ?>)
+          // KEY/VALUE
+          ((Map<String, Object>) subObject).put(subFieldName, iPropertyValue);
+        else if (OMultiValue.isMultiValue(subObject)) {
+          // APPLY CHANGE TO ALL THE ITEM IN SUB-COLLECTION
+          for (Object subObjectItem : OMultiValue.getMultiValueIterable(subObject)) {
+            if (subObjectItem instanceof ODocument) {
+              // SUB-DOCUMENT, CHECK IF IT'S NOT LINKED
+              if (!((ODocument) subObjectItem).isEmbedded())
+                throw new IllegalArgumentException("Property '" + iFieldName
+                    + "' points to linked collection of items. You can only change embedded documents in this way");
+              ((ODocument) subObjectItem).field(subFieldName, iPropertyValue);
+            } else if (subObjectItem instanceof Map<?, ?>) {
+              // KEY/VALUE
+              ((Map<String, Object>) subObjectItem).put(subFieldName, iPropertyValue);
+            }
+          }
+          return this;
+        }
+      }
+      return null;
+    }
+
+    iFieldName = checkFieldName(iFieldName);
+
+    checkForLoading();
+    checkForFields();
+
+    ODocumentEntry entry = _fields.get(iFieldName);
+    final boolean knownProperty;
+    final Object oldValue;
+    final OType oldType;
+    if (entry == null) {
+      entry = new ODocumentEntry();
+      _fieldSize++;
+      _fields.put(iFieldName, entry);
+      entry.setCreated(true);
+      knownProperty = false;
+      oldValue = null;
+      oldType = null;
+    } else {
+      knownProperty = entry.exist();
+      oldValue = entry.value;
+      oldType = entry.type;
+    }
+
+    if (knownProperty)
+      // CHECK IF IS REALLY CHANGED
+      if (iPropertyValue == null) {
+        if (oldValue == null)
+          // BOTH NULL: UNCHANGED
+          return this;
+      } else {
+        try {
+          if (iPropertyValue.equals(oldValue)) {
+            if (iFieldType == null || iFieldType.length == 0 || iFieldType[0] == oldType) {
+              if (!(iPropertyValue instanceof ORecordElement))
+                // SAME BUT NOT TRACKABLE: SET THE RECORD AS DIRTY TO BE SURE IT'S SAVED
+                setDirty();
+
+              // SAVE VALUE: UNCHANGED
+              return this;
+            }
+          }
+
+        } catch (Exception e) {
+          OLogManager.instance().warn(this, "Error on checking the value of property %s against the record %s", e, iFieldName,
+              getIdentity());
+        }
+      }
+
+    OType fieldType = deriveFieldType(iFieldName, entry, iFieldType);
+
+    if (oldValue instanceof ORidBag) {
+      final ORidBag ridBag = (ORidBag) oldValue;
+      ridBag.setOwner(null);
+    } else if (oldValue instanceof ODocument) {
+      ODocumentInternal.removeOwner((ODocument) oldValue, this);
+    }
+
+    if (iPropertyValue != null) {
+      // CHECK FOR CONVERSION
+      if (fieldType != null) {
+        iPropertyValue = ODocumentHelper.convertField(this, iFieldName, fieldType.getDefaultJavaType(), iPropertyValue);
+        if (fieldType.equals(OType.EMBEDDED) && iPropertyValue instanceof ODocument) {
+          final ODocument embeddedDocument = (ODocument) iPropertyValue;
+          ODocumentInternal.addOwner(embeddedDocument, this);
+        }
+      } else if (iPropertyValue instanceof Enum)
+        iPropertyValue = iPropertyValue.toString();
+
+      if (iPropertyValue instanceof ORidBag) {
+        final ORidBag ridBag = (ORidBag) iPropertyValue;
+        ridBag.setOwner(null); // in order to avoid IllegalStateException when ridBag changes the owner (ODocument.merge)
+        ridBag.setOwner(this);
+      }
+    }
+
+    if (oldType != fieldType && oldType != null) {
+      // can be made in a better way, but "keeping type" issue should be solved before
+      if (iPropertyValue == null || fieldType != null || oldType != OType.getTypeByValue(iPropertyValue))
+        entry.type = fieldType;
+    }
+    removeCollectionChangeListener(entry, oldValue);
+    removeCollectionTimeLine(entry);
+    entry.value = iPropertyValue;
+    if (!entry.exist()) {
+      entry.setExist(true);
+      _fieldSize++;
+    }
+    addCollectionChangeListener(iFieldName, entry, iPropertyValue);
+
+    if (_status != STATUS.UNMARSHALLING) {
+      setDirty();
+      if (!entry.isChanged()) {
+        entry.original = oldValue;
+        entry.setChanged(true);
+      }
+    }
+
+    return this;
+  }
+
+  /**
+   * Removes a field.
+   */
+  public Object removeField(final String iFieldName) {
+    checkForLoading();
+    checkForFields();
+
+    final ODocumentEntry entry = _fields.get(iFieldName);
+    if (entry == null)
+      return null;
+    Object oldValue = entry.value;
+    if (entry.exist() && _trackingChanges) {
+      // SAVE THE OLD VALUE IN A SEPARATE MAP
+      if (entry.original == null)
+        entry.original = entry.value;
+      entry.value = null;
+      entry.setExist(false);
+      entry.setChanged(true);
+    } else {
+      _fields.remove(iFieldName);
+    }
+    _fieldSize--;
+
+    removeCollectionTimeLine(entry);
+    removeCollectionChangeListener(entry, oldValue);
+
+    setDirty();
+    return oldValue;
+  }
+
+  /**
+   * Merge current document with the document passed as parameter. If the field already exists then the conflicts are managed based
+   * on the value of the parameter 'iConflictsOtherWins'.
+   *
+   * @param iOther
+   *          Other ODocument instance to merge
+   * @param iUpdateOnlyMode
+   *          if true, the other document properties will always be added or overwritten. If false, the missed properties in the
+   *          "other" document will be removed by original document
+   * @param iMergeSingleItemsOfMultiValueFields
+   *
+   * @return
+   */
+  public ODocument merge(final ODocument iOther, boolean iUpdateOnlyMode, boolean iMergeSingleItemsOfMultiValueFields) {
+    iOther.checkForLoading();
+    iOther.checkForFields();
+
+    if (_className == null && iOther.getImmutableSchemaClass() != null)
+      _className = iOther.getImmutableSchemaClass().getName();
+
+    return mergeMap(iOther._fields, iUpdateOnlyMode, iMergeSingleItemsOfMultiValueFields);
+  }
+
+  /**
+   * Merge current document with the document passed as parameter. If the field already exists then the conflicts are managed based
+   * on the value of the parameter 'iConflictsOtherWins'.
+   *
+   * @param iOther
+   *          Other ODocument instance to merge
+   * @param iUpdateOnlyMode
+   *          if true, the other document properties will always be added or overwritten. If false, the missed properties in the
+   *          "other" document will be removed by original document
+   * @param iMergeSingleItemsOfMultiValueFields
+   *
+   * @return
+   */
+  public ODocument merge(final Map<String, Object> iOther, final boolean iUpdateOnlyMode,
+      boolean iMergeSingleItemsOfMultiValueFields) {
+    throw new UnsupportedOperationException();
+  }
+
+  /**
+   * Returns list of changed fields. There are two types of changes:
+   * <ol>
+   * <li>Value of field itself was changed by calling of {@link #field(String, Object)} method for example.</li>
+   * <li>Internal state of field was changed but was not saved. This case currently is applicable for for collections only.</li>
+   * </ol>
+   *
+   * @return List of fields, values of which were changed.
+   */
+  public String[] getDirtyFields() {
+    if (_fields == null || _fields.isEmpty())
+      return EMPTY_STRINGS;
+
+    final Set<String> dirtyFields = new HashSet<String>();
+    for (Entry<String, ODocumentEntry> entry : _fields.entrySet()) {
+      if (entry.getValue().isChanged() || entry.getValue().timeLine != null)
+        dirtyFields.add(entry.getKey());
+    }
+    return dirtyFields.toArray(new String[dirtyFields.size()]);
+  }
+
+  /**
+   * Returns the original value of a field before it has been changed.
+   *
+   * @param iFieldName
+   *          Property name to retrieve the original value
+   */
+  public Object getOriginalValue(final String iFieldName) {
+    if (_fields != null) {
+      ODocumentEntry entry = _fields.get(iFieldName);
+      if (entry != null)
+        return entry.original;
+    }
+    return null;
+  }
+
+  public OMultiValueChangeTimeLine<Object, Object> getCollectionTimeLine(final String iFieldName) {
+    ODocumentEntry entry = _fields != null ? _fields.get(iFieldName) : null;
+    return entry != null ? entry.timeLine : null;
+  }
+
+  /**
+   * Returns the iterator fields
+   */
+  public Iterator<Entry<String, Object>> iterator() {
+    checkForLoading();
+    checkForFields();
+
+    if (_fields == null)
+      return OEmptyMapEntryIterator.INSTANCE;
+
+    final Iterator<Entry<String, ODocumentEntry>> iterator = _fields.entrySet().iterator();
+    return new Iterator<Entry<String, Object>>() {
+      private Entry<String, ODocumentEntry> current;
+      private boolean                       read = true;
+
+      public boolean hasNext() {
+        while (iterator.hasNext()) {
+          current = iterator.next();
+          if (current.getValue().exist()) {
+            read = false;
+            return true;
+          }
+        }
+        return false;
+      }
+
+      public Entry<String, Object> next() {
+        if (read)
+          if (!hasNext()) {
+            // Look wrong but is correct, it need to fail if there isn't next.
+            iterator.next();
+          }
+        Entry<String, Object> toRet = new Entry<String, Object>() {
+          private Entry<String, ODocumentEntry> intern = current;
+
+          @Override
+          public Object setValue(Object value) {
+            throw new UnsupportedOperationException();
+          }
+
+          @Override
+          public Object getValue() {
+            return intern.getValue().value;
+          }
+
+          @Override
+          public String getKey() {
+            return intern.getKey();
+          }
+        };
+        read = true;
+        return toRet;
+      }
+
+      public void remove() {
+
+        if (_trackingChanges) {
+          if (current.getValue().isChanged())
+            current.getValue().original = current.getValue().value;
+          current.getValue().value = null;
+          current.getValue().setExist(false);
+          current.getValue().setChanged(true);
+        } else
+          iterator.remove();
+        _fieldSize--;
+        removeCollectionChangeListener(current.getValue(), current.getValue().value);
+        removeCollectionTimeLine(current.getValue());
+      }
+    };
+  }
+
+  /**
+   * Checks if a field exists.
+   *
+   * @return True if exists, otherwise false.
+   */
+  public boolean containsField(final String iFieldName) {
+    if (iFieldName == null)
+      return false;
+
+    checkForLoading();
+    checkForFields(iFieldName);
+    ODocumentEntry entry = _fields.get(iFieldName);
+    return entry != null && entry.exist();
+  }
+
+  /**
+   * Returns true if the record has some owner.
+   */
+  public boolean hasOwners() {
+    return _owners != null && !_owners.isEmpty();
+  }
+
+  @Override
+  public ORecordElement getOwner() {
+    if (_owners == null)
+      return null;
+
+    for (WeakReference<ORecordElement> _owner : _owners) {
+      final ORecordElement e = _owner.get();
+      if (e != null)
+        return e;
+    }
+
+    return null;
+  }
+
+  public Iterable<ORecordElement> getOwners() {
+    if (_owners == null)
+      return Collections.emptyList();
+
+    final List<ORecordElement> result = new ArrayList<ORecordElement>();
+    for (WeakReference<ORecordElement> o : _owners)
+      result.add(o.get());
+
+    return result;
+  }
+
+  /**
+   * Propagates the dirty status to the owner, if any. This happens when the object is embedded in another one.
+   */
+  @Override
+  public ORecordAbstract setDirty() {
+    if (_owners != null) {
+      // PROPAGATES TO THE OWNER
+      ORecordElement e;
+      for (WeakReference<ORecordElement> o : _owners) {
+        e = o.get();
+        if (e != null)
+          e.setDirty();
+      }
+    }
+    // THIS IS IMPORTANT TO BE SURE THAT FIELDS ARE LOADED BEFORE IT'S TOO LATE AND THE RECORD _SOURCE IS NULL
+    checkForFields();
+
+    return super.setDirty();
+  }
+
+  @Override
+  public void setDirtyNoChanged() {
+    if (_owners != null) {
+      // PROPAGATES TO THE OWNER
+      ORecordElement e;
+      for (WeakReference<ORecordElement> o : _owners) {
+        e = o.get();
+        if (e != null)
+          e.setDirtyNoChanged();
+      }
+    }
+
+    // THIS IS IMPORTANT TO BE SURE THAT FIELDS ARE LOADED BEFORE IT'S TOO LATE AND THE RECORD _SOURCE IS NULL
+    checkForFields();
+
+    super.setDirtyNoChanged();
+  }
+
+  @Override
+  public ODocument fromStream(final byte[] iRecordBuffer) {
+    removeAllCollectionChangeListeners();
+
+    _fields = null;
+    _fieldSize = 0;
+    _contentChanged = false;
+    _schema = null;
+    fetchSchemaIfCan();
+    super.fromStream(iRecordBuffer);
+
+    if (!_lazyLoad) {
+      checkForFields();
+      checkForLoading();
+    }
+
+    return this;
+  }
+
+  /**
+   * Returns the forced field type if any.
+   *
+   * @param iFieldName
+   *          name of field to check
+   */
+  public OType fieldType(final String iFieldName) {
+    checkForFields(iFieldName);
+
+    ODocumentEntry entry = _fields.get(iFieldName);
+    if (entry != null)
+      return entry.type;
+
+    return null;
+  }
+
+  @Override
+  public ODocument unload() {
+    super.unload();
+    internalReset();
+    return this;
+  }
+
+  /**
+   * <p>
+   * Clears all the field values and types. Clears only record content, but saves its identity.
+   * </p>
+   *
+   * <p>
+   * The following code will clear all data from specified document.
+   * </p>
+   * <code>
+   *   doc.clear();
+   *   doc.save();
+   * </code>
+   *
+   * @return this
+   * @see #reset()
+   */
+  @Override
+  public ODocument clear() {
+    super.clear();
+    internalReset();
+    _owners = null;
+    return this;
+  }
+
+  /**
+   * <p>
+   * Resets the record values and class type to being reused. It's like you create a ODocument from scratch. This method is handy
+   * when you want to insert a bunch of documents and don't want to strain GC.
+   * </p>
+   *
+   * <p>
+   * The following code will create a new document in database.
+   * </p>
+   * <code>
+   *   doc.clear();
+   *   doc.save();
+   * </code>
+   *
+   * <p>
+   * IMPORTANT! This can be used only if no transactions are begun.
+   * </p>
+   *
+   * @return this
+   * @throws IllegalStateException
+   *           if transaction is begun.
+   *
+   * @see #clear()
+   */
+  @Override
+  public ODocument reset() {
+    ODatabaseDocument db = ODatabaseRecordThreadLocal.INSTANCE.getIfDefined();
+    if (db != null && db.getTransaction().isActive())
+      throw new IllegalStateException("Cannot reset documents during a transaction. Create a new one each time");
+
+    super.reset();
+
+    _className = null;
+    _immutableClazz = null;
+    _immutableSchemaVersion = -1;
+
+    internalReset();
+
+    _owners = null;
+    return this;
+  }
+
+  /**
+   * Rollbacks changes to the loaded version without reloading the document. Works only if tracking changes is enabled @see
+   * {@link #isTrackingChanges()} and {@link #setTrackingChanges(boolean)} methods.
+   */
+  public ODocument undo() {
+    if (!_trackingChanges)
+      throw new OConfigurationException("Cannot undo the document because tracking of changes is disabled");
+    Iterator<Entry<String, ODocumentEntry>> vals = _fields.entrySet().iterator();
+    while (vals.hasNext()) {
+      Entry<String, ODocumentEntry> next = vals.next();
+      if (next.getValue().isCreated()) {
+        vals.remove();
+      } else if (next.getValue().isChanged()) {
+        next.getValue().value = next.getValue().original;
+        next.getValue().setChanged(false);
+        next.getValue().original = null;
+        next.getValue().setExist(true);
+      }
+    }
+    _fieldSize = _fields.size();
+
+    return this;
+  }
+
+  public ODocument undo(String field) {
+    if (!_trackingChanges)
+      throw new OConfigurationException("Cannot undo the document because tracking of changes is disabled");
+    if (_fields != null) {
+      final ODocumentEntry value = _fields.get(field);
+      if (value.created) {
+        _fields.remove(field);
+      }
+      if (value.changed) {
+        value.value = value.original;
+        value.original = null;
+        value.changed = false;
+        value.exist = true;
+      }
+    }
+    return this;
+  }
+
+  public boolean isLazyLoad() {
+    return _lazyLoad;
+  }
+
+  public void setLazyLoad(final boolean iLazyLoad) {
+    this._lazyLoad = iLazyLoad;
+    checkForFields();
+
+    if (_fields != null) {
+      // PROPAGATE LAZINESS TO THE FIELDS
+      for (Entry<String, ODocumentEntry> field : _fields.entrySet()) {
+        if (field.getValue().value instanceof ORecordLazyMultiValue)
+          ((ORecordLazyMultiValue) field.getValue().value).setAutoConvertToRecord(false);
+      }
+    }
+  }
+
+  public boolean isTrackingChanges() {
+    return _trackingChanges;
+  }
+
+  /**
+   * Enabled or disabled the tracking of changes in the document. This is needed by some triggers like
+   * {@link com.orientechnologies.orient.core.index.OClassIndexManager} to determine what fields are changed to update indexes.
+   *
+   * @param iTrackingChanges
+   *          True to enable it, otherwise false
+   * @return this
+   */
+  public ODocument setTrackingChanges(final boolean iTrackingChanges) {
+    this._trackingChanges = iTrackingChanges;
+    if (!iTrackingChanges && _fields != null) {
+      // FREE RESOURCES
+      Iterator<Entry<String, ODocumentEntry>> iter = _fields.entrySet().iterator();
+      while (iter.hasNext()) {
+        Entry<String, ODocumentEntry> cur = iter.next();
+        if (!cur.getValue().exist())
+          iter.remove();
+        else {
+          cur.getValue().setCreated(false);
+          cur.getValue().setChanged(false);
+          cur.getValue().original = null;
+          cur.getValue().timeLine = null;
+        }
+      }
+      removeAllCollectionChangeListeners();
+    } else {
+      addAllMultiValueChangeListeners();
+    }
+    return this;
+  }
+
+  protected void clearTrackData() {
+    if (_fields != null) {
+      // FREE RESOURCES
+      Iterator<Entry<String, ODocumentEntry>> iter = _fields.entrySet().iterator();
+      while (iter.hasNext()) {
+        Entry<String, ODocumentEntry> cur = iter.next();
+        if (!cur.getValue().exist())
+          iter.remove();
+        else {
+          cur.getValue().setCreated(false);
+          cur.getValue().setChanged(false);
+          cur.getValue().original = null;
+          cur.getValue().timeLine = null;
+          if (cur.getValue().value instanceof OTrackedMultiValue<?, ?>) {
+            removeCollectionChangeListener(cur.getValue(), cur.getValue().value);
+            addCollectionChangeListener(cur.getKey(), cur.getValue(), cur.getValue().value);
+          }
+        }
+      }
+    }
+  }
+
+  public boolean isOrdered() {
+    return _ordered;
+  }
+
+  public ODocument setOrdered(final boolean iOrdered) {
+    this._ordered = iOrdered;
+    return this;
+  }
+
+  @Override
+  public boolean equals(Object obj) {
+    if (!super.equals(obj))
+      return false;
+
+    return this == obj || _recordId.isValid();
+  }
+
+  @Override
+  public int hashCode() {
+    if (_recordId.isValid())
+      return super.hashCode();
+
+    return System.identityHashCode(this);
+  }
+
+  /**
+   * Returns the number of fields in memory.
+   */
+  public int fields() {
+    checkForLoading();
+    checkForFields();
+    return _fieldSize;
+  }
+
+  public boolean isEmpty() {
+    checkForLoading();
+    checkForFields();
+    return _fields == null || _fields.isEmpty();
+  }
+
+  @Override
+  public ODocument fromJSON(final String iSource, final String iOptions) {
+    return (ODocument) super.fromJSON(iSource, iOptions);
+  }
+
+  @Override
+  public ODocument fromJSON(final String iSource) {
+    return (ODocument) super.fromJSON(iSource);
+  }
+
+  @Override
+  public ODocument fromJSON(final InputStream iContentResult) throws IOException {
+    return (ODocument) super.fromJSON(iContentResult);
+  }
+
+  @Override
+  public ODocument fromJSON(final String iSource, final boolean needReload) {
+    return (ODocument) super.fromJSON(iSource, needReload);
+  }
+
+  public boolean isEmbedded() {
+    return _owners != null && !_owners.isEmpty();
+  }
+
+  /**
+   * Sets the field type. This overrides the schema property settings if any.
+   *
+   * @param iFieldName
+   *          Field name
+   * @param iFieldType
+   *          Type to set between OType enumaration values
+   */
+  public ODocument setFieldType(final String iFieldName, final OType iFieldType) {
+    checkForLoading();
+    checkForFields(iFieldName);
+    if (iFieldType != null) {
+      if (_fields == null)
+        _fields = _ordered ? new LinkedHashMap<String, ODocumentEntry>() : new HashMap<String, ODocumentEntry>();
+      // SET THE FORCED TYPE
+      ODocumentEntry entry = getOrCreate(iFieldName);
+      entry.type = iFieldType;
+    } else if (_fields != null) {
+      // REMOVE THE FIELD TYPE
+      ODocumentEntry entry = _fields.get(iFieldName);
+      if (entry != null)
+        // EMPTY: OPTIMIZE IT BY REMOVING THE ENTIRE MAP
+        entry.type = null;
+    }
+    return this;
+  }
+
+  @Override
+  public ODocument save() {
+    return (ODocument) save(null, false);
+  }
+
+  @Override
+  public ODocument save(final String iClusterName) {
+    return (ODocument) save(iClusterName, false);
+  }
+
+  public ORecordAbstract save(final String iClusterName, final boolean forceCreate) {
+    return getDatabase().save(this, iClusterName, ODatabase.OPERATION_MODE.SYNCHRONOUS, forceCreate, null, null);
+  }
+
+  /*
+   * Initializes the object if has been unserialized
+   */
+  public boolean deserializeFields(final String... iFields) {
+    if (_source == null)
+      // ALREADY UNMARSHALLED OR JUST EMPTY
+      return true;
+
+    if (iFields != null && iFields.length > 0) {
+      // EXTRACT REAL FIELD NAMES
+      for (int i = 0; i < iFields.length; ++i) {
+        final String f = iFields[i];
+        if (!f.startsWith("@")) {
+          int pos1 = f.indexOf('[');
+          int pos2 = f.indexOf('.');
+          if (pos1 > -1 || pos2 > -1) {
+            int pos = pos1 > -1 ? pos1 : pos2;
+            if (pos2 > -1 && pos2 < pos)
+              pos = pos2;
+
+            // REPLACE THE FIELD NAME
+            iFields[i] = f.substring(0, pos);
+          }
+        }
+      }
+
+      // CHECK IF HAS BEEN ALREADY UNMARSHALLED
+      if (_fields != null && !_fields.isEmpty()) {
+        boolean allFound = true;
+        for (String f : iFields)
+          if (!f.startsWith("@") && !_fields.containsKey(f)) {
+            allFound = false;
+            break;
+          }
+
+        if (allFound)
+          // ALL THE REQUESTED FIELDS HAVE BEEN LOADED BEFORE AND AVAILABLES, AVOID UNMARSHALLIGN
+          return true;
+      }
+    }
+
+    if (_recordFormat == null)
+      setup();
+
+    _status = ORecordElement.STATUS.UNMARSHALLING;
+    try {
+      _recordFormat.fromStream(_source, this, iFields);
+    } finally {
+      _status = ORecordElement.STATUS.LOADED;
+    }
+
+    if (iFields != null && iFields.length > 0) {
+      if (iFields[0].startsWith("@"))
+        // ATTRIBUTE
+        return true;
+
+      // PARTIAL UNMARSHALLING
+      if (_fields != null && !_fields.isEmpty())
+        for (String f : iFields)
+          if (_fields.containsKey(f))
+            return true;
+
+      // NO FIELDS FOUND
+      return false;
+    } else if (_source != null)
+      // FULL UNMARSHALLING
+      _source = null;
+
+    return true;
+  }
+
+  @Override
+  public void writeExternal(ObjectOutput stream) throws IOException {
+    final byte[] idBuffer = _recordId.toStream();
+    stream.writeInt(idBuffer.length);
+    stream.write(idBuffer);
+
+    _recordVersion.getSerializer().writeTo(stream, _recordVersion);
+
+    final byte[] content = toStream();
+    stream.writeInt(content.length);
+    stream.write(content);
+
+    stream.writeBoolean(_dirty);
+  }
+
+  @Override
+  public void readExternal(ObjectInput stream) throws IOException, ClassNotFoundException {
+    final byte[] idBuffer = new byte[stream.readInt()];
+    stream.readFully(idBuffer);
+    _recordId.fromStream(idBuffer);
+
+    _recordVersion.getSerializer().readFrom(stream, _recordVersion);
+
+    final int len = stream.readInt();
+    final byte[] content = new byte[len];
+    stream.readFully(content);
+
+    fromStream(content);
+
+    _dirty = stream.readBoolean();
+  }
+
+  /**
+   * Returns the behavior of field() methods allowing access to the sub documents with dot notation ('.'). Default is true. Set it
+   * to false if you allow to store properties with the dot.
+   */
+  public boolean isAllowChainedAccess() {
+    return _allowChainedAccess;
+  }
+
+  /**
+   * Change the behavior of field() methods allowing access to the sub documents with dot notation ('.'). Default is true. Set it to
+   * false if you allow to store properties with the dot.
+   */
+  public ODocument setAllowChainedAccess(final boolean _allowChainedAccess) {
+    this._allowChainedAccess = _allowChainedAccess;
+    return this;
+  }
+
+  public void setClassNameIfExists(final String iClassName) {
+    _immutableClazz = null;
+    _immutableSchemaVersion = -1;
+
+    if (iClassName == null) {
+      _className = null;
+      return;
+    }
+
+    final OClass _clazz = ((OMetadataInternal) getDatabase().getMetadata()).getImmutableSchemaSnapshot().getClass(iClassName);
+    if (_clazz != null) {
+      _className = _clazz.getName();
+      convertFieldsToClass(_clazz);
+    }
+  }
+
+  public OClass getSchemaClass() {
+    if (_className == null)
+      fetchClassName();
+
+    if (_className == null)
+      return null;
+
+    final ODatabaseDocument databaseRecord = getDatabaseIfDefined();
+    if (databaseRecord != null)
+      return databaseRecord.getMetadata().getSchema().getClass(_className);
+
+    return null;
+  }
+
+  public String getClassName() {
+    if (_className == null)
+      getImmutableSchemaClass();
+
+    return _className;
+  }
+
+  public void setClassName(final String className) {
+    _immutableClazz = null;
+    _immutableSchemaVersion = -1;
+
+    if (className == null) {
+      _className = null;
+      return;
+    }
+
+    OMetadataInternal metadata = (OMetadataInternal) getDatabase().getMetadata();
+    this._immutableClazz = (OImmutableClass) metadata.getImmutableSchemaSnapshot().getClass(className);
+    OClass clazz;
+    if (this._immutableClazz != null) {
+      clazz = this._immutableClazz;
+    } else {
+      clazz = metadata.getSchema().getOrCreateClass(className);
+    }
+    if (clazz != null) {
+      _className = clazz.getName();
+      convertFieldsToClass(clazz);
+    }
+  }
+
+  /**
+   * Validates the record following the declared constraints defined in schema such as mandatory, notNull, min, max, regexp, etc. If
+   * the schema is not defined for the current class or there are not constraints then the validation is ignored.
+   *
+   * @see OProperty
+   * @throws OValidationException
+   *           if the document breaks some validation constraints defined in the schema
+   */
+  public void validate() throws OValidationException {
+    if (ODatabaseRecordThreadLocal.INSTANCE.isDefined() && !getDatabase().isValidationEnabled())
+      return;
+
+    checkForLoading();
+    checkForFields();
+
+    autoConvertValues();
+
+    final OClass immutableSchemaClass = getImmutableSchemaClass();
+    if (immutableSchemaClass != null) {
+      if (immutableSchemaClass.isStrictMode()) {
+        // CHECK IF ALL FIELDS ARE DEFINED
+        for (String f : fieldNames()) {
+          if (immutableSchemaClass.getProperty(f) == null)
+            throw new OValidationException("Found additional field '" + f + "'. It cannot be added because the schema class '"
+                + immutableSchemaClass.getName() + "' is defined as STRICT");
+        }
+      }
+
+      for (OProperty p : immutableSchemaClass.properties()) {
+        validateField(this, p);
+      }
+    }
+  }
+
+  protected String toString(Set<ORecord> inspected) {
+    if (inspected.contains(this))
+      return "<recursion:rid=" + (_recordId != null ? _recordId : "null") + ">";
+    else
+      inspected.add(this);
+
+    final boolean saveDirtyStatus = _dirty;
+    final boolean oldUpdateContent = _contentChanged;
+
+    try {
+      final StringBuilder buffer = new StringBuilder(128);
+
+      checkForFields();
+
+      final ODatabaseDocument db = getDatabaseIfDefined();
+      if (db != null && !db.isClosed()) {
+        final OClass _clazz = getImmutableSchemaClass();
+        if (_clazz != null)
+          buffer.append(_clazz.getStreamableName());
+      }
+
+      if (_recordId != null) {
+        if (_recordId.isValid())
+          buffer.append(_recordId);
+      }
+
+      boolean first = true;
+      for (Entry<String, ODocumentEntry> f : _fields.entrySet()) {
+        buffer.append(first ? '{' : ',');
+        buffer.append(f.getKey());
+        buffer.append(':');
+        if (f.getValue().value == null)
+          buffer.append("null");
+        else if (f.getValue().value instanceof Collection<?> || f.getValue().value instanceof Map<?, ?>
+            || f.getValue().value.getClass().isArray()) {
+          buffer.append('[');
+          buffer.append(OMultiValue.getSize(f.getValue().value));
+          buffer.append(']');
+        } else if (f.getValue().value instanceof ORecord) {
+          final ORecord record = (ORecord) f.getValue().value;
+
+          if (record.getIdentity().isValid())
+            record.getIdentity().toString(buffer);
+          else if (record instanceof ODocument)
+            buffer.append(((ODocument) record).toString(inspected));
+          else
+            buffer.append(record.toString());
+        } else
+          buffer.append(f.getValue().value);
+
+        if (first)
+          first = false;
+      }
+      if (!first)
+        buffer.append('}');
+
+      if (_recordId != null && _recordId.isValid()) {
+        buffer.append(" v");
+        buffer.append(_recordVersion);
+      }
+
+      return buffer.toString();
+    } finally {
+      _dirty = saveDirtyStatus;
+      _contentChanged = oldUpdateContent;
+    }
+  }
+
+  protected ODocument mergeMap(final Map<String, ODocumentEntry> iOther, final boolean iUpdateOnlyMode,
+      boolean iMergeSingleItemsOfMultiValueFields) {
+    checkForLoading();
+    checkForFields();
+
+    _source = null;
+
+    for (String f : iOther.keySet()) {
+      ODocumentEntry docEntry = iOther.get(f);
+      if (!docEntry.exist()) {
+        continue;
+      }
+      final Object value = field(f);
+      final Object otherValue = docEntry.value;
+
+      if (containsField(f) && iMergeSingleItemsOfMultiValueFields) {
+        if (value instanceof Map<?, ?>) {
+          final Map<String, Object> map = (Map<String, Object>) value;
+          final Map<String, Object> otherMap = (Map<String, Object>) otherValue;
+
+          for (Entry<String, Object> entry : otherMap.entrySet()) {
+            map.put(entry.getKey(), entry.getValue());
+          }
+          continue;
+        } else if (OMultiValue.isMultiValue(value) && !(value instanceof ORidBag)) {
+          for (Object item : OMultiValue.getMultiValueIterable(otherValue)) {
+            if (!OMultiValue.contains(value, item))
+              OMultiValue.add(value, item);
+          }
+
+          // JUMP RAW REPLACE
+          continue;
+        }
+      }
+
+      boolean bagsMerged = false;
+      if (value instanceof ORidBag && otherValue instanceof ORidBag)
+        bagsMerged = ((ORidBag) value).tryMerge((ORidBag) otherValue, iMergeSingleItemsOfMultiValueFields);
+
+      if (!bagsMerged && (value != null && !value.equals(otherValue)) || (value == null && otherValue != null)) {
+        if (otherValue instanceof ORidBag)
+          // DESERIALIZE IT TO ASSURE TEMPORARY RIDS ARE TREATED CORRECTLY
+          ((ORidBag) otherValue).convertLinks2Records();
+        field(f, otherValue);
+      }
+    }
+
+    if (!iUpdateOnlyMode) {
+      // REMOVE PROPERTIES NOT FOUND IN OTHER DOC
+      for (String f : fieldNames())
+        if (!iOther.containsKey(f) || !iOther.get(f).exist())
+          removeField(f);
+    }
+
+    return this;
+  }
+
+  @Override
+  protected ORecordAbstract fill(ORID iRid, ORecordVersion iVersion, byte[] iBuffer, boolean iDirty) {
+    _schema = null;
+    fetchSchemaIfCan();
+    return super.fill(iRid, iVersion, iBuffer, iDirty);
+  }
+
+  @Override
+  protected void clearSource() {
+    super.clearSource();
+    _schema = null;
+  }
+
+  protected OGlobalProperty getGlobalPropertyById(int id) {
+    if (_schema == null) {
+      OMetadataInternal metadata = (OMetadataInternal) getDatabase().getMetadata();
+      _schema = metadata.getImmutableSchemaSnapshot();
+    }
+    OGlobalProperty prop = _schema.getGlobalPropertyById(id);
+    if (prop == null) {
+      ODatabaseDocument db = getDatabase();
+      if (db == null || db.isClosed())
+        throw new ODatabaseException(
+            "Cannot unmarshall the document because no database is active, use detach for use the document outside the database session scope");
+      OMetadataInternal metadata = (OMetadataInternal) db.getMetadata();
+      if (metadata.getImmutableSchemaSnapshot() != null)
+        metadata.clearThreadLocalSchemaSnapshot();
+      metadata.reload();
+      metadata.makeThreadLocalSchemaSnapshot();
+      _schema = metadata.getImmutableSchemaSnapshot();
+      prop = _schema.getGlobalPropertyById(id);
+    }
+    return prop;
+  }
+
+  protected void fillClassIfNeed(final String iClassName) {
+    if (this._className == null)
+      setClassNameIfExists(iClassName);
+  }
+
+  protected OImmutableClass getImmutableSchemaClass() {
+    if (_className == null)
+      fetchClassName();
+
+    final ODatabaseDocument databaseRecord = getDatabaseIfDefined();
+
+    if (databaseRecord != null && !databaseRecord.isClosed()) {
+      final OSchema immutableSchema = ((OMetadataInternal) databaseRecord.getMetadata()).getImmutableSchemaSnapshot();
+      if (immutableSchema == null)
+        return null;
+
+      if (_immutableClazz == null) {
+        _immutableSchemaVersion = immutableSchema.getVersion();
+        _immutableClazz = (OImmutableClass) immutableSchema.getClass(_className);
+      } else {
+        if (_immutableSchemaVersion < immutableSchema.getVersion()) {
+          _immutableSchemaVersion = immutableSchema.getVersion();
+          _immutableClazz = (OImmutableClass) immutableSchema.getClass(_className);
+        }
+      }
+    }
+
+    return _immutableClazz;
+  }
+
+  protected void rawField(final String iFieldName, final Object iFieldValue, final OType iFieldType) {
+    if (_fields == null)
+      _fields = _ordered ? new LinkedHashMap<String, ODocumentEntry>() : new HashMap<String, ODocumentEntry>();
+
+    ODocumentEntry entry = getOrCreate(iFieldName);
+    entry.value = iFieldValue;
+    entry.type = iFieldType;
+    addCollectionChangeListener(iFieldName, entry, iFieldValue);
+  }
+
+  protected ODocumentEntry getOrCreate(String key) {
+    ODocumentEntry entry = _fields.get(key);
+    if (entry == null) {
+      entry = new ODocumentEntry();
+      _fieldSize++;
+      _fields.put(key, entry);
+    }
+    return entry;
+  }
+
+  protected boolean rawContainsField(final String iFiledName) {
+    return _fields != null && _fields.containsKey(iFiledName);
+  }
+
+  protected void autoConvertValues() {
+    OClass clazz = getImmutableSchemaClass();
+    if (clazz != null) {
+      for (OProperty prop : clazz.properties()) {
+        OType type = prop.getType();
+        OType linkedType = prop.getLinkedType();
+        if (linkedType == null)
+          continue;
+        Object value = field(prop.getName());
+        if (value == null)
+          continue;
+        if (type == OType.EMBEDDEDLIST) {
+          List<Object> list = new OTrackedList<Object>(this);
+          Collection<Object> values = (Collection<Object>) value;
+          for (Object object : values) {
+            list.add(OType.convert(object, linkedType.getDefaultJavaType()));
+          }
+          field(prop.getName(), list);
+        } else if (type == OType.EMBEDDEDMAP) {
+          Map<Object, Object> map = new OTrackedMap<Object>(this);
+          Map<Object, Object> values = (Map<Object, Object>) value;
+          for (Entry<Object, Object> object : values.entrySet()) {
+            map.put(object.getKey(), OType.convert(object.getValue(), linkedType.getDefaultJavaType()));
+          }
+          field(prop.getName(), map);
+        } else if (type == OType.EMBEDDEDSET && linkedType != null) {
+          Set<Object> list = new OTrackedSet<Object>(this);
+          Collection<Object> values = (Collection<Object>) value;
+          for (Object object : values) {
+            list.add(OType.convert(object, linkedType.getDefaultJavaType()));
+          }
+          field(prop.getName(), list);
+        }
+      }
+    }
+  }
+
+  @Override
+  protected ODocument flatCopy() {
+    if (isDirty())
+      throw new IllegalStateException("Cannot execute a flat copy of a dirty record");
+
+    final ODocument cloned = new ODocument();
+
+    cloned.setOrdered(_ordered);
+    cloned.fill(_recordId, _recordVersion, _source, false);
+    return cloned;
+  }
+
+  protected byte[] toStream(final boolean iOnlyDelta) {
+    STATUS prev = _status;
+    _status = STATUS.MARSHALLING;
+    try {
+      if (ONetworkThreadLocalSerializer.getNetworkSerializer() != null)
+        return ONetworkThreadLocalSerializer.getNetworkSerializer().toStream(this, iOnlyDelta);
+
+      if (_source == null)
+        _source = _recordFormat.toStream(this, iOnlyDelta);
+    } finally {
+      _status = prev;
+    }
+    invokeListenerEvent(ORecordListener.EVENT.MARSHALL);
+
+    return _source;
+  }
+
+  /**
+   * Internal.
+   */
+  protected byte getRecordType() {
+    return RECORD_TYPE;
+  }
+
+  /**
+   * Internal.
+   */
+  protected void addOwner(final ORecordElement iOwner) {
+    if (_owners == null)
+      _owners = new ArrayList<WeakReference<ORecordElement>>();
+
+    boolean found = false;
+    for (WeakReference<ORecordElement> _owner : _owners) {
+      final ORecordElement e = _owner.get();
+      if (e == iOwner) {
+        found = true;
+        break;
+      }
+    }
+
+    if (!found)
+      this._owners.add(new WeakReference<ORecordElement>(iOwner));
+
+  }
+
+  protected void removeOwner(final ORecordElement iRecordElement) {
+    if (_owners != null) {
+      // PROPAGATES TO THE OWNER
+      ORecordElement e;
+      for (int i = 0; i < _owners.size(); ++i) {
+        e = _owners.get(i).get();
+        if (e == iRecordElement) {
+          _owners.remove(i);
+          break;
+        }
+      }
+    }
+  }
+
+  /**
+   * Converts all non-tracked collections implementations contained in document fields to tracked ones.
+   *
+   * @see OTrackedMultiValue
+   */
+  protected void convertAllMultiValuesToTrackedVersions() {
+    if (_fields == null)
+      return;
+
+    for (Map.Entry<String, ODocumentEntry> fieldEntry : _fields.entrySet()) {
+      final Object fieldValue = fieldEntry.getValue().value;
+      if (!(fieldValue instanceof Collection<?>) && !(fieldValue instanceof Map<?, ?>))
+        continue;
+      if (fieldValue instanceof OTrackedMultiValue) {
+        addCollectionChangeListener(fieldEntry.getKey(), fieldEntry.getValue(), (OTrackedMultiValue<Object, Object>) fieldValue);
+        continue;
+      }
+
+      OType fieldType = fieldEntry.getValue().type;
+      if (fieldType == null) {
+        OClass _clazz = getImmutableSchemaClass();
+        if (_clazz != null) {
+          final OProperty prop = _clazz.getProperty(fieldEntry.getKey());
+          fieldType = prop != null ? prop.getType() : null;
+        }
+      }
+      if (fieldType == null)
+        fieldType = OType.getTypeByValue(fieldValue);
+
+      if (fieldType == null
+          || !(OType.EMBEDDEDLIST.equals(fieldType) || OType.EMBEDDEDMAP.equals(fieldType) || OType.EMBEDDEDSET.equals(fieldType)
+              || OType.LINKSET.equals(fieldType) || OType.LINKLIST.equals(fieldType) || OType.LINKMAP.equals(fieldType)))
+        continue;
+      Object newValue = null;
+      if (fieldValue instanceof List && fieldType.equals(OType.EMBEDDEDLIST))
+        newValue = new OTrackedList<Object>(this, (List<?>) fieldValue, null);
+      else if (fieldValue instanceof Set && fieldType.equals(OType.EMBEDDEDSET))
+        newValue = new OTrackedSet<Object>(this, (Set<OIdentifiable>) fieldValue, null);
+      else if (fieldValue instanceof Map && fieldType.equals(OType.EMBEDDEDMAP))
+        newValue = new OTrackedMap<OIdentifiable>(this, (Map<Object, OIdentifiable>) fieldValue, null);
+      else if (fieldValue instanceof Set && fieldType.equals(OType.LINKSET))
+        newValue = new ORecordLazySet(this, (Collection<OIdentifiable>) fieldValue);
+      else if (fieldValue instanceof List && fieldType.equals(OType.LINKLIST))
+        newValue = new ORecordLazyList(this, (List<OIdentifiable>) fieldValue);
+      else if (fieldValue instanceof Map && fieldType.equals(OType.LINKMAP))
+        newValue = new ORecordLazyMap(this, (Map<Object, OIdentifiable>) fieldValue);
+      if (newValue != null) {
+        addCollectionChangeListener(fieldEntry.getKey(), fieldEntry.getValue(), (OTrackedMultiValue<Object, Object>) newValue);
+        fieldEntry.getValue().value = newValue;
+      }
+    }
+
+  }
+
+  protected void internalReset() {
+    removeAllCollectionChangeListeners();
+
+    if (_fields != null)
+      _fields.clear();
+    _fieldSize = 0;
+
+  }
+
+  protected boolean checkForFields(final String... iFields) {
+    if (_fields == null)
+      _fields = _ordered ? new LinkedHashMap<String, ODocumentEntry>() : new HashMap<String, ODocumentEntry>();
+
+    if (_status == ORecordElement.STATUS.LOADED && _source != null)
+      // POPULATE FIELDS LAZY
+      return deserializeFields(iFields);
+
+    return true;
+  }
+
+  /**
+   * Internal.
+   */
+  @Override
+  protected void setup() {
+    super.setup();
+
+    final ODatabaseDocumentInternal db = ODatabaseRecordThreadLocal.INSTANCE.getIfDefined();
+    if (db != null)
+      _recordFormat = db.getSerializer();
+
+    if (_recordFormat == null)
+      // GET THE DEFAULT ONE
+      _recordFormat = ODatabaseDocumentTx.getDefaultSerializer();
+  }
+
+  protected String checkFieldName(final String iFieldName) {
+    final Character c = OSchemaShared.checkFieldNameIfValid(iFieldName);
+    if (c != null)
+      throw new IllegalArgumentException("Invalid field name '" + iFieldName + "'. Character '" + c + "' is invalid");
+
+    return iFieldName;
+  }
+
+  protected void setClass(final OClass iClass) {
+    if (iClass != null && iClass.isAbstract())
+      throw new OSchemaException("Cannot create a document of the abstract class '" + iClass + "'");
+
+    if (iClass == null)
+      _className = null;
+    else
+      _className = iClass.getName();
+
+    _immutableClazz = null;
+    _immutableSchemaVersion = -1;
+    if (iClass != null)
+      convertFieldsToClass(iClass);
+  }
+
+  private void fetchSchemaIfCan() {
+    if (_schema == null) {
+      ODatabaseDocumentInternal db = ODatabaseRecordThreadLocal.INSTANCE.getIfDefined();
+      if (db != null && !db.isClosed()) {
+        OMetadataInternal metadata = (OMetadataInternal) db.getMetadata();
+        _schema = metadata.getImmutableSchemaSnapshot();
+      }
+    }
+  }
+
+  protected Set<Entry<String, ODocumentEntry>> getRawEntries() {
+    checkForFields();
+    return _fields == null ? new HashSet<Map.Entry<String, ODocumentEntry>>() : _fields.entrySet();
+  }
+
+  private void fetchSchemaIfCan() {
+    if (_schema == null) {
+      ODatabaseDocumentInternal db = ODatabaseRecordThreadLocal.INSTANCE.getIfDefined();
+      if (db != null && !db.isClosed()) {
+        OMetadataInternal metadata = (OMetadataInternal) db.getMetadata();
+        _schema = metadata.getImmutableSchemaSnapshot();
+      }
+    }
+  }
+
+  private void fetchClassName() {
+    final ODatabaseDocumentInternal database = getDatabaseIfDefinedInternal();
+    if (database != null && database.getStorageVersions() != null && database.getStorageVersions().classesAreDetectedByClusterId()) {
+      if (_recordId.clusterId < 0) {
+        checkForLoading();
+        checkForFields("@class");
+      } else {
+        final OSchema schema = ((OMetadataInternal) database.getMetadata()).getImmutableSchemaSnapshot();
+        if (schema != null) {
+          OClass _clazz = schema.getClassByClusterId(_recordId.clusterId);
+          if (_clazz != null)
+            _className = _clazz.getName();
+        }
+      }
+    } else {
+      // CLASS NOT FOUND: CHECK IF NEED LOADING AND UNMARSHALLING
+      checkForLoading();
+      checkForFields("@class");
+    }
+  }
+
+  /**
+   * Check and convert the field of the document matching the types specified by the class.
+   *
+   * @param _clazz
+   */
+  private void convertFieldsToClass(OClass _clazz) {
+    if (_fields == null || _fields.isEmpty())
+      return;
+    for (OProperty prop : _clazz.properties()) {
+      ODocumentEntry entry = _fields.get(prop.getName());
+      if (entry != null && entry.exist())
+        if (entry.type == null || entry.type != prop.getType()) {
+          field(prop.getName(), entry.value, prop.getType());
+        }
+    }
+  }
+
+  private OType deriveFieldType(String iFieldName, ODocumentEntry entry, OType[] iFieldType) {
+    OType fieldType;
+
+    if (iFieldType != null && iFieldType.length == 1) {
+      entry.type = iFieldType[0];
+      fieldType = iFieldType[0];
+    } else
+      fieldType = null;
+
+    OClass _clazz = getImmutableSchemaClass();
+    if (_clazz != null) {
+      // SCHEMAFULL?
+      final OProperty prop = _clazz.getProperty(iFieldName);
+      if (prop != null) {
+        entry.property = prop;
+        fieldType = prop.getType();
+        if (fieldType != OType.ANY)
+          entry.type = fieldType;
+      }
+    }
+    return fieldType;
+  }
+
+  private void addCollectionChangeListener(final String fieldName, final ODocumentEntry entry, final Object fieldValue) {
+    if (!(fieldValue instanceof OTrackedMultiValue))
+      return;
+    addCollectionChangeListener(fieldName, entry, (OTrackedMultiValue<Object, Object>) fieldValue);
+  }
+
+  private void addCollectionChangeListener(final String fieldName, final ODocumentEntry entry,
+      final OTrackedMultiValue<Object, Object> multiValue) {
+
+    if (entry.changeListener == null) {
+      final OSimpleMultiValueChangeListener<Object, Object> listener = new OSimpleMultiValueChangeListener<Object, Object>(this,
+          entry);
+      multiValue.addChangeListener(listener);
+      entry.changeListener = listener;
+    }
+  }
+
+  private void removeAllCollectionChangeListeners() {
+    if (_fields == null)
+      return;
+
+    for (final Map.Entry<String, ODocumentEntry> field : _fields.entrySet()) {
+      removeCollectionChangeListener(field.getValue(), field.getValue().value);
+    }
+  }
+
+  private void addAllMultiValueChangeListeners() {
+    if (_fields == null)
+      return;
+
+    for (final Map.Entry<String, ODocumentEntry> field : _fields.entrySet()) {
+      addCollectionChangeListener(field.getKey(), field.getValue(), field.getValue().value);
+    }
+  }
+
+  private void removeCollectionChangeListener(ODocumentEntry entry, Object fieldValue) {
+    if (entry != null) {
+      final OMultiValueChangeListener<Object, Object> changeListener = entry.changeListener;
+      entry.changeListener = null;
+      if (!(fieldValue instanceof OTrackedMultiValue))
+        return;
+
+      if (changeListener != null) {
+        final OTrackedMultiValue<Object, Object> multiValue = (OTrackedMultiValue<Object, Object>) fieldValue;
+        multiValue.removeRecordChangeListener(changeListener);
+      }
+    }
+  }
+
+  private void removeCollectionTimeLine(final ODocumentEntry entry) {
+    if (entry != null)
+      entry.timeLine = null;
+  }
+}