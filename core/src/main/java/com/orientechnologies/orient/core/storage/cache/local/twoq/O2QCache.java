--- conflicted
+++ resolved
@@ -880,13 +880,7 @@
       }
     } catch (Exception e) {
       OLogManager.instance()
-<<<<<<< HEAD
           .error(this, "Can not store state of cache for storage placed under %s", writeCache.getRootDirectory(), e);
-=======
-          .error(this, "Can not store state of cache for storage placed under %s", writeCache.getRootDirectory(), ioe);
-    } finally {
-      cacheLock.releaseWriteLock();
->>>>>>> 3cd9026f
     }
   }
 
