--- conflicted
+++ resolved
@@ -1,484 +1,480 @@
-/*
- * Copyright 2010-2012 Luca Garulli (l.garulli--at--orientechnologies.com)
- *
- * Licensed under the Apache License, Version 2.0 (the "License");
- * you may not use this file except in compliance with the License.
- * You may obtain a copy of the License at
- *
- *     http://www.apache.org/licenses/LICENSE-2.0
- *
- * Unless required by applicable law or agreed to in writing, software
- * distributed under the License is distributed on an "AS IS" BASIS,
- * WITHOUT WARRANTIES OR CONDITIONS OF ANY KIND, either express or implied.
- * See the License for the specific language governing permissions and
- * limitations under the License.
- */
-package com.orientechnologies.orient.core.record;
-
-import java.io.ByteArrayOutputStream;
-import java.io.IOException;
-import java.io.InputStream;
-import java.util.Arrays;
-import java.util.Collections;
-import java.util.Set;
-import java.util.WeakHashMap;
-
-import com.orientechnologies.common.io.OIOUtils;
-import com.orientechnologies.orient.core.db.ODatabaseComplex;
-import com.orientechnologies.orient.core.db.ODatabaseRecordThreadLocal;
-import com.orientechnologies.orient.core.db.record.ODatabaseRecord;
-import com.orientechnologies.orient.core.db.record.OIdentifiable;
-import com.orientechnologies.orient.core.db.record.ORecordElement;
-import com.orientechnologies.orient.core.exception.ORecordNotFoundException;
-import com.orientechnologies.orient.core.id.OClusterPosition;
-import com.orientechnologies.orient.core.id.ORID;
-import com.orientechnologies.orient.core.id.ORecordId;
-import com.orientechnologies.orient.core.serialization.serializer.record.ORecordSerializer;
-import com.orientechnologies.orient.core.serialization.serializer.record.string.ORecordSerializerJSON;
-import com.orientechnologies.orient.core.storage.OStorage;
-import com.orientechnologies.orient.core.version.ORecordVersion;
-import com.orientechnologies.orient.core.version.OVersionFactory;
-
-@SuppressWarnings({ "unchecked", "serial" })
-public abstract class ORecordAbstract<T> implements ORecord<T>, ORecordInternal<T> {
-  protected ORecordId                            _recordId;
-  protected ORecordVersion                       _recordVersion          = OVersionFactory.instance().createVersion();
-
-  protected byte[]                               _source;
-  protected int                                  _size;
-  protected String                               _dataSegmentName;
-  protected transient ORecordSerializer          _recordFormat;
-  protected boolean                              _dirty                  = true;
-  protected boolean                              _contentChanged         = true;
-  protected ORecordElement.STATUS                _status                 = ORecordElement.STATUS.LOADED;
-  protected transient Set<ORecordListener>       _listeners              = null;
-
-  private ORID                                   prevRid                 = null;
-  private transient Set<OIdentityChangeListener> identityChangeListeners = Collections
-                                                                             .newSetFromMap(new WeakHashMap<OIdentityChangeListener, Boolean>());
-
-  public ORecordAbstract() {
-  }
-
-  public ORecordAbstract(final byte[] iSource) {
-    _source = iSource;
-    _size = iSource.length;
-    unsetDirty();
-  }
-
-  public ORecordAbstract<?> fill(final ORID iRid, final ORecordVersion iVersion, final byte[] iBuffer, boolean iDirty) {
-    _recordId.clusterId = iRid.getClusterId();
-    _recordId.clusterPosition = iRid.getClusterPosition();
-    _recordVersion.copyFrom(iVersion);
-    _status = ORecordElement.STATUS.LOADED;
-    _source = iBuffer;
-    _size = iBuffer != null ? iBuffer.length : 0;
-    if (_source != null && _source.length > 0) {
-      _dirty = iDirty;
-      _contentChanged = iDirty;
-    }
-
-    return this;
-  }
-
-  public ORID getIdentity() {
-    return _recordId;
-  }
-
-  public ORecordAbstract<?> setIdentity(final ORecordId iIdentity) {
-    _recordId = iIdentity;
-    return this;
-  }
-
-  @Override
-  public ORecordElement getOwner() {
-    return null;
-  }
-
-  public ORecord<?> getRecord() {
-    return this;
-  }
-
-  public ORecordAbstract<?> setIdentity(final int iClusterId, final OClusterPosition iClusterPosition) {
-    if (_recordId == null || _recordId == ORecordId.EMPTY_RECORD_ID)
-      _recordId = new ORecordId(iClusterId, iClusterPosition);
-    else {
-      _recordId.clusterId = iClusterId;
-      _recordId.clusterPosition = iClusterPosition;
-    }
-    return this;
-  }
-
-  public boolean detach() {
-    return true;
-  }
-
-  public ORecordAbstract<T> clear() {
-    setDirty();
-    invokeListenerEvent(ORecordListener.EVENT.CLEAR);
-    return this;
-  }
-
-  public ORecordAbstract<T> reset() {
-    _status = ORecordElement.STATUS.LOADED;
-    _recordVersion.reset();
-    _size = 0;
-
-    setDirty();
-    if (_recordId != null)
-      _recordId.reset();
-
-    invokeListenerEvent(ORecordListener.EVENT.RESET);
-
-    return this;
-  }
-
-  public byte[] toStream() {
-    if (_source == null)
-      _source = _recordFormat.toStream(this, false);
-
-    invokeListenerEvent(ORecordListener.EVENT.MARSHALL);
-
-    return _source;
-  }
-
-  public ORecordAbstract<T> fromStream(final byte[] iRecordBuffer) {
-    _dirty = false;
-    _contentChanged = false;
-    _source = iRecordBuffer;
-    _size = iRecordBuffer != null ? iRecordBuffer.length : 0;
-    _status = ORecordElement.STATUS.LOADED;
-
-    invokeListenerEvent(ORecordListener.EVENT.UNMARSHALL);
-
-    return this;
-  }
-
-  public void unsetDirty() {
-    _contentChanged = false;
-    _dirty = false;
-  }
-
-  public ORecordAbstract<T> setDirty() {
-    if (!_dirty && _status != STATUS.UNMARSHALLING) {
-      _dirty = true;
-      _source = null;
-    }
-
-    _contentChanged = true;
-    return this;
-  }
-
-<<<<<<< HEAD
-  public void onBeforeIdentityChanged(final ORecord<?> iRecord) {
-=======
-  @Override
-  public void setDirtyNoChanged() {
-    if (!_dirty && _status != STATUS.UNMARSHALLING) {
-      _dirty = true;
-      _source = null;
-    }
-  }
-
-  public void onBeforeIdentityChanged(final ORID iRID) {
->>>>>>> 0ccab879
-    prevRid = _recordId.copy();
-  }
-
-  public void onAfterIdentityChanged(final ORecord<?> iRecord) {
-    invokeListenerEvent(ORecordListener.EVENT.IDENTITY_CHANGED);
-
-    if (!prevRid.equals(this._recordId)) {
-      for (OIdentityChangeListener changeListener : identityChangeListeners)
-        changeListener.onIdentityChanged(prevRid, this);
-    }
-
-    prevRid = null;
-  }
-
-  public boolean isDirty() {
-    return _dirty;
-  }
-
-  public <RET extends ORecord<T>> RET fromJSON(final String iSource, final String iOptions) {
-    // ORecordSerializerJSON.INSTANCE.fromString(iSource, this, null, iOptions);
-    ORecordSerializerJSON.INSTANCE.fromString(iSource, this, null, iOptions, false); // Add new parameter to accommodate new API,
-                                                                                     // nothing change
-    return (RET) this;
-  }
-
-  public <RET extends ORecord<T>> RET fromJSON(final String iSource) {
-    ORecordSerializerJSON.INSTANCE.fromString(iSource, this, null);
-    return (RET) this;
-  }
-
-  // Add New API to load record if rid exist
-  public <RET extends ORecord<T>> RET fromJSON(final String iSource, boolean needReload) {
-    return (RET) ORecordSerializerJSON.INSTANCE.fromString(iSource, this, null, needReload);
-  }
-
-  public <RET extends ORecord<T>> RET fromJSON(final InputStream iContentResult) throws IOException {
-    final ByteArrayOutputStream out = new ByteArrayOutputStream();
-    OIOUtils.copyStream(iContentResult, out, -1);
-    ORecordSerializerJSON.INSTANCE.fromString(out.toString(), this, null);
-    return (RET) this;
-  }
-
-  public String toJSON() {
-    return toJSON("rid,version,class,type,attribSameRow,keepTypes,alwaysFetchEmbedded,fetchPlan:*:0");
-  }
-
-  public String toJSON(final String iFormat) {
-    return ORecordSerializerJSON.INSTANCE.toString(this, new StringBuilder(), iFormat).toString();
-  }
-
-  @Override
-  public String toString() {
-    return (_recordId.isValid() ? _recordId : "") + (_source != null ? Arrays.toString(_source) : "[]") + " v"
-        + _recordVersion.toString();
-  }
-
-  public String getDataSegmentName() {
-    return _dataSegmentName;
-  }
-
-  public <RET extends ORecord<T>> RET setDataSegmentName(final String iName) {
-    if (_recordId.isValid())
-      throw new IllegalStateException("Cannot assign a data segment to a not new record");
-
-    _dataSegmentName = iName;
-    return (RET) this;
-  }
-
-  public int getVersion() {
-    checkForLoading();
-    return _recordVersion.getCounter();
-  }
-
-  public void setVersion(final int iVersion) {
-    _recordVersion.setCounter(iVersion);
-  }
-
-  public ORecordVersion getRecordVersion() {
-    checkForLoading();
-    return _recordVersion;
-  }
-
-  public ORecordAbstract<T> unload() {
-    _status = ORecordElement.STATUS.NOT_LOADED;
-    _source = null;
-    unsetDirty();
-    invokeListenerEvent(ORecordListener.EVENT.UNLOAD);
-    return this;
-  }
-
-  public ORecordInternal<T> load() {
-    if (!getIdentity().isValid())
-      throw new ORecordNotFoundException("The record has no id, probably it's new or transient yet ");
-
-    try {
-      final ORecordInternal<?> result = getDatabase().load(this);
-
-      if (result == null)
-        throw new ORecordNotFoundException("The record with id '" + getIdentity() + "' not found");
-
-      return (ORecordInternal<T>) result;
-    } catch (Exception e) {
-      throw new ORecordNotFoundException("The record with id '" + getIdentity() + "' not found", e);
-    }
-  }
-
-  public ODatabaseRecord getDatabase() {
-    return ODatabaseRecordThreadLocal.INSTANCE.get();
-  }
-
-  public ODatabaseRecord getDatabaseIfDefined() {
-    return ODatabaseRecordThreadLocal.INSTANCE.getIfDefined();
-  }
-
-  public ORecordInternal<T> reload() {
-    return reload(null);
-  }
-
-  public ORecordInternal<T> reload(final String iFetchPlan) {
-    return reload(null, true);
-  }
-
-  public ORecordInternal<T> reload(final String iFetchPlan, final boolean iIgnoreCache) {
-    if (!getIdentity().isValid())
-      throw new ORecordNotFoundException("The record has no id. It is probably new or still transient");
-
-    try {
-      getDatabase().reload(this, iFetchPlan, iIgnoreCache);
-
-      // GET CONTENT
-      // fromStream(toStream());
-
-      return this;
-    } catch (Exception e) {
-      throw new ORecordNotFoundException("The record with id '" + getIdentity() + "' not found", e);
-    }
-  }
-
-  public ORecordAbstract<T> save() {
-    return save(false);
-  }
-
-  public ORecordAbstract<T> save(final String iClusterName) {
-    return save(iClusterName, false);
-  }
-
-  public ORecordAbstract<T> save(boolean forceCreate) {
-    getDatabase().save(this, ODatabaseComplex.OPERATION_MODE.SYNCHRONOUS, forceCreate, null, null);
-    return this;
-  }
-
-  public ORecordAbstract<T> save(String iClusterName, boolean forceCreate) {
-    getDatabase().save(this, iClusterName, ODatabaseComplex.OPERATION_MODE.SYNCHRONOUS, forceCreate, null, null);
-    return this;
-  }
-
-  public ORecordAbstract<T> delete() {
-    getDatabase().delete(this);
-    setDirty();
-    return this;
-  }
-
-  public int getSize() {
-    return _size;
-  }
-
-  @Override
-  public void lock(final boolean iExclusive) {
-    ODatabaseRecordThreadLocal.INSTANCE.get().getTransaction()
-        .lockRecord(this, iExclusive ? OStorage.LOCKING_STRATEGY.KEEP_EXCLUSIVE_LOCK : OStorage.LOCKING_STRATEGY.KEEP_SHARED_LOCK);
-  }
-
-  @Override
-  public void unlock() {
-    ODatabaseRecordThreadLocal.INSTANCE.get().getTransaction().unlockRecord(this);
-  }
-
-  @Override
-  public int hashCode() {
-    return _recordId != null ? _recordId.hashCode() : 0;
-  }
-
-  @Override
-  public boolean equals(final Object obj) {
-    if (this == obj)
-      return true;
-    if (obj == null)
-      return false;
-
-    if (obj instanceof OIdentifiable)
-      return _recordId.equals(((OIdentifiable) obj).getIdentity());
-
-    return false;
-  }
-
-  public int compare(final OIdentifiable iFirst, final OIdentifiable iSecond) {
-    if (iFirst == null || iSecond == null)
-      return -1;
-    return iFirst.compareTo(iSecond);
-  }
-
-  public int compareTo(final OIdentifiable iOther) {
-    if (iOther == null)
-      return 1;
-
-    if (_recordId == null)
-      return iOther.getIdentity() == null ? 0 : 1;
-
-    return _recordId.compareTo(iOther.getIdentity());
-  }
-
-  public ORecordElement.STATUS getInternalStatus() {
-    return _status;
-  }
-
-  public void setInternalStatus(final ORecordElement.STATUS iStatus) {
-    this._status = iStatus;
-  }
-
-  public ORecordAbstract<T> copyTo(final ORecordAbstract<T> cloned) {
-    cloned._source = _source;
-    cloned._size = _size;
-    cloned._recordId = _recordId.copy();
-    cloned._recordVersion = _recordVersion.copy();
-    cloned._status = _status;
-    cloned._recordFormat = _recordFormat;
-    cloned._listeners = null;
-    cloned._dirty = false;
-    cloned._contentChanged = false;
-    return cloned;
-  }
-
-  /**
-   * Add a listener to the current document to catch all the supported events.
-   * 
-   * @see ORecordListener ju
-   * @param iListener
-   *          ODocumentListener implementation
-   */
-  public void addListener(final ORecordListener iListener) {
-    if (_listeners == null)
-      _listeners = Collections.newSetFromMap(new WeakHashMap<ORecordListener, Boolean>());
-
-    _listeners.add(iListener);
-  }
-
-  /**
-   * Remove the current event listener.
-   * 
-   * @see ORecordListener
-   */
-  public void removeListener(final ORecordListener listener) {
-    if (_listeners != null) {
-      _listeners.remove(listener);
-      if (_listeners.isEmpty())
-        _listeners = null;
-    }
-  }
-
-  public <RET extends ORecord<T>> RET flatCopy() {
-    return (RET) copy();
-  }
-
-  @Override
-  public void addIdentityChangeListener(OIdentityChangeListener identityChangeListener) {
-    identityChangeListeners.add(identityChangeListener);
-  }
-
-  @Override
-  public void removeIdentityChangeListener(OIdentityChangeListener identityChangeListener) {
-    identityChangeListeners.remove(identityChangeListener);
-  }
-
-  protected void setup() {
-    if (_recordId == null)
-      _recordId = new ORecordId();
-  }
-
-  protected void invokeListenerEvent(final ORecordListener.EVENT iEvent) {
-    if (_listeners != null)
-      for (final ORecordListener listener : _listeners)
-        if (listener != null)
-          listener.onEvent(this, iEvent);
-  }
-
-  protected void checkForLoading() {
-    if (_status == ORecordElement.STATUS.NOT_LOADED && ODatabaseRecordThreadLocal.INSTANCE.isDefined())
-      reload(null, true);
-  }
-
-  @Override
-  public boolean isContentChanged() {
-    return _contentChanged;
-  }
-
-  @Override
-  public void setContentChanged(boolean contentChanged) {
-    _contentChanged = contentChanged;
-  }
-}
+/*
+ * Copyright 2010-2012 Luca Garulli (l.garulli--at--orientechnologies.com)
+ *
+ * Licensed under the Apache License, Version 2.0 (the "License");
+ * you may not use this file except in compliance with the License.
+ * You may obtain a copy of the License at
+ *
+ *     http://www.apache.org/licenses/LICENSE-2.0
+ *
+ * Unless required by applicable law or agreed to in writing, software
+ * distributed under the License is distributed on an "AS IS" BASIS,
+ * WITHOUT WARRANTIES OR CONDITIONS OF ANY KIND, either express or implied.
+ * See the License for the specific language governing permissions and
+ * limitations under the License.
+ */
+package com.orientechnologies.orient.core.record;
+
+import java.io.ByteArrayOutputStream;
+import java.io.IOException;
+import java.io.InputStream;
+import java.util.Arrays;
+import java.util.Collections;
+import java.util.Set;
+import java.util.WeakHashMap;
+
+import com.orientechnologies.common.io.OIOUtils;
+import com.orientechnologies.orient.core.db.ODatabaseComplex;
+import com.orientechnologies.orient.core.db.ODatabaseRecordThreadLocal;
+import com.orientechnologies.orient.core.db.record.ODatabaseRecord;
+import com.orientechnologies.orient.core.db.record.OIdentifiable;
+import com.orientechnologies.orient.core.db.record.ORecordElement;
+import com.orientechnologies.orient.core.exception.ORecordNotFoundException;
+import com.orientechnologies.orient.core.id.OClusterPosition;
+import com.orientechnologies.orient.core.id.ORID;
+import com.orientechnologies.orient.core.id.ORecordId;
+import com.orientechnologies.orient.core.serialization.serializer.record.ORecordSerializer;
+import com.orientechnologies.orient.core.serialization.serializer.record.string.ORecordSerializerJSON;
+import com.orientechnologies.orient.core.storage.OStorage;
+import com.orientechnologies.orient.core.version.ORecordVersion;
+import com.orientechnologies.orient.core.version.OVersionFactory;
+
+@SuppressWarnings({ "unchecked", "serial" })
+public abstract class ORecordAbstract<T> implements ORecord<T>, ORecordInternal<T> {
+  protected ORecordId                            _recordId;
+  protected ORecordVersion                       _recordVersion          = OVersionFactory.instance().createVersion();
+
+  protected byte[]                               _source;
+  protected int                                  _size;
+  protected String                               _dataSegmentName;
+  protected transient ORecordSerializer          _recordFormat;
+  protected boolean                              _dirty                  = true;
+  protected boolean                              _contentChanged         = true;
+  protected ORecordElement.STATUS                _status                 = ORecordElement.STATUS.LOADED;
+  protected transient Set<ORecordListener>       _listeners              = null;
+
+  private ORID                                   prevRid                 = null;
+  private transient Set<OIdentityChangeListener> identityChangeListeners = Collections
+                                                                             .newSetFromMap(new WeakHashMap<OIdentityChangeListener, Boolean>());
+
+  public ORecordAbstract() {
+  }
+
+  public ORecordAbstract(final byte[] iSource) {
+    _source = iSource;
+    _size = iSource.length;
+    unsetDirty();
+  }
+
+  public ORecordAbstract<?> fill(final ORID iRid, final ORecordVersion iVersion, final byte[] iBuffer, boolean iDirty) {
+    _recordId.clusterId = iRid.getClusterId();
+    _recordId.clusterPosition = iRid.getClusterPosition();
+    _recordVersion.copyFrom(iVersion);
+    _status = ORecordElement.STATUS.LOADED;
+    _source = iBuffer;
+    _size = iBuffer != null ? iBuffer.length : 0;
+    if (_source != null && _source.length > 0) {
+      _dirty = iDirty;
+      _contentChanged = iDirty;
+    }
+
+    return this;
+  }
+
+  public ORID getIdentity() {
+    return _recordId;
+  }
+
+  public ORecordAbstract<?> setIdentity(final ORecordId iIdentity) {
+    _recordId = iIdentity;
+    return this;
+  }
+
+  @Override
+  public ORecordElement getOwner() {
+    return null;
+  }
+
+  public ORecord<?> getRecord() {
+    return this;
+  }
+
+  public ORecordAbstract<?> setIdentity(final int iClusterId, final OClusterPosition iClusterPosition) {
+    if (_recordId == null || _recordId == ORecordId.EMPTY_RECORD_ID)
+      _recordId = new ORecordId(iClusterId, iClusterPosition);
+    else {
+      _recordId.clusterId = iClusterId;
+      _recordId.clusterPosition = iClusterPosition;
+    }
+    return this;
+  }
+
+  public boolean detach() {
+    return true;
+  }
+
+  public ORecordAbstract<T> clear() {
+    setDirty();
+    invokeListenerEvent(ORecordListener.EVENT.CLEAR);
+    return this;
+  }
+
+  public ORecordAbstract<T> reset() {
+    _status = ORecordElement.STATUS.LOADED;
+    _recordVersion.reset();
+    _size = 0;
+
+    setDirty();
+    if (_recordId != null)
+      _recordId.reset();
+
+    invokeListenerEvent(ORecordListener.EVENT.RESET);
+
+    return this;
+  }
+
+  public byte[] toStream() {
+    if (_source == null)
+      _source = _recordFormat.toStream(this, false);
+
+    invokeListenerEvent(ORecordListener.EVENT.MARSHALL);
+
+    return _source;
+  }
+
+  public ORecordAbstract<T> fromStream(final byte[] iRecordBuffer) {
+    _dirty = false;
+    _contentChanged = false;
+    _source = iRecordBuffer;
+    _size = iRecordBuffer != null ? iRecordBuffer.length : 0;
+    _status = ORecordElement.STATUS.LOADED;
+
+    invokeListenerEvent(ORecordListener.EVENT.UNMARSHALL);
+
+    return this;
+  }
+
+  public void unsetDirty() {
+    _contentChanged = false;
+    _dirty = false;
+  }
+
+  public ORecordAbstract<T> setDirty() {
+    if (!_dirty && _status != STATUS.UNMARSHALLING) {
+      _dirty = true;
+      _source = null;
+    }
+
+    _contentChanged = true;
+    return this;
+  }
+
+  @Override
+  public void setDirtyNoChanged() {
+    if (!_dirty && _status != STATUS.UNMARSHALLING) {
+      _dirty = true;
+      _source = null;
+    }
+  }
+
+  public void onBeforeIdentityChanged(final ORecord<?> iRecord) {
+    prevRid = _recordId.copy();
+  }
+
+  public void onAfterIdentityChanged(final ORecord<?> iRecord) {
+    invokeListenerEvent(ORecordListener.EVENT.IDENTITY_CHANGED);
+
+    if (!prevRid.equals(this._recordId)) {
+      for (OIdentityChangeListener changeListener : identityChangeListeners)
+        changeListener.onIdentityChanged(prevRid, this);
+    }
+
+    prevRid = null;
+  }
+
+  public boolean isDirty() {
+    return _dirty;
+  }
+
+  public <RET extends ORecord<T>> RET fromJSON(final String iSource, final String iOptions) {
+    // ORecordSerializerJSON.INSTANCE.fromString(iSource, this, null, iOptions);
+    ORecordSerializerJSON.INSTANCE.fromString(iSource, this, null, iOptions, false); // Add new parameter to accommodate new API,
+                                                                                     // nothing change
+    return (RET) this;
+  }
+
+  public <RET extends ORecord<T>> RET fromJSON(final String iSource) {
+    ORecordSerializerJSON.INSTANCE.fromString(iSource, this, null);
+    return (RET) this;
+  }
+
+  // Add New API to load record if rid exist
+  public <RET extends ORecord<T>> RET fromJSON(final String iSource, boolean needReload) {
+    return (RET) ORecordSerializerJSON.INSTANCE.fromString(iSource, this, null, needReload);
+  }
+
+  public <RET extends ORecord<T>> RET fromJSON(final InputStream iContentResult) throws IOException {
+    final ByteArrayOutputStream out = new ByteArrayOutputStream();
+    OIOUtils.copyStream(iContentResult, out, -1);
+    ORecordSerializerJSON.INSTANCE.fromString(out.toString(), this, null);
+    return (RET) this;
+  }
+
+  public String toJSON() {
+    return toJSON("rid,version,class,type,attribSameRow,keepTypes,alwaysFetchEmbedded,fetchPlan:*:0");
+  }
+
+  public String toJSON(final String iFormat) {
+    return ORecordSerializerJSON.INSTANCE.toString(this, new StringBuilder(), iFormat).toString();
+  }
+
+  @Override
+  public String toString() {
+    return (_recordId.isValid() ? _recordId : "") + (_source != null ? Arrays.toString(_source) : "[]") + " v"
+        + _recordVersion.toString();
+  }
+
+  public String getDataSegmentName() {
+    return _dataSegmentName;
+  }
+
+  public <RET extends ORecord<T>> RET setDataSegmentName(final String iName) {
+    if (_recordId.isValid())
+      throw new IllegalStateException("Cannot assign a data segment to a not new record");
+
+    _dataSegmentName = iName;
+    return (RET) this;
+  }
+
+  public int getVersion() {
+    checkForLoading();
+    return _recordVersion.getCounter();
+  }
+
+  public void setVersion(final int iVersion) {
+    _recordVersion.setCounter(iVersion);
+  }
+
+  public ORecordVersion getRecordVersion() {
+    checkForLoading();
+    return _recordVersion;
+  }
+
+  public ORecordAbstract<T> unload() {
+    _status = ORecordElement.STATUS.NOT_LOADED;
+    _source = null;
+    unsetDirty();
+    invokeListenerEvent(ORecordListener.EVENT.UNLOAD);
+    return this;
+  }
+
+  public ORecordInternal<T> load() {
+    if (!getIdentity().isValid())
+      throw new ORecordNotFoundException("The record has no id, probably it's new or transient yet ");
+
+    try {
+      final ORecordInternal<?> result = getDatabase().load(this);
+
+      if (result == null)
+        throw new ORecordNotFoundException("The record with id '" + getIdentity() + "' not found");
+
+      return (ORecordInternal<T>) result;
+    } catch (Exception e) {
+      throw new ORecordNotFoundException("The record with id '" + getIdentity() + "' not found", e);
+    }
+  }
+
+  public ODatabaseRecord getDatabase() {
+    return ODatabaseRecordThreadLocal.INSTANCE.get();
+  }
+
+  public ODatabaseRecord getDatabaseIfDefined() {
+    return ODatabaseRecordThreadLocal.INSTANCE.getIfDefined();
+  }
+
+  public ORecordInternal<T> reload() {
+    return reload(null);
+  }
+
+  public ORecordInternal<T> reload(final String iFetchPlan) {
+    return reload(null, true);
+  }
+
+  public ORecordInternal<T> reload(final String iFetchPlan, final boolean iIgnoreCache) {
+    if (!getIdentity().isValid())
+      throw new ORecordNotFoundException("The record has no id. It is probably new or still transient");
+
+    try {
+      getDatabase().reload(this, iFetchPlan, iIgnoreCache);
+
+      // GET CONTENT
+      // fromStream(toStream());
+
+      return this;
+    } catch (Exception e) {
+      throw new ORecordNotFoundException("The record with id '" + getIdentity() + "' not found", e);
+    }
+  }
+
+  public ORecordAbstract<T> save() {
+    return save(false);
+  }
+
+  public ORecordAbstract<T> save(final String iClusterName) {
+    return save(iClusterName, false);
+  }
+
+  public ORecordAbstract<T> save(boolean forceCreate) {
+    getDatabase().save(this, ODatabaseComplex.OPERATION_MODE.SYNCHRONOUS, forceCreate, null, null);
+    return this;
+  }
+
+  public ORecordAbstract<T> save(String iClusterName, boolean forceCreate) {
+    getDatabase().save(this, iClusterName, ODatabaseComplex.OPERATION_MODE.SYNCHRONOUS, forceCreate, null, null);
+    return this;
+  }
+
+  public ORecordAbstract<T> delete() {
+    getDatabase().delete(this);
+    setDirty();
+    return this;
+  }
+
+  public int getSize() {
+    return _size;
+  }
+
+  @Override
+  public void lock(final boolean iExclusive) {
+    ODatabaseRecordThreadLocal.INSTANCE.get().getTransaction()
+        .lockRecord(this, iExclusive ? OStorage.LOCKING_STRATEGY.KEEP_EXCLUSIVE_LOCK : OStorage.LOCKING_STRATEGY.KEEP_SHARED_LOCK);
+  }
+
+  @Override
+  public void unlock() {
+    ODatabaseRecordThreadLocal.INSTANCE.get().getTransaction().unlockRecord(this);
+  }
+
+  @Override
+  public int hashCode() {
+    return _recordId != null ? _recordId.hashCode() : 0;
+  }
+
+  @Override
+  public boolean equals(final Object obj) {
+    if (this == obj)
+      return true;
+    if (obj == null)
+      return false;
+
+    if (obj instanceof OIdentifiable)
+      return _recordId.equals(((OIdentifiable) obj).getIdentity());
+
+    return false;
+  }
+
+  public int compare(final OIdentifiable iFirst, final OIdentifiable iSecond) {
+    if (iFirst == null || iSecond == null)
+      return -1;
+    return iFirst.compareTo(iSecond);
+  }
+
+  public int compareTo(final OIdentifiable iOther) {
+    if (iOther == null)
+      return 1;
+
+    if (_recordId == null)
+      return iOther.getIdentity() == null ? 0 : 1;
+
+    return _recordId.compareTo(iOther.getIdentity());
+  }
+
+  public ORecordElement.STATUS getInternalStatus() {
+    return _status;
+  }
+
+  public void setInternalStatus(final ORecordElement.STATUS iStatus) {
+    this._status = iStatus;
+  }
+
+  public ORecordAbstract<T> copyTo(final ORecordAbstract<T> cloned) {
+    cloned._source = _source;
+    cloned._size = _size;
+    cloned._recordId = _recordId.copy();
+    cloned._recordVersion = _recordVersion.copy();
+    cloned._status = _status;
+    cloned._recordFormat = _recordFormat;
+    cloned._listeners = null;
+    cloned._dirty = false;
+    cloned._contentChanged = false;
+    return cloned;
+  }
+
+  /**
+   * Add a listener to the current document to catch all the supported events.
+   * 
+   * @see ORecordListener ju
+   * @param iListener
+   *          ODocumentListener implementation
+   */
+  public void addListener(final ORecordListener iListener) {
+    if (_listeners == null)
+      _listeners = Collections.newSetFromMap(new WeakHashMap<ORecordListener, Boolean>());
+
+    _listeners.add(iListener);
+  }
+
+  /**
+   * Remove the current event listener.
+   * 
+   * @see ORecordListener
+   */
+  public void removeListener(final ORecordListener listener) {
+    if (_listeners != null) {
+      _listeners.remove(listener);
+      if (_listeners.isEmpty())
+        _listeners = null;
+    }
+  }
+
+  public <RET extends ORecord<T>> RET flatCopy() {
+    return (RET) copy();
+  }
+
+  @Override
+  public void addIdentityChangeListener(OIdentityChangeListener identityChangeListener) {
+    identityChangeListeners.add(identityChangeListener);
+  }
+
+  @Override
+  public void removeIdentityChangeListener(OIdentityChangeListener identityChangeListener) {
+    identityChangeListeners.remove(identityChangeListener);
+  }
+
+  protected void setup() {
+    if (_recordId == null)
+      _recordId = new ORecordId();
+  }
+
+  protected void invokeListenerEvent(final ORecordListener.EVENT iEvent) {
+    if (_listeners != null)
+      for (final ORecordListener listener : _listeners)
+        if (listener != null)
+          listener.onEvent(this, iEvent);
+  }
+
+  protected void checkForLoading() {
+    if (_status == ORecordElement.STATUS.NOT_LOADED && ODatabaseRecordThreadLocal.INSTANCE.isDefined())
+      reload(null, true);
+  }
+
+  @Override
+  public boolean isContentChanged() {
+    return _contentChanged;
+  }
+
+  @Override
+  public void setContentChanged(boolean contentChanged) {
+    _contentChanged = contentChanged;
+  }
+}