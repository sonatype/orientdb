--- conflicted
+++ resolved
@@ -1,304 +1,288 @@
-/*
- * Copyright 2010-2012 Luca Garulli (l.garulli--at--orientechnologies.com)
- *
- * Licensed under the Apache License, Version 2.0 (the "License");
- * you may not use this file except in compliance with the License.
- * You may obtain a copy of the License at
- *
- *     http://www.apache.org/licenses/LICENSE-2.0
- *
- * Unless required by applicable law or agreed to in writing, software
- * distributed under the License is distributed on an "AS IS" BASIS,
- * WITHOUT WARRANTIES OR CONDITIONS OF ANY KIND, either express or implied.
- * See the License for the specific language governing permissions and
- * limitations under the License.
- */
-package com.orientechnologies.orient.core.index;
-
-import java.util.*;
-
-import com.orientechnologies.common.comparator.ODefaultComparator;
-import com.orientechnologies.common.concur.resource.OSharedResourceIterator;
-import com.orientechnologies.common.listener.OProgressListener;
-import com.orientechnologies.common.log.OLogManager;
-import com.orientechnologies.orient.core.db.ODatabaseRecordThreadLocal;
-import com.orientechnologies.orient.core.db.record.OIdentifiable;
-import com.orientechnologies.orient.core.record.impl.ODocument;
-import com.orientechnologies.orient.core.serialization.serializer.stream.OStreamSerializerRID;
-import com.orientechnologies.orient.core.tx.OTransactionIndexChanges;
-import com.orientechnologies.orient.core.tx.OTransactionIndexChanges.OPERATION;
-import com.orientechnologies.orient.core.tx.OTransactionIndexChangesPerKey;
-import com.orientechnologies.orient.core.tx.OTransactionIndexChangesPerKey.OTransactionIndexEntry;
-
-/**
- * Abstract Index implementation that allows only one value for a key.
- * 
- * @author Luca Garulli
- * 
- */
-public abstract class OIndexOneValue extends OIndexAbstract<OIdentifiable> {
-  public OIndexOneValue(final String iType, OIndexEngine<OIdentifiable> engine) {
-    super(iType, engine);
-  }
-
-  public OIdentifiable get(final Object iKey) {
-    checkForRebuild();
-
-    acquireSharedLock();
-    try {
-      return indexEngine.get(iKey);
-    } finally {
-      releaseSharedLock();
-    }
-  }
-
-  public long count(final Object key) {
-    checkForRebuild();
-
-    acquireSharedLock();
-    try {
-      return indexEngine.contains(key) ? 1 : 0;
-    } finally {
-      releaseSharedLock();
-    }
-  }
-
-  @Override
-  public void checkEntry(final OIdentifiable iRecord, final Object key) {
-    checkForRebuild();
-
-    // CHECK IF ALREADY EXIST
-    final OIdentifiable indexedRID = get(key);
-    if (indexedRID != null && !indexedRID.getIdentity().equals(iRecord.getIdentity())) {
-      // CHECK IF IN THE SAME TX THE ENTRY WAS DELETED
-      final OTransactionIndexChanges indexChanges = ODatabaseRecordThreadLocal.INSTANCE.get().getTransaction()
-          .getIndexChanges(getName());
-      if (indexChanges != null) {
-        final OTransactionIndexChangesPerKey keyChanges = indexChanges.getChangesPerKey(key);
-        if (keyChanges != null) {
-          for (OTransactionIndexEntry entry : keyChanges.entries) {
-            if (entry.operation == OPERATION.REMOVE)
-              // WAS DELETED, OK!
-              return;
-          }
-        }
-      }
-
-      OLogManager.instance().exception(
-          "Cannot index record %s: found duplicated key '%s' in index '%s' previously assigned to the record %s", null,
-<<<<<<< HEAD
-          OIndexException.class, key, iRecord, indexedRID);
-=======
-          OIndexException.class, iKey, iRecord, indexedRID);
->>>>>>> 7c217f28
-    }
-  }
-
-  public OIndexOneValue create(final String name, final OIndexDefinition indexDefinition, final String clusterIndexName,
-      final Set<String> clustersToIndex, boolean rebuild, final OProgressListener progressListener) {
-    return (OIndexOneValue) super.create(name, indexDefinition, clusterIndexName, clustersToIndex, rebuild, progressListener,
-        OStreamSerializerRID.INSTANCE);
-  }
-
-  public Collection<OIdentifiable> getValuesBetween(final Object iRangeFrom, final boolean iFromInclusive, final Object iRangeTo,
-      final boolean iToInclusive, final int maxValuesToFetch) {
-    checkForRebuild();
-
-    if (iRangeFrom.getClass() != iRangeTo.getClass())
-      throw new IllegalArgumentException("Range from-to parameters are of different types");
-
-    acquireSharedLock();
-    try {
-      return indexEngine.getValuesBetween(iRangeFrom, iFromInclusive, iRangeTo, iToInclusive, maxValuesToFetch, null);
-    } finally {
-      releaseSharedLock();
-    }
-  }
-
-  public Collection<OIdentifiable> getValuesMajor(final Object fromKey, final boolean isInclusive, final int maxValuesToFetch) {
-    checkForRebuild();
-
-    acquireSharedLock();
-    try {
-      return indexEngine.getValuesMajor(fromKey, isInclusive, maxValuesToFetch, null);
-    } finally {
-      releaseSharedLock();
-    }
-  }
-
-  public Collection<OIdentifiable> getValuesMinor(final Object toKey, final boolean isInclusive, final int maxValuesToFetch) {
-    checkForRebuild();
-
-    acquireSharedLock();
-    try {
-      return indexEngine.getValuesMinor(toKey, isInclusive, maxValuesToFetch, null);
-    } finally {
-      releaseSharedLock();
-    }
-  }
-
-  public Collection<OIdentifiable> getValues(final Collection<?> keys, final int maxValuesToSearch) {
-    checkForRebuild();
-
-    final List<Object> sortedKeys = new ArrayList<Object>(keys);
-    Collections.sort(sortedKeys, ODefaultComparator.INSTANCE);
-
-    acquireSharedLock();
-    final Set<OIdentifiable> result = new HashSet<OIdentifiable>();
-    try {
-      for (final Object key : sortedKeys) {
-        if (maxValuesToSearch > -1 && result.size() == maxValuesToSearch)
-          return result;
-
-        final OIdentifiable val = indexEngine.get(key);
-        if (val != null) {
-          result.add(val);
-        }
-      }
-
-      return result;
-    } finally {
-      releaseSharedLock();
-    }
-  }
-
-  public Collection<ODocument> getEntriesMajor(final Object fromKey, final boolean isInclusive, final int maxEntriesToFetch) {
-    checkForRebuild();
-
-    acquireSharedLock();
-    try {
-      return indexEngine.getEntriesMajor(fromKey, isInclusive, maxEntriesToFetch, null);
-    } finally {
-      releaseSharedLock();
-    }
-  }
-
-  public Collection<ODocument> getEntriesMinor(final Object toKey, final boolean isInclusive, final int maxEntriesToFetch) {
-    checkForRebuild();
-
-    acquireSharedLock();
-    try {
-      return indexEngine.getEntriesMinor(toKey, isInclusive, maxEntriesToFetch, null);
-    } finally {
-      releaseSharedLock();
-    }
-  }
-
-  public Collection<ODocument> getEntriesBetween(final Object rangeFrom, final Object rangeTo, final boolean inclusive,
-      final int maxEntriesToFetch) {
-    checkForRebuild();
-
-    if (rangeFrom.getClass() != rangeTo.getClass())
-      throw new IllegalArgumentException("Range from-to parameters are of different types");
-
-    acquireSharedLock();
-    try {
-      return indexEngine.getEntriesBetween(rangeFrom, rangeTo, inclusive, maxEntriesToFetch, null);
-    } finally {
-      releaseSharedLock();
-    }
-  }
-
-  public Collection<ODocument> getEntries(final Collection<?> keys, final int maxEntriesToFetch) {
-    checkForRebuild();
-
-    final List<Object> sortedKeys = new ArrayList<Object>(keys);
-    Collections.sort(sortedKeys, ODefaultComparator.INSTANCE);
-
-    acquireSharedLock();
-    final Set<ODocument> result = new ODocumentFieldsHashSet();
-    try {
-      for (final Object key : sortedKeys) {
-        if (maxEntriesToFetch > -1 && result.size() == maxEntriesToFetch)
-          return result;
-
-        final OIdentifiable val = indexEngine.get(key);
-        if (val != null) {
-          final ODocument document = new ODocument();
-          document.field("key", key);
-          document.field("rid", val.getIdentity());
-          document.unsetDirty();
-
-          result.add(document);
-        }
-      }
-
-      return result;
-    } finally {
-      releaseSharedLock();
-    }
-  }
-
-  public long getSize() {
-    checkForRebuild();
-
-    acquireExclusiveLock();
-    try {
-      return indexEngine.size(null);
-    } finally {
-      releaseExclusiveLock();
-    }
-  }
-
-  public long count(final Object iRangeFrom, final boolean iFromInclusive, final Object iRangeTo, final boolean iToInclusive,
-      final int maxValuesToFetch) {
-    checkForRebuild();
-
-    if (iRangeFrom != null && iRangeTo != null && iRangeFrom.getClass() != iRangeTo.getClass())
-      throw new IllegalArgumentException("Range from-to parameters are of different types");
-
-    acquireSharedLock();
-    try {
-      return indexEngine.count(iRangeFrom, iFromInclusive, iRangeTo, iToInclusive, maxValuesToFetch, null);
-    } finally {
-      releaseSharedLock();
-    }
-  }
-
-  public long getKeySize() {
-    checkForRebuild();
-
-    acquireExclusiveLock();
-    try {
-      return indexEngine.size(null);
-    } finally {
-      releaseExclusiveLock();
-    }
-  }
-
-  public Iterator<OIdentifiable> valuesIterator() {
-    checkForRebuild();
-
-    acquireSharedLock();
-    try {
-<<<<<<< HEAD
-      return new OSharedResourceIterator<OIdentifiable>(this, indexEngine.valuesIterator());
-=======
-
-      return new OSharedResourceIterator<OIdentifiable>(this, map.values().iterator());
-
->>>>>>> 7c217f28
-    } finally {
-      releaseSharedLock();
-    }
-  }
-
-  @SuppressWarnings({ "rawtypes", "unchecked" })
-  public Iterator<OIdentifiable> valuesInverseIterator() {
-    checkForRebuild();
-
-    acquireSharedLock();
-    try {
-<<<<<<< HEAD
-      return new OSharedResourceIterator<OIdentifiable>(this, indexEngine.inverseValuesIterator());
-=======
-
-      return new OSharedResourceIterator(this, ((OMVRBTree.Values) map.values()).inverseIterator());
-
->>>>>>> 7c217f28
-    } finally {
-      releaseSharedLock();
-    }
-  }
-
-}
+/*
+ * Copyright 2010-2012 Luca Garulli (l.garulli--at--orientechnologies.com)
+ *
+ * Licensed under the Apache License, Version 2.0 (the "License");
+ * you may not use this file except in compliance with the License.
+ * You may obtain a copy of the License at
+ *
+ *     http://www.apache.org/licenses/LICENSE-2.0
+ *
+ * Unless required by applicable law or agreed to in writing, software
+ * distributed under the License is distributed on an "AS IS" BASIS,
+ * WITHOUT WARRANTIES OR CONDITIONS OF ANY KIND, either express or implied.
+ * See the License for the specific language governing permissions and
+ * limitations under the License.
+ */
+package com.orientechnologies.orient.core.index;
+
+import java.util.*;
+
+import com.orientechnologies.common.comparator.ODefaultComparator;
+import com.orientechnologies.common.concur.resource.OSharedResourceIterator;
+import com.orientechnologies.common.listener.OProgressListener;
+import com.orientechnologies.common.log.OLogManager;
+import com.orientechnologies.orient.core.db.ODatabaseRecordThreadLocal;
+import com.orientechnologies.orient.core.db.record.OIdentifiable;
+import com.orientechnologies.orient.core.record.impl.ODocument;
+import com.orientechnologies.orient.core.serialization.serializer.stream.OStreamSerializerRID;
+import com.orientechnologies.orient.core.tx.OTransactionIndexChanges;
+import com.orientechnologies.orient.core.tx.OTransactionIndexChanges.OPERATION;
+import com.orientechnologies.orient.core.tx.OTransactionIndexChangesPerKey;
+import com.orientechnologies.orient.core.tx.OTransactionIndexChangesPerKey.OTransactionIndexEntry;
+
+/**
+ * Abstract Index implementation that allows only one value for a key.
+ * 
+ * @author Luca Garulli
+ * 
+ */
+public abstract class OIndexOneValue extends OIndexAbstract<OIdentifiable> {
+  public OIndexOneValue(final String iType, OIndexEngine<OIdentifiable> engine) {
+    super(iType, engine);
+  }
+
+  public OIdentifiable get(final Object iKey) {
+    checkForRebuild();
+
+    acquireSharedLock();
+    try {
+      return indexEngine.get(iKey);
+    } finally {
+      releaseSharedLock();
+    }
+  }
+
+  public long count(final Object key) {
+    checkForRebuild();
+
+    acquireSharedLock();
+    try {
+      return indexEngine.contains(key) ? 1 : 0;
+    } finally {
+      releaseSharedLock();
+    }
+  }
+
+  @Override
+  public void checkEntry(final OIdentifiable iRecord, final Object key) {
+    checkForRebuild();
+
+    // CHECK IF ALREADY EXIST
+    final OIdentifiable indexedRID = get(key);
+    if (indexedRID != null && !indexedRID.getIdentity().equals(iRecord.getIdentity())) {
+      // CHECK IF IN THE SAME TX THE ENTRY WAS DELETED
+      final OTransactionIndexChanges indexChanges = ODatabaseRecordThreadLocal.INSTANCE.get().getTransaction()
+          .getIndexChanges(getName());
+      if (indexChanges != null) {
+        final OTransactionIndexChangesPerKey keyChanges = indexChanges.getChangesPerKey(key);
+        if (keyChanges != null) {
+          for (OTransactionIndexEntry entry : keyChanges.entries) {
+            if (entry.operation == OPERATION.REMOVE)
+              // WAS DELETED, OK!
+              return;
+          }
+        }
+      }
+
+      OLogManager.instance().exception(
+          "Cannot index record %s: found duplicated key '%s' in index '%s' previously assigned to the record %s", null,
+          OIndexException.class, key, iRecord, indexedRID);
+    }
+  }
+
+  public OIndexOneValue create(final String name, final OIndexDefinition indexDefinition, final String clusterIndexName,
+      final Set<String> clustersToIndex, boolean rebuild, final OProgressListener progressListener) {
+    return (OIndexOneValue) super.create(name, indexDefinition, clusterIndexName, clustersToIndex, rebuild, progressListener,
+        OStreamSerializerRID.INSTANCE);
+  }
+
+  public Collection<OIdentifiable> getValuesBetween(final Object iRangeFrom, final boolean iFromInclusive, final Object iRangeTo,
+      final boolean iToInclusive, final int maxValuesToFetch) {
+    checkForRebuild();
+
+    if (iRangeFrom.getClass() != iRangeTo.getClass())
+      throw new IllegalArgumentException("Range from-to parameters are of different types");
+
+    acquireSharedLock();
+    try {
+      return indexEngine.getValuesBetween(iRangeFrom, iFromInclusive, iRangeTo, iToInclusive, maxValuesToFetch, null);
+    } finally {
+      releaseSharedLock();
+    }
+  }
+
+  public Collection<OIdentifiable> getValuesMajor(final Object fromKey, final boolean isInclusive, final int maxValuesToFetch) {
+    checkForRebuild();
+
+    acquireSharedLock();
+    try {
+      return indexEngine.getValuesMajor(fromKey, isInclusive, maxValuesToFetch, null);
+    } finally {
+      releaseSharedLock();
+    }
+  }
+
+  public Collection<OIdentifiable> getValuesMinor(final Object toKey, final boolean isInclusive, final int maxValuesToFetch) {
+    checkForRebuild();
+
+    acquireSharedLock();
+    try {
+      return indexEngine.getValuesMinor(toKey, isInclusive, maxValuesToFetch, null);
+    } finally {
+      releaseSharedLock();
+    }
+  }
+
+  public Collection<OIdentifiable> getValues(final Collection<?> keys, final int maxValuesToSearch) {
+    checkForRebuild();
+
+    final List<Object> sortedKeys = new ArrayList<Object>(keys);
+    Collections.sort(sortedKeys, ODefaultComparator.INSTANCE);
+
+    acquireSharedLock();
+    final Set<OIdentifiable> result = new HashSet<OIdentifiable>();
+    try {
+      for (final Object key : sortedKeys) {
+        if (maxValuesToSearch > -1 && result.size() == maxValuesToSearch)
+          return result;
+
+        final OIdentifiable val = indexEngine.get(key);
+        if (val != null) {
+          result.add(val);
+        }
+      }
+
+      return result;
+    } finally {
+      releaseSharedLock();
+    }
+  }
+
+  public Collection<ODocument> getEntriesMajor(final Object fromKey, final boolean isInclusive, final int maxEntriesToFetch) {
+    checkForRebuild();
+
+    acquireSharedLock();
+    try {
+      return indexEngine.getEntriesMajor(fromKey, isInclusive, maxEntriesToFetch, null);
+    } finally {
+      releaseSharedLock();
+    }
+  }
+
+  public Collection<ODocument> getEntriesMinor(final Object toKey, final boolean isInclusive, final int maxEntriesToFetch) {
+    checkForRebuild();
+
+    acquireSharedLock();
+    try {
+      return indexEngine.getEntriesMinor(toKey, isInclusive, maxEntriesToFetch, null);
+    } finally {
+      releaseSharedLock();
+    }
+  }
+
+  public Collection<ODocument> getEntriesBetween(final Object rangeFrom, final Object rangeTo, final boolean inclusive,
+      final int maxEntriesToFetch) {
+    checkForRebuild();
+
+    if (rangeFrom.getClass() != rangeTo.getClass())
+      throw new IllegalArgumentException("Range from-to parameters are of different types");
+
+    acquireSharedLock();
+    try {
+      return indexEngine.getEntriesBetween(rangeFrom, rangeTo, inclusive, maxEntriesToFetch, null);
+    } finally {
+      releaseSharedLock();
+    }
+  }
+
+  public Collection<ODocument> getEntries(final Collection<?> keys, final int maxEntriesToFetch) {
+    checkForRebuild();
+
+    final List<Object> sortedKeys = new ArrayList<Object>(keys);
+    Collections.sort(sortedKeys, ODefaultComparator.INSTANCE);
+
+    acquireSharedLock();
+    final Set<ODocument> result = new ODocumentFieldsHashSet();
+    try {
+      for (final Object key : sortedKeys) {
+        if (maxEntriesToFetch > -1 && result.size() == maxEntriesToFetch)
+          return result;
+
+        final OIdentifiable val = indexEngine.get(key);
+        if (val != null) {
+          final ODocument document = new ODocument();
+          document.field("key", key);
+          document.field("rid", val.getIdentity());
+          document.unsetDirty();
+
+          result.add(document);
+        }
+      }
+
+      return result;
+    } finally {
+      releaseSharedLock();
+    }
+  }
+
+  public long getSize() {
+    checkForRebuild();
+
+    acquireExclusiveLock();
+    try {
+      return indexEngine.size(null);
+    } finally {
+      releaseExclusiveLock();
+    }
+  }
+
+  public long count(final Object iRangeFrom, final boolean iFromInclusive, final Object iRangeTo, final boolean iToInclusive,
+      final int maxValuesToFetch) {
+    checkForRebuild();
+
+    if (iRangeFrom != null && iRangeTo != null && iRangeFrom.getClass() != iRangeTo.getClass())
+      throw new IllegalArgumentException("Range from-to parameters are of different types");
+
+    acquireSharedLock();
+    try {
+      return indexEngine.count(iRangeFrom, iFromInclusive, iRangeTo, iToInclusive, maxValuesToFetch, null);
+    } finally {
+      releaseSharedLock();
+    }
+  }
+
+  public long getKeySize() {
+    checkForRebuild();
+
+    acquireExclusiveLock();
+    try {
+      return indexEngine.size(null);
+    } finally {
+      releaseExclusiveLock();
+    }
+  }
+
+  public Iterator<OIdentifiable> valuesIterator() {
+    checkForRebuild();
+
+    acquireSharedLock();
+    try {
+      return new OSharedResourceIterator<OIdentifiable>(this, indexEngine.valuesIterator());
+    } finally {
+      releaseSharedLock();
+    }
+  }
+
+  @SuppressWarnings({ "rawtypes", "unchecked" })
+  public Iterator<OIdentifiable> valuesInverseIterator() {
+    checkForRebuild();
+
+    acquireSharedLock();
+    try {
+      return new OSharedResourceIterator<OIdentifiable>(this, indexEngine.inverseValuesIterator());
+    } finally {
+      releaseSharedLock();
+    }
+  }
+
+}