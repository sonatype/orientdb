--- conflicted
+++ resolved
@@ -18,11 +18,6 @@
  *
  */
 package com.orientechnologies.orient.core.index;
-
-import java.io.IOException;
-import java.lang.reflect.InvocationTargetException;
-import java.util.*;
-import java.util.concurrent.atomic.AtomicLong;
 
 import com.orientechnologies.common.collection.OMultiValue;
 import com.orientechnologies.common.concur.lock.ONewLockManager;
@@ -57,22 +52,11 @@
 import com.orientechnologies.orient.core.storage.impl.local.paginated.atomicoperations.OAtomicOperation;
 import com.orientechnologies.orient.core.tx.OTransactionIndexChanges.OPERATION;
 
-<<<<<<< HEAD
-=======
 import java.io.IOException;
 import java.lang.reflect.InvocationTargetException;
-import java.util.Collection;
-import java.util.Collections;
-import java.util.HashMap;
-import java.util.HashSet;
-import java.util.List;
-import java.util.Locale;
-import java.util.Map;
-import java.util.NoSuchElementException;
-import java.util.Set;
+import java.util.*;
 import java.util.concurrent.atomic.AtomicLong;
 
->>>>>>> b2d2a809
 /**
  * Handles indexing when records change.
  *
@@ -80,28 +64,28 @@
  */
 public abstract class OIndexAbstract<T> implements OIndexInternal<T>, OOrientStartupListener, OOrientShutdownListener {
 
-  protected static final String CONFIG_MAP_RID  = "mapRid";
-  protected static final String CONFIG_CLUSTERS = "clusters";
-  protected final String type;
-  protected final ONewLockManager<Object> keyLockManager = new ONewLockManager<Object>();
-  protected volatile IndexConfiguration configuration;
-
-  protected final ODocument                 metadata;
-  protected final OAbstractPaginatedStorage storage;
-  private final   String                    databaseName;
-  private final   String                    name;
-
-  private final OReadersWriterSpinLock rwLock         = new OReadersWriterSpinLock();
-  private final AtomicLong             rebuildVersion = new AtomicLong();
-
-  private final int    version;
-  protected     String valueContainerAlgorithm;
-  protected int indexId = -1;
-  private String algorithm;
-  private Set<String> clustersToIndex = new HashSet<String>();
-  private volatile OIndexDefinition indexDefinition;
-  private volatile boolean                      rebuilding = false;
-  private volatile ThreadLocal<IndexTxSnapshot> txSnapshot = new IndexTxSnapshotThreadLocal();
+  protected static final String                 CONFIG_MAP_RID  = "mapRid";
+  protected static final String                 CONFIG_CLUSTERS = "clusters";
+  protected final String                        type;
+  protected final ONewLockManager<Object>       keyLockManager  = new ONewLockManager<Object>();
+  protected volatile IndexConfiguration         configuration;
+
+  protected final ODocument                     metadata;
+  protected final OAbstractPaginatedStorage     storage;
+  private final String                          databaseName;
+  private final String                          name;
+
+  private final OReadersWriterSpinLock          rwLock          = new OReadersWriterSpinLock();
+  private final AtomicLong                      rebuildVersion  = new AtomicLong();
+
+  private final int                             version;
+  protected String                              valueContainerAlgorithm;
+  protected int                                 indexId         = -1;
+  private String                                algorithm;
+  private Set<String>                           clustersToIndex = new HashSet<String>();
+  private volatile OIndexDefinition             indexDefinition;
+  private volatile boolean                      rebuilding      = false;
+  private volatile ThreadLocal<IndexTxSnapshot> txSnapshot      = new IndexTxSnapshotThreadLocal();
 
   public OIndexAbstract(String name, final String type, String algorithm, String valueContainerAlgorithm, ODocument metadata,
       int version, OAbstractPaginatedStorage storage) {
@@ -124,11 +108,7 @@
     }
   }
 
-<<<<<<< HEAD
   public static OIndexMetadata loadMetadataInternal(final ODocument config, final String type, final String algorithm,
-=======
-  public static IndexMetadata loadMetadataInternal(final ODocument config, final String type, final String algorithm,
->>>>>>> b2d2a809
       final String valueContainerAlgorithm) {
     String indexName = config.field(OIndexInternal.CONFIG_NAME);
 
@@ -245,14 +225,8 @@
 
       final Boolean durableInNonTxMode = isDurableInNonTxMode();
 
-<<<<<<< HEAD
       indexId = storage.addIndexEngine(name, algorithm, type, indexDefinition, valueSerializer, isAutomatic(), durableInNonTxMode,
           version, getEngineProperties(), clustersToIndex, metadata);
-=======
-      indexId = storage
-          .addIndexEngine(name, algorithm, type, indexDefinition, valueSerializer, isAutomatic(), durableInNonTxMode, version,
-              getEngineProperties());
->>>>>>> b2d2a809
       assert indexId >= 0;
 
       onIndexEngineChange(indexId);
@@ -325,14 +299,8 @@
         indexId = storage.loadIndexEngine(name);
 
         if (indexId == -1) {
-<<<<<<< HEAD
           indexId = storage.loadExternalIndexEngine(name, algorithm, type, indexDefinition, determineValueSerializer(),
               isAutomatic(), isDurableInNonTxMode(), version, getEngineProperties());
-=======
-          indexId = storage
-              .loadExternalIndexEngine(name, algorithm, type, indexDefinition, determineValueSerializer(), isAutomatic(),
-                  isDurableInNonTxMode(), version, getEngineProperties());
->>>>>>> b2d2a809
         }
 
         if (indexId == -1)
@@ -349,13 +317,8 @@
           try {
             rebuild();
           } catch (Throwable t) {
-            OLogManager.instance()
-<<<<<<< HEAD
-                .error(this, "Cannot rebuild index '%s' because '" + t + "'. The index will be removed in configuration", e,
-=======
-                .error(this, "Cannot rebuild index '%s'  BECAUSE '" + t + "'. The index will be removed in configuration", e,
->>>>>>> b2d2a809
-                    getName());
+            OLogManager.instance().error(this,
+                "Cannot rebuild index '%s' because '" + t + "'. The index will be removed in configuration", e, getName());
             // REMOVE IT
             return false;
           }
@@ -455,8 +418,8 @@
 
     acquireExclusiveLock();
     try {
-      //DO NOT REORDER 2 assignments bellow
-      //see #getRebuildVersion()
+      // DO NOT REORDER 2 assignments bellow
+      // see #getRebuildVersion()
       rebuilding = true;
       rebuildVersion.incrementAndGet();
 
@@ -469,14 +432,8 @@
 
       removeValuesContainer();
 
-<<<<<<< HEAD
       indexId = storage.addIndexEngine(name, algorithm, type, indexDefinition, determineValueSerializer(), isAutomatic(),
           isDurableInNonTxMode(), version, getEngineProperties(), clustersToIndex, metadata);
-=======
-      indexId = storage
-          .addIndexEngine(name, algorithm, type, indexDefinition, determineValueSerializer(), isAutomatic(), isDurableInNonTxMode(),
-              version, getEngineProperties());
->>>>>>> b2d2a809
 
       onIndexEngineChange(indexId);
     } catch (Exception e) {
@@ -649,9 +606,8 @@
       storage.deleteIndexEngine(indexId);
 
       // REMOVE THE INDEX ALSO FROM CLASS MAP
-      if (getDatabase().getMetadata() != null) {
+      if (getDatabase().getMetadata() != null)
         getDatabase().getMetadata().getIndexManager().removeClassPropertyIndex(this);
-      }
 
       removeValuesContainer();
       return this;
@@ -978,7 +934,8 @@
             } catch (OIndexException e) {
               OLogManager.instance().error(this,
                   "Exception during index rebuild. Exception was caused by following key/ value pair - key %s, value %s."
-                      + " Rebuild will continue from this point", e, fieldValue, doc.getIdentity());
+                      + " Rebuild will continue from this point",
+                  e, fieldValue, doc.getIdentity());
             }
 
             ++documentIndexed;
