--- conflicted
+++ resolved
@@ -1245,8 +1245,12 @@
     assertEquals(results.size(), 1);
   }
 
-<<<<<<< HEAD
-=======
+  public void testParamConcat() {
+    //issue #6049
+    List<ODocument> results =db.query(new OSQLSynchQuery<ODocument>("select from TestParams where surname like ? + '%'"), "fo");
+    assertEquals(results.size(), 1);
+  }
+
   public void testCompositeIndexWithoutNullValues() {
     db.command(new OCommandSQL("create class CompositeIndexWithoutNullValues")).execute();
     db.command(new OCommandSQL("create property CompositeIndexWithoutNullValues.one String")).execute();
@@ -1273,7 +1277,6 @@
     assertEquals(results.size(), 1);
   }
 
->>>>>>> 525f0ff4
   private long indexUsages(ODatabaseDocumentTx db) {
     final long oldIndexUsage;
     try {
