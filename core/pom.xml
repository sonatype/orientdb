<?xml version="1.0" encoding="UTF-8"?>

<!-- ~ Copyright 2010-2012 Luca Garulli (l.garulli(at)orientechnologies.com) 
	~ ~ Licensed under the Apache License, Version 2.0 (the "License"); ~ you 
	may not use this file except in compliance with the License. ~ You may obtain 
	a copy of the License at ~ ~ http://www.apache.org/licenses/LICENSE-2.0 ~ 
	~ Unless required by applicable law or agreed to in writing, software ~ distributed 
	under the License is distributed on an "AS IS" BASIS, ~ WITHOUT WARRANTIES 
	OR CONDITIONS OF ANY KIND, either express or implied. ~ See the License for 
	the specific language governing permissions and ~ limitations under the License. -->

<project xmlns="http://maven.apache.org/POM/4.0.0" xmlns:xsi="http://www.w3.org/2001/XMLSchema-instance"
         xsi:schemaLocation="http://maven.apache.org/POM/4.0.0 http://maven.apache.org/xsd/maven-4.0.0.xsd">

    <modelVersion>4.0.0</modelVersion>

<<<<<<< HEAD
  <parent>
    <groupId>com.orientechnologies</groupId>
    <artifactId>orientdb-parent</artifactId>
    <version>1.5.1</version>
    <relativePath>../</relativePath>
  </parent>
=======
    <parent>
        <groupId>com.orientechnologies</groupId>
        <artifactId>orientdb-parent</artifactId>
        <version>1.6</version>
        <relativePath>../</relativePath>
    </parent>
>>>>>>> 29716bd9

    <artifactId>orientdb-core</artifactId>

    <name>OrientDB Core</name>

    <properties>
        <osgi.import>
            com.orientechnologies.orient.graph.console;resolution:=optional,
            com.orientechnologies.orient.graph.gremlin;resolution:=optional,
            com.orientechnologies.orient.graph.handler;resolution:=optional,
            com.orientechnologies.orient.graph.sql.functions;resolution:=optional,
            org.iq80.snappy;resolution:=optional,
            javax.imageio.spi,sun.misc;resolution:=optional,
            com.orientechnologies.nio;resolution:=optional,
            *
        </osgi.import>
        <osgi.export>com.orientechnologies.orient.core.*</osgi.export>
    </properties>

    <build>
        <plugins>
            <plugin>
                <groupId>org.apache.maven.plugins</groupId>
                <artifactId>maven-surefire-plugin</artifactId>
                <version>2.13</version>
                <configuration>
                    <argLine>-Xmx2048m</argLine>
                    <systemPropertyVariables>
                        <buildDirectory>${project.build.directory}</buildDirectory>
                    </systemPropertyVariables>
                </configuration>
            </plugin>
        </plugins>
    </build>

    <dependencies>
        <dependency>
            <groupId>com.orientechnologies</groupId>
            <artifactId>orient-commons</artifactId>
            <version>${project.version}</version>
        </dependency>

        <dependency>
            <groupId>com.orientechnologies</groupId>
            <artifactId>orientdb-nativeos</artifactId>
            <version>${project.version}</version>
        </dependency>


        <dependency>
            <groupId>org.iq80.snappy</groupId>
            <artifactId>snappy</artifactId>
            <version>0.3</version>
        </dependency>

        <dependency>
            <groupId>org.testng</groupId>
            <artifactId>testng</artifactId>
            <version>5.14.1</version>
            <scope>test</scope>
        </dependency>
        <dependency>
            <groupId>org.mockito</groupId>
            <artifactId>mockito-all</artifactId>
            <version>1.9.5</version>
            <scope>test</scope>
        </dependency>
    </dependencies>

</project>
<|MERGE_RESOLUTION|>--- conflicted
+++ resolved
@@ -1,101 +1,92 @@
-<?xml version="1.0" encoding="UTF-8"?>
-
-<!-- ~ Copyright 2010-2012 Luca Garulli (l.garulli(at)orientechnologies.com) 
-	~ ~ Licensed under the Apache License, Version 2.0 (the "License"); ~ you 
-	may not use this file except in compliance with the License. ~ You may obtain 
-	a copy of the License at ~ ~ http://www.apache.org/licenses/LICENSE-2.0 ~ 
-	~ Unless required by applicable law or agreed to in writing, software ~ distributed 
-	under the License is distributed on an "AS IS" BASIS, ~ WITHOUT WARRANTIES 
-	OR CONDITIONS OF ANY KIND, either express or implied. ~ See the License for 
-	the specific language governing permissions and ~ limitations under the License. -->
-
-<project xmlns="http://maven.apache.org/POM/4.0.0" xmlns:xsi="http://www.w3.org/2001/XMLSchema-instance"
-         xsi:schemaLocation="http://maven.apache.org/POM/4.0.0 http://maven.apache.org/xsd/maven-4.0.0.xsd">
-
-    <modelVersion>4.0.0</modelVersion>
-
-<<<<<<< HEAD
-  <parent>
-    <groupId>com.orientechnologies</groupId>
-    <artifactId>orientdb-parent</artifactId>
-    <version>1.5.1</version>
-    <relativePath>../</relativePath>
-  </parent>
-=======
-    <parent>
-        <groupId>com.orientechnologies</groupId>
-        <artifactId>orientdb-parent</artifactId>
-        <version>1.6</version>
-        <relativePath>../</relativePath>
-    </parent>
->>>>>>> 29716bd9
-
-    <artifactId>orientdb-core</artifactId>
-
-    <name>OrientDB Core</name>
-
-    <properties>
-        <osgi.import>
-            com.orientechnologies.orient.graph.console;resolution:=optional,
-            com.orientechnologies.orient.graph.gremlin;resolution:=optional,
-            com.orientechnologies.orient.graph.handler;resolution:=optional,
-            com.orientechnologies.orient.graph.sql.functions;resolution:=optional,
-            org.iq80.snappy;resolution:=optional,
-            javax.imageio.spi,sun.misc;resolution:=optional,
-            com.orientechnologies.nio;resolution:=optional,
-            *
-        </osgi.import>
-        <osgi.export>com.orientechnologies.orient.core.*</osgi.export>
-    </properties>
-
-    <build>
-        <plugins>
-            <plugin>
-                <groupId>org.apache.maven.plugins</groupId>
-                <artifactId>maven-surefire-plugin</artifactId>
-                <version>2.13</version>
-                <configuration>
-                    <argLine>-Xmx2048m</argLine>
-                    <systemPropertyVariables>
-                        <buildDirectory>${project.build.directory}</buildDirectory>
-                    </systemPropertyVariables>
-                </configuration>
-            </plugin>
-        </plugins>
-    </build>
-
-    <dependencies>
-        <dependency>
-            <groupId>com.orientechnologies</groupId>
-            <artifactId>orient-commons</artifactId>
-            <version>${project.version}</version>
-        </dependency>
-
-        <dependency>
-            <groupId>com.orientechnologies</groupId>
-            <artifactId>orientdb-nativeos</artifactId>
-            <version>${project.version}</version>
-        </dependency>
-
-
-        <dependency>
-            <groupId>org.iq80.snappy</groupId>
-            <artifactId>snappy</artifactId>
-            <version>0.3</version>
-        </dependency>
-
-        <dependency>
-            <groupId>org.testng</groupId>
-            <artifactId>testng</artifactId>
-            <version>5.14.1</version>
-            <scope>test</scope>
-        </dependency>
-        <dependency>
-            <groupId>org.mockito</groupId>
-            <artifactId>mockito-all</artifactId>
-            <version>1.9.5</version>
-            <scope>test</scope>
-        </dependency>
-    </dependencies>
-
-</project>
+<?xml version="1.0" encoding="UTF-8"?>
+
+<!-- ~ Copyright 2010-2012 Luca Garulli (l.garulli(at)orientechnologies.com) 
+	~ ~ Licensed under the Apache License, Version 2.0 (the "License"); ~ you 
+	may not use this file except in compliance with the License. ~ You may obtain 
+	a copy of the License at ~ ~ http://www.apache.org/licenses/LICENSE-2.0 ~ 
+	~ Unless required by applicable law or agreed to in writing, software ~ distributed 
+	under the License is distributed on an "AS IS" BASIS, ~ WITHOUT WARRANTIES 
+	OR CONDITIONS OF ANY KIND, either express or implied. ~ See the License for 
+	the specific language governing permissions and ~ limitations under the License. -->
+
+<project xmlns="http://maven.apache.org/POM/4.0.0" xmlns:xsi="http://www.w3.org/2001/XMLSchema-instance"
+         xsi:schemaLocation="http://maven.apache.org/POM/4.0.0 http://maven.apache.org/xsd/maven-4.0.0.xsd">
+
+    <modelVersion>4.0.0</modelVersion>
+
+    <parent>
+        <groupId>com.orientechnologies</groupId>
+        <artifactId>orientdb-parent</artifactId>
+        <version>1.6</version>
+        <relativePath>../</relativePath>
+    </parent>
+
+    <artifactId>orientdb-core</artifactId>
+
+    <name>OrientDB Core</name>
+
+    <properties>
+        <osgi.import>
+            com.orientechnologies.orient.graph.console;resolution:=optional,
+            com.orientechnologies.orient.graph.gremlin;resolution:=optional,
+            com.orientechnologies.orient.graph.handler;resolution:=optional,
+            com.orientechnologies.orient.graph.sql.functions;resolution:=optional,
+            org.iq80.snappy;resolution:=optional,
+            javax.imageio.spi,sun.misc;resolution:=optional,
+            com.orientechnologies.nio;resolution:=optional,
+            *
+        </osgi.import>
+        <osgi.export>com.orientechnologies.orient.core.*</osgi.export>
+    </properties>
+
+    <build>
+        <plugins>
+            <plugin>
+                <groupId>org.apache.maven.plugins</groupId>
+                <artifactId>maven-surefire-plugin</artifactId>
+                <version>2.13</version>
+                <configuration>
+                    <argLine>-Xmx2048m</argLine>
+                    <systemPropertyVariables>
+                        <buildDirectory>${project.build.directory}</buildDirectory>
+                    </systemPropertyVariables>
+                </configuration>
+            </plugin>
+        </plugins>
+    </build>
+
+    <dependencies>
+        <dependency>
+            <groupId>com.orientechnologies</groupId>
+            <artifactId>orient-commons</artifactId>
+            <version>${project.version}</version>
+        </dependency>
+
+        <dependency>
+            <groupId>com.orientechnologies</groupId>
+            <artifactId>orientdb-nativeos</artifactId>
+            <version>${project.version}</version>
+        </dependency>
+
+
+        <dependency>
+            <groupId>org.iq80.snappy</groupId>
+            <artifactId>snappy</artifactId>
+            <version>0.3</version>
+        </dependency>
+
+        <dependency>
+            <groupId>org.testng</groupId>
+            <artifactId>testng</artifactId>
+            <version>5.14.1</version>
+            <scope>test</scope>
+        </dependency>
+        <dependency>
+            <groupId>org.mockito</groupId>
+            <artifactId>mockito-all</artifactId>
+            <version>1.9.5</version>
+            <scope>test</scope>
+        </dependency>
+    </dependencies>
+
+</project>